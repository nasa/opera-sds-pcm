import logging
from datetime import datetime

from ..slc.slc_catalog import SLCProductCatalog

null_logger = logging.getLogger('dummy')
null_logger.addHandler(logging.NullHandler())
null_logger.propagate = False

ES_INDEX_PATTERNS = "cslc_catalog*"
ES_INDEX_PATTERN_HIST = "cslc_catalog_hist*"

class CSLCProductCatalog(SLCProductCatalog):
    """
    Class to track products downloaded by daac_data_subscriber.py

    https://github.com/hysds/hysds_commons/blob/develop/hysds_commons/elasticsearch_utils.py
    ElasticsearchUtility methods
        index_document
        get_by_id
        query
        search
        get_count
        delete_by_id
        update_document
    """
    def __init__(self, /, logger=None):
        super().__init__(logger=logger)
        self.ES_INDEX_PATTERNS = ES_INDEX_PATTERNS

    def generate_es_index_name(self):
        return "cslc_catalog-{date}".format(date=datetime.utcnow().strftime("%Y.%m"))

    def form_document(self, filename: str, granule: dict, job_id: str, query_dt: datetime,
                      temporal_extent_beginning_dt: datetime, revision_date_dt: datetime, revision_id):
        return {
            "id": granule["unique_id"],
            "granule_id": granule["granule_id"],
            "creation_timestamp": datetime.now(),
            "query_job_id": job_id,
            "query_datetime": query_dt,
            "temporal_extent_beginning_datetime": temporal_extent_beginning_dt,
            "revision_date": revision_date_dt
        }

<<<<<<< HEAD
    def get_unsubmitted_granules(self):
        '''Returns all records that do not have the download_job_id field set.'''
=======
    def get_unsubmitted_granules(self, processing_mode="forward"):
        '''returns all unsubmitted granules, should be in forward processing mode only'''

>>>>>>> c5b0b631
        downloads = self.es.query(
            index=self.ES_INDEX_PATTERNS,
            body={
                "query": {
                    "bool": {
                        "must_not": [
                            {"exists": {"field": "download_job_id"}}
                        ],
                        "must": [
                            {"term": {"processing_mode": processing_mode}}
                        ]
                    }
                }
            }
        )
        return self.filter_query_result(downloads)

    def get_submitted_granules(self, download_batch_id):
        '''Returns all records that match the download_batch_id that also have the download_job_id'''
        downloads = self.es.query(
            index=self.ES_INDEX_PATTERNS,
            body={
                "query": {
                    "bool": {
                        "must": [
                            {"term": {"download_batch_id": download_batch_id}},
                            {"exists": {"field": "download_job_id"}}
                        ]
                    }
                }
            }
        )

        return self.filter_query_result(downloads)

    def get_download_granule_revision(self, id):
        downloads = self.es.query(
            index=self.ES_INDEX_PATTERNS,
            body={
                "query": {
                    "bool": {
                        "must": [
                            {"term": {"download_batch_id": id}}
                        ]
                    }
                }
            }
        )
        return self.filter_query_result(downloads)

class CSLCHistProductCatalog(CSLCProductCatalog):
    def __init__(self, /, logger=None):
        super().__init__(logger=logger)
        self.ES_INDEX_PATTERNS = ES_INDEX_PATTERN_HIST<|MERGE_RESOLUTION|>--- conflicted
+++ resolved
@@ -43,14 +43,8 @@
             "revision_date": revision_date_dt
         }
 
-<<<<<<< HEAD
-    def get_unsubmitted_granules(self):
-        '''Returns all records that do not have the download_job_id field set.'''
-=======
     def get_unsubmitted_granules(self, processing_mode="forward"):
         '''returns all unsubmitted granules, should be in forward processing mode only'''
-
->>>>>>> c5b0b631
         downloads = self.es.query(
             index=self.ES_INDEX_PATTERNS,
             body={
