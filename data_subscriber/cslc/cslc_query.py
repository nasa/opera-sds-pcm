import logging
import re
import copy
from datetime import datetime, timedelta
from data_subscriber.cmr import async_query_cmr, CMR_TIME_FORMAT
from data_subscriber.cslc_utils import localize_disp_frame_burst_json, build_cslc_native_ids, parse_cslc_native_id, \
    process_disp_frame_burst_json, download_batch_id_forward_reproc, download_batch_id_hist, split_download_batch_id
from data_subscriber.query import CmrQuery, DateTimeRange
from data_subscriber.rtc.rtc_query import MISSION_EPOCH_S1A, MISSION_EPOCH_S1B
from data_subscriber.url import determine_acquisition_cycle
from collections import defaultdict

logger = logging.getLogger(__name__)

class CslcCmrQuery(CmrQuery):

    def __init__(self,  args, token, es_conn, cmr, job_id, settings, disp_frame_burst_file = None):
        super().__init__(args, token, es_conn, cmr, job_id, settings)

        if disp_frame_burst_file is None:
            self.disp_burst_map, self.burst_to_frame, metadata, version = localize_disp_frame_burst_json()
        else:
            self.disp_burst_map, self.burst_to_frame, metadata, version = process_disp_frame_burst_json(disp_frame_burst_file)

        if args.grace_mins:
            self.grace_mins = args.grace_mins
        else:
            self.grace_mins = settings["DEFAULT_DISP_S1_QUERY_GRACE_PERIOD_MINUTES"]

    def extend_additional_records(self, granules, no_duplicate=False, force_frame_id = None):
        """Add frame_id, burst_id, and acquisition_cycle to all granules.
        In forward  and re-processing modes, extend the granules with potentially additional records
        if a burst belongs to two frames."""

        extended_granules = []
        for granule in granules:
            granule_id = granule["granule_id"]

            burst_id, acquisition_dts, acquisition_cycle, frame_ids = parse_cslc_native_id(granule_id, self.burst_to_frame)

            granule["acquisition_ts"] = acquisition_dts
            granule["acquisition_cycle"] = acquisition_cycle
            granule["burst_id"] = burst_id
            granule["frame_id"] = frame_ids[0] if force_frame_id is None else force_frame_id
            granule["download_batch_id"] = download_batch_id_forward_reproc(granule)
            granule["unique_id"] = granule["download_batch_id"] + "_" + granule["burst_id"]

            assert len(frame_ids) <= 2  # A burst can belong to at most two frames. If it doesn't, we have a problem.

            if self.proc_mode not in ["forward"] or no_duplicate:
                continue

            # If this burst belongs to two frames, make a deep copy of the granule and append to the list
            if len(frame_ids) == 2:
                new_granule = copy.deepcopy(granule)
                new_granule["frame_id"] = self.burst_to_frame[burst_id][1]
                new_granule["download_batch_id"] = download_batch_id_forward_reproc(new_granule)
                new_granule["unique_id"] = new_granule["download_batch_id"] + "_" + new_granule["burst_id"]
                extended_granules.append(new_granule)

        granules.extend(extended_granules)

    def prepare_additional_fields(self, granule, args, granule_id):
        """For CSLC this is used to determine download_batch_id and attaching it the granule.
        Function extend_additional_records must have been called before this function."""

        if self.proc_mode == "historical":
            download_batch_id = download_batch_id_hist(args, granule)
        else: # forward or reprocessing
            download_batch_id = download_batch_id_forward_reproc(granule)

        # Additional fields are lost after writing to ES so better to keep this in the granule
        granule["download_batch_id"] = download_batch_id

        # Copy metadata fields to the additional_fields so that they are written to ES
        additional_fields = super().prepare_additional_fields(granule, args, granule_id)
        for f in ["burst_id", "frame_id", "acquisition_ts", "acquisition_cycle", "unique_id"]:
            additional_fields[f] = granule[f]
        additional_fields["download_batch_id"] = download_batch_id

        return additional_fields

    async def determine_download_granules(self, granules):
        """Combine these new granules with existing unsubmitted granules to determine which granules to download.
        This only applies to forward processing mode. Valid only in forward processing mode."""

        if self.proc_mode != "forward":
            return granules

        # Get unsubmitted granules, which are forward-processing ES records without download_job_id fields
        await self.refresh_index()
        unsubmitted = self.es_conn.get_unsubmitted_granules()

        logger.info(f"{len(granules)=}")
        logger.info(f"{len(unsubmitted)=}")

        # Group all granules by download_batch_id
        # If the same download_batch_id is in both granules and unsubmitted, we will use the one in granules because it's newer
        # unique_id is mapped into id in ES
        by_download_batch_id = defaultdict(lambda: defaultdict(dict))
        for granule in granules:
            by_download_batch_id[granule["download_batch_id"]][granule["unique_id"]] = granule
        for granule in unsubmitted:
            download_batch = by_download_batch_id[granule["download_batch_id"]]
            if granule["unique_id"] not in download_batch:
                download_batch[granule["unique_id"]] = granule

        # Combine unsubmitted and new granules and determine which granules meet the criteria for download
        # Rule 1: If all granules for a given download_batch_id are present, download all granules for that batch
        # Rule 2: If it's been xxx hrs since last granule discovery (by OPERA) download all granules for that batch
        # TODO Rule #3: If granules have been downloaded already but with less than 100% and we have new granules for that batch, download all granules for that batch
        download_granules = []
        for batch_id, download_batch in by_download_batch_id.items():
            logger.info(f"{batch_id=} {len(download_batch)=}")
            frame_id, acquisition_cycle = split_download_batch_id(batch_id)
            max_bursts = len(self.disp_burst_map[frame_id].burst_ids)
            new_downloads = False

            if len(download_batch) == max_bursts: # Rule 1
                logger.info(f"Download all granules for {batch_id} because all granules are present")
                new_downloads = True
            else:
                # Rule 2
                min_creation_time = datetime.now()
                for download in download_batch.values():
                    if "creation_timestamp" in download:
                        # creation_time looks like this: 2024-01-31T20:45:25.723945
                        creation_time = datetime.strptime(download["creation_timestamp"], "%Y-%m-%dT%H:%M:%S.%f")
                        if creation_time < min_creation_time:
                            min_creation_time = creation_time

                mins_since_first_ingest = (datetime.now() - min_creation_time).total_seconds() / 60.0
                if mins_since_first_ingest > self.grace_mins:
                    logger.info(f"Download all granules for {batch_id} because it's been {mins_since_first_ingest} minutes \
since the first CSLC file for the batch was ingested which is greater than the grace period of {self.grace_mins} minutes")
                    new_downloads = True
                    #print(batch_id, download_batch)

            if new_downloads:
                for download in download_batch.values():
                    download_granules.append(download)
                    #print("**********************************************************", download["download_batch_id"])

                # Retrieve K- granules and M- compressed CSLCs for this batch
                # Go back K- 12-day windows and find the same frame
                args = self.args
                if args.k > 1:
                    logger.info(f"Retrieving K-1 granules")

                    # Add native-id condition in args
                    native_id = build_cslc_native_ids(frame_id, self.disp_burst_map)
                    args.native_id = native_id
                    logger.info(f"{args.native_id=}")

                    #TODO: We can only use past frames which contain the exact same bursts as the current frame
                    # If not, we will need to go back another cycle until, as long as we have to, we find one that does

                    # Move start and end date of args back and expand 5 days at both ends to capture all k granules
                    start_date = (datetime.strptime(args.start_date, CMR_TIME_FORMAT) - timedelta(
                        days=12 * (args.k - 1) + 5)).strftime(CMR_TIME_FORMAT)
                    end_date = (datetime.strptime(args.end_date, CMR_TIME_FORMAT) - timedelta(
                        days=12 - 5)).strftime(CMR_TIME_FORMAT)
                    query_timerange = DateTimeRange(start_date, end_date)
                    logger.info(f"{query_timerange=}")
                    granules = await self.query_cmr(args, self.token, self.cmr, self.settings, query_timerange, datetime.utcnow())

                    # This step is a bit tricky.
                    # 1) We want exactly one frame worth of granules do don't create additional granules if the burst belongs to two frames
                    # 2) We already know what frame these new granules belong to because that's what we queried for. We need to
                    #    force using that because 1/9 times one burst will belong to two frames
                    self.extend_additional_records(granules, no_duplicate=True, force_frame_id=frame_id)

                    granules = self.eliminate_duplicate_granules(granules)
                    self.catalog_granules(granules, datetime.now())
                    logger.info(f"{len(granules)=}")
                    #print(f"{granules=}")
                    download_granules.extend(granules)

            if (len(download_batch) > max_bursts):
                logger.error(f"{len(download_batch)=} {max_bursts=}")
                logger.error(f"{download_batch=}")
                raise AssertionError("Something seriously went wrong matching up CSLC input granules!")

        logger.info(f"{len(download_granules)=}")

        return download_granules

    async def query_cmr(self, args, token, cmr, settings, timerange, now):

        # If we are in historical mode, we will query one frame worth at a time
        if self.proc_mode == "historical":

            if args.frame_range is None:
                raise AssertionError("Historical mode requires frame range to be specified.")

            granules = []
            frame_start, frame_end = self.args.frame_range.split(",")
            for frame in range(int(frame_start), int(frame_end) + 1):
                native_id = build_cslc_native_ids(frame, self.disp_burst_map)
                args.native_id = native_id # Note that the native_id is overwritten here. It doesn't get used after this point so this should be ok.
                granules.extend(await async_query_cmr(args, token, cmr, settings, timerange, now))

            self.extend_additional_records(granules)

        # If we are in reprocessing mode, we will expand the native_id to
        # include all bursts in the frame to which this granule belongs. And then restrict by the acquisition date
        # We need to go back 12 days * (k -1) to cover the acquisition date range
        elif self.proc_mode == "reprocessing":
            burst_id, acquisition_dts, acquisition_cycle, frame_ids = parse_cslc_native_id(args.native_id, self.burst_to_frame)
            frame_id = min(frame_ids) # In case of this burst belonging to two frames, pick the lower frame id
            acquisition_time = datetime.strptime(acquisition_dts, "%Y%m%dT%H%M%SZ") # 20231006T183321Z
            start_date = (acquisition_time - (args.k - 1) * timedelta(days=12) - timedelta(days=1)).strftime(CMR_TIME_FORMAT)
            end_date = (acquisition_time + timedelta(days=1)).strftime(CMR_TIME_FORMAT)
            timerange = DateTimeRange(start_date, end_date)
            args.use_temporal = True
            logger.info(f"Querying CMR for frame {frame_id}")
            native_id = build_cslc_native_ids(frame_id, self.disp_burst_map)
            args.native_id = native_id  # Note that the native_id is overwritten here. It doesn't get used after this point so this should be ok.
            granules = await async_query_cmr(args, token, cmr, settings, timerange, now)

            # Remove granules that don't belong to the frame
            for g in granules:
                _, _, _, f_ids_local = parse_cslc_native_id(g["granule_id"], self.burst_to_frame)
                if frame_id not in f_ids_local:
                    granules.remove(g)

            self.extend_additional_records(granules, no_duplicate=True, force_frame_id=frame_id)

        else:
            granules = await async_query_cmr(args, token, cmr, settings, timerange, now)
            self.extend_additional_records(granules)

        return granules

    def eliminate_duplicate_granules(self, granules):
        """For CSLC granules revision_id is always one. Instead, we correlate the granules by the unique_id
        which is a function of download_batch_id and burst_id"""
        granule_dict = {}
        for granule in granules:
            unique_id = granule["unique_id"]
            if unique_id in granule_dict:
                if granule["granule_id"] > granule_dict[unique_id]["granule_id"]:
                    granule_dict[unique_id] = granule
            else:
                granule_dict[unique_id] = granule
        granules = list(granule_dict.values())

        return granules

    def get_download_chunks(self, batch_id_to_urls_map):
        '''For CSLC chunks we must group them by frame id'''
        chunk_map = defaultdict(list)
        for batch_chunk in batch_id_to_urls_map.items():
            frame_id, _ = split_download_batch_id(batch_chunk[0])
            chunk_map[frame_id].append(batch_chunk)
<<<<<<< HEAD
            if (len(chunk_map[frame_id]) > self.args.k):
                raise AssertionError("Number of download batches is greater than K. This should not be possible!")
            #print("[[[[[[[[[[[[[[[[[[[[[[[[[[[[[[[[[[[[[[[[[[[[[[[[[[[[[[[[[[[[[[[[[[[[[[[[[[[[[[[[[[[[[[[[[[[[[[[[[[[[[")
            #print(frame_id, batch_chunk[0])
=======
>>>>>>> 62212dc9
        return chunk_map.values()

    async def refresh_index(self):
        logger.info("performing index refresh")
        self.es_conn.refresh()
        logger.info("performed index refresh")<|MERGE_RESOLUTION|>--- conflicted
+++ resolved
@@ -253,13 +253,10 @@
         for batch_chunk in batch_id_to_urls_map.items():
             frame_id, _ = split_download_batch_id(batch_chunk[0])
             chunk_map[frame_id].append(batch_chunk)
-<<<<<<< HEAD
             if (len(chunk_map[frame_id]) > self.args.k):
                 raise AssertionError("Number of download batches is greater than K. This should not be possible!")
             #print("[[[[[[[[[[[[[[[[[[[[[[[[[[[[[[[[[[[[[[[[[[[[[[[[[[[[[[[[[[[[[[[[[[[[[[[[[[[[[[[[[[[[[[[[[[[[[[[[[[[[[")
             #print(frame_id, batch_chunk[0])
-=======
->>>>>>> 62212dc9
         return chunk_map.values()
 
     async def refresh_index(self):
