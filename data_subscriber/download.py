import itertools
import json
import logging
import shutil
from collections import defaultdict, namedtuple
from datetime import datetime
from pathlib import PurePath, Path
from typing import Any, Iterable

import boto3
import dateutil.parser
import requests
import requests.utils
import validators
from cachetools.func import ttl_cache
from smart_open import open

import extractor.extract
from data_subscriber.url import _to_batch_id, _to_orbit_number, _has_url, _to_url, _to_https_url
from data_subscriber.cmr import PRODUCT_PROVIDER_MAP
from data_subscriber.query import DateTimeRange

from util.conf_util import SettingsConf

logger = logging.getLogger(__name__)

class SessionWithHeaderRedirection(requests.Session):
    """
    Borrowed from https://wiki.earthdata.nasa.gov/display/EL/How+To+Access+Data+With+Python
    """

    def __init__(self, username, password, auth_host):
        super().__init__()
        self.auth = (username, password)
        self.auth_host = auth_host

    # Overrides from the library to keep headers when redirected to or from
    # the NASA auth host.
    def rebuild_auth(self, prepared_request, response):
        headers = prepared_request.headers
        url = prepared_request.url

        if "Authorization" in headers:
            original_parsed = requests.utils.urlparse(response.request.url)
            redirect_parsed = requests.utils.urlparse(url)
            if (original_parsed.hostname != redirect_parsed.hostname) and \
                    redirect_parsed.hostname != self.auth_host and \
                    original_parsed.hostname != self.auth_host:
                del headers["Authorization"]

def run_download(args, token, es_conn, netloc, username, password, job_id):
<<<<<<< HEAD
    download = DaacDownload.get_download_object(args)
    download.run_download(args, token, es_conn, netloc, username, password, job_id)

class DaacDownload:

    def __init__(self, provider):
        self.provider = provider
        self.cfg = SettingsConf().cfg  # has metadata extractor config

        self.downloads_dir = None

    @staticmethod
    def get_download_object(args):
        provider = PRODUCT_PROVIDER_MAP[args.collection] if hasattr(args, "collection") else args.provider
        if provider == "LPCLOUD":
            from data_subscriber.lpdaac_download import DaacDownloadLpdaac
            return DaacDownloadLpdaac(provider)
        elif provider == "ASF":
            from data_subscriber.asf_download import DaacDownloadAsf
            return DaacDownloadAsf(provider)

        raise Exception("Unknown product provider: " + provider)

    def run_download(self, args, token, es_conn, netloc, username, password, job_id):
        download_timerange = self.get_download_timerange(args)
        all_pending_downloads: Iterable[dict] = es_conn.get_all_between(
            dateutil.parser.isoparse(download_timerange.start_date),
            dateutil.parser.isoparse(download_timerange.end_date),
            args.use_temporal
        )
        logger.info(f"{len(list(all_pending_downloads))=}")
=======
    provider = PRODUCT_PROVIDER_MAP[args.collection] if hasattr(args, "collection") else args.provider
    download_timerange = get_download_timerange(args)
    all_pending_downloads: Iterable[dict] = es_conn.get_all_between(
        dateutil.parser.isoparse(download_timerange.start_date),
        dateutil.parser.isoparse(download_timerange.end_date),
        args.use_temporal
    )
    logger.info(f"{len(list(all_pending_downloads))=}")

    downloads = all_pending_downloads
    if args.batch_ids:
        logger.info(f"Filtering pending downloads by {args.batch_ids=}")
        id_func = _to_granule_id if provider == "LPCLOUD" else _to_orbit_number
        downloads = list(filter(lambda d: id_func(d) in args.batch_ids, all_pending_downloads))
        logger.info(f"{len(downloads)=}")
        logger.debug(f"{downloads=}")

    if not downloads:
        logger.info(f"No undownloaded files found in index.")
        return

    if args.smoke_run:
        logger.info(f"{args.smoke_run=}. Restricting to 1 tile(s).")
        args.batch_ids = args.batch_ids[:1]

    session = SessionWithHeaderRedirection(username, password, netloc)

    if provider == "ASF":
        download_from_asf(session=session, es_conn=es_conn, downloads=downloads, args=args, token=token, job_id=job_id)
    else:
        download_urls = [_to_url(download) for download in downloads if _has_url(download)]
        logger.debug(f"{download_urls=}")

        granule_id_to_download_urls_map = group_download_urls_by_granule_id(download_urls)

        download_granules(session, es_conn, granule_id_to_download_urls_map, args, token, job_id)


def get_download_timerange(args):
    start_date = args.start_date if args.start_date else "1900-01-01T00:00:00Z"
    end_date = args.end_date if args.end_date else datetime.utcnow().strftime("%Y-%m-%dT%H:%M:%SZ")

    download_timerange = DateTimeRange(start_date, end_date)
    logger.info(f"{download_timerange=}")
    return download_timerange


def download_from_asf(
        session: requests.Session,
        es_conn,
        downloads: list[dict],
        args,
        token,
        job_id
):
    settings_cfg = SettingsConf().cfg  # has metadata extractor config
    logger.info("Creating directories to process products")
    provider = PRODUCT_PROVIDER_MAP[args.collection] if hasattr(args, "collection") else args.provider

    # house all file downloads
    downloads_dir = Path("downloads")
    downloads_dir.mkdir(exist_ok=True)

    if args.dry_run:
        logger.info(f"{args.dry_run=}. Skipping downloads.")

    for download in downloads:
        if not _has_url(download):
            continue

        if args.transfer_protocol == "https":
            product_url = _to_https_url(download)
        else:
            product_url = _to_url(download)

        logger.info(f"Processing {product_url=}")
        product_id = PurePath(product_url).name

        product_download_dir = downloads_dir / product_id
        product_download_dir.mkdir(exist_ok=True)

        # download product
        if args.dry_run:
            logger.debug(f"{args.dry_run=}. Skipping download.")
            continue

        if product_url.startswith("s3"):
            product = product_filepath = download_product_using_s3(
                product_url,
                token,
                target_dirpath=product_download_dir.resolve(),
                args=args
            )
        else:
            product = product_filepath = download_asf_product(
                product_url, token, product_download_dir
            )

        logger.info(f"{product_filepath=}")

        logger.info(f"Marking as downloaded. {product_url=}")
        es_conn.mark_product_as_downloaded(product_url, job_id)

        logger.info(f"product_url_downloaded={product_url}")

        additional_metadata = {}
        try:
            additional_metadata['processing_mode'] = download['processing_mode']
        except:
            logger.warning("processing_mode not found in the slc_catalog ES index")

        if provider == "ASF":
            if download.get("intersects_north_america"):
                logger.info("adding additional dataset metadata (intersects_north_america)")
                additional_metadata["intersects_north_america"] = True

        dataset_dir = extract_one_to_one(product, settings_cfg, working_dir=Path.cwd(),
                                         extra_metadata=additional_metadata)

        update_pending_dataset_with_index_name(dataset_dir)

        logger.info("Downloading associated orbit file")

        try:
            logger.info(f"Querying for Precise Ephemeris Orbit (POEORB) file")
            stage_orbit_file_args = stage_orbit_file.get_parser().parse_args(
                [
                    f"--output-directory={str(dataset_dir)}",
                    "--orbit-type=POEORB",
                    f"--query-time-range={settings_cfg.get('POE_ORBIT_TIME_RANGE', stage_orbit_file.DEFAULT_POE_TIME_RANGE)}",
                    str(product_filepath)
                ]
            )
            stage_orbit_file.main(stage_orbit_file_args)
        except NoQueryResultsException:
            logger.warning("POEORB file could not be found, querying for Restituted Orbit (ROEORB) file")
            stage_orbit_file_args = stage_orbit_file.get_parser().parse_args(
                [
                    f"--output-directory={str(dataset_dir)}",
                    "--orbit-type=RESORB",
                    f"--query-time-range={settings_cfg.get('RES_ORBIT_TIME_RANGE', stage_orbit_file.DEFAULT_RES_TIME_RANGE)}",
                    str(product_filepath)
                ]
            )
            stage_orbit_file.main(stage_orbit_file_args)

        logger.info("Added orbit file to dataset")

        if additional_metadata.get("intersects_north_america", False) \
                and additional_metadata['processing_mode'] in ("historical", "reprocessing"):
            logger.info(f"Processing mode is {additional_metadata['processing_mode']}. Attempting to download ionosphere correction file.")
            try:
                output_ionosphere_filepath = ionosphere_download.download_ionosphere_correction_file(dataset_dir=dataset_dir, product_filepath=product_filepath)
                ionosphere_url = ionosphere_download.get_ionosphere_correction_file_url(dataset_dir=dataset_dir, product_filepath=product_filepath)

                # add ionosphere metadata to the dataset about to be ingested
                ionosphere_metadata = ionosphere_download.generate_ionosphere_metadata(output_ionosphere_filepath, ionosphere_url=ionosphere_url, s3_bucket="...", s3_key="...")
                update_pending_dataset_metadata_with_ionosphere_metadata(dataset_dir, ionosphere_metadata)
            except IonosphereFileNotFoundException:
                logger.warning("Ionosphere file not found remotely. Allowing job to continue.")
                pass

        logger.info(f"Removing {product_filepath}")
        product_filepath.unlink(missing_ok=True)

    logger.info(f"Removing directory tree. {downloads_dir}")
    shutil.rmtree(downloads_dir)


def update_pending_dataset_with_index_name(dataset_dir: PurePath):
    logger.info("Updating dataset's dataset.json with index name")

    with Path(dataset_dir / f"{dataset_dir.name}.dataset.json").open("r") as fp:
        dataset_json: dict = json.load(fp)

    with Path(dataset_dir / f"{dataset_dir.name}.met.json").open("r") as fp:
        met_dict: dict = json.load(fp)

    dataset_json.update({
        "index": {
            "suffix": ("{version}_{dataset}-{date}".format(
                version=dataset_json["version"],
                dataset=met_dict["ProductType"],
                date=datetime.utcnow().strftime("%Y.%m")
            )).lower()  # suffix index name with `-YYYY.MM
        }
    })

    with Path(dataset_dir / f"{dataset_dir.name}.dataset.json").open("w") as fp:
        json.dump(dataset_json, fp)


def update_pending_dataset_metadata_with_ionosphere_metadata(dataset_dir: PurePath, ionosphere_metadata: dict):
    logger.info("Updating dataset's met.json with ionosphere metadata")

    with Path(dataset_dir / f"{dataset_dir.name}.met.json").open("r") as fp:
        met_json: dict = json.load(fp)

    met_json.update(ionosphere_metadata)

    with Path(dataset_dir / f"{dataset_dir.name}.met.json").open("w") as fp:
        json.dump(met_json, fp)


def download_granules(
        session: requests.Session,
        es_conn,
        granule_id_to_product_urls_map: dict[str, list[str]],
        args,
        token,
        job_id
):
    cfg = SettingsConf().cfg  # has metadata extractor config
    logger.info("Creating directories to process granules")
    # house all file downloads
    downloads_dir = Path("downloads")
    downloads_dir.mkdir(exist_ok=True)

    if args.dry_run:
        logger.info(f"{args.dry_run=}. Skipping downloads.")

    if args.smoke_run:
        granule_id_to_product_urls_map = dict(itertools.islice(granule_id_to_product_urls_map.items(), 1))

    for granule_id, product_urls in granule_id_to_product_urls_map.items():
        logger.info(f"Processing {granule_id=}")

        granule_download_dir = downloads_dir / granule_id
        granule_download_dir.mkdir(exist_ok=True)

        # download products in granule
        products = []
        product_urls_downloaded = []
        for product_url in product_urls:
            if args.dry_run:
                logger.debug(f"{args.dry_run=}. Skipping download.")
                break
            product_filepath = download_product(product_url, session, token, args, granule_download_dir)
            products.append(product_filepath)
            product_urls_downloaded.append(product_url)
        logger.info(f"{products=}")

        logger.info(f"Marking as downloaded. {granule_id=}")
        for product_url in product_urls_downloaded:
            es_conn.mark_product_as_downloaded(product_url, job_id)

        logger.info(f"{len(product_urls_downloaded)=}, {product_urls_downloaded=}")

        extract_many_to_one(products, granule_id, cfg)

        logger.info(f"Removing directory {granule_download_dir}")
        shutil.rmtree(granule_download_dir)

    logger.info(f"Removing directory tree. {downloads_dir}")
    shutil.rmtree(downloads_dir)


def download_product(product_url, session: requests.Session, token: str, args, target_dirpath: Path):
    if args.transfer_protocol.lower() == "https":
        product_filepath = download_product_using_https(
            product_url,
            session,
            token,
            target_dirpath=target_dirpath.resolve()
        )
    elif args.transfer_protocol.lower() == "s3":
        product_filepath = download_product_using_s3(
            product_url,
            token,
            target_dirpath=target_dirpath.resolve(),
            args=args
        )
    elif args.transfer_protocol.lower() == "auto":
        if product_url.startswith("s3"):
            product_filepath = download_product_using_s3(
                product_url,
                token,
                target_dirpath=target_dirpath.resolve(),
                args=args
            )
        else:
            product_filepath = download_product_using_https(
                product_url,
                session,
                token,
                target_dirpath=target_dirpath.resolve()
            )

    return product_filepath


def download_asf_product(product_url, token: str, target_dirpath: Path):
    logger.info(f"Requesting from {product_url}")

    asf_response = _handle_url_redirect(product_url, token)
    asf_response.raise_for_status()

    product_filename = PurePath(product_url).name
    product_download_path = target_dirpath / product_filename
    with open(product_download_path, "wb") as file:
        file.write(asf_response.content)
    return product_download_path.resolve()


def extract_many_to_one(products: list[Path], group_dataset_id, settings_cfg: dict):
    """Creates a dataset for each of the given products, merging them into 1 final dataset.

    :param products: the products to create datasets for.
    :param group_dataset_id: a unique identifier for the group of products.
    :param settings_cfg: the settings.yaml config as a dict.
    """
    # house all datasets / extracted metadata
    extracts_dir = Path("extracts")
    extracts_dir.mkdir(exist_ok=True)

    # create individual dataset dir for each product in the granule
    # (this also extracts the metadata to *.met.json files)
    product_extracts_dir = extracts_dir / group_dataset_id
    product_extracts_dir.mkdir(exist_ok=True)
    dataset_dirs = [
        extract_one_to_one(product, settings_cfg, working_dir=product_extracts_dir)
        for product in products
    ]
    logger.info(f"{dataset_dirs=}")

    # generate merge metadata from single-product datasets
    shared_met_entries_dict = {}  # this is updated, when merging, with metadata common to multiple input files
    total_product_file_sizes, merged_met_dict = \
        product2dataset.merge_dataset_met_json(
            str(product_extracts_dir.resolve()),
            extra_met=shared_met_entries_dict  # copy some common metadata from each product.
        )
    logger.debug(f"{merged_met_dict=}")

    logger.info("Creating target dataset directory")
    target_dataset_dir = Path(group_dataset_id)
    target_dataset_dir.mkdir(exist_ok=True)
    for product in products:
        shutil.copy(product, target_dataset_dir.resolve())
    logger.info("Copied input products to dataset directory")

    logger.info("update merged *.met.json with additional, top-level metadata")
    merged_met_dict.update(shared_met_entries_dict)
    merged_met_dict["FileSize"] = total_product_file_sizes
    merged_met_dict["FileName"] = group_dataset_id
    merged_met_dict["id"] = group_dataset_id
    logger.debug(f"{merged_met_dict=}")

    # write out merged *.met.json
    merged_met_json_filepath = target_dataset_dir.resolve() / f"{target_dataset_dir.name}.met.json"
    with open(merged_met_json_filepath, mode="w") as output_file:
        json.dump(merged_met_dict, output_file)
    logger.info(f"Wrote {merged_met_json_filepath=!s}")

    # write out basic *.dataset.json file (version + created_timestamp)
    dataset_json_dict = extractor.extract.create_dataset_json(
        product_metadata={"dataset_version": merged_met_dict["dataset_version"]},
        ds_met={},
        alt_ds_met={}
    )
    dataset_json_dict.update({
        "index": {
            "suffix": ("{version}_{dataset}-{date}".format(
                version=dataset_json_dict["version"],
                dataset=merged_met_dict["ProductType"],
                date=datetime.utcnow().strftime("%Y.%m")
            )).lower()  # suffix index name with `-YYYY.MM
        }
    })
    granule_dataset_json_filepath = target_dataset_dir.resolve() / f"{group_dataset_id}.dataset.json"
    with open(granule_dataset_json_filepath, mode="w") as output_file:
        json.dump(dataset_json_dict, output_file)
    logger.info(f"Wrote {granule_dataset_json_filepath=!s}")

    shutil.rmtree(extracts_dir)


def extract_one_to_one(product: Path, settings_cfg: dict, working_dir: Path, extra_metadata=None) -> PurePath:
    """Creates a dataset for the given product.

    :param product: the product to create datasets for.
    :param settings_cfg: the settings.yaml config as a dict.
    :param working_dir: the working directory for the extract process. Serves as the output directory for the extraction.
    :param extra_metadata: extra metadata to add to the dataset.
    """
    # create dataset dir for product
    # (this also extracts the metadata to *.met.json file)
    logger.info("Creating dataset directory")
    dataset_dir = extractor.extract.extract(
        product=str(product),
        product_types=settings_cfg["PRODUCT_TYPES"],
        workspace=str(working_dir.resolve()),
        extra_met=extra_metadata
    )
    logger.info(f"{dataset_dir=}")
    return PurePath(dataset_dir)


def download_product_using_https(url, session: requests.Session, token, target_dirpath: Path, chunk_size=25600) -> Path:
    headers = {"Echo-Token": token}
    with session.get(url, headers=headers) as r:
        r.raise_for_status()

        file_name = PurePath(url).name
        product_download_path = target_dirpath / file_name
        with open(product_download_path, "wb") as output_file:
            output_file.write(r.content)
        return product_download_path.resolve()


def download_product_using_s3(url, token, target_dirpath: Path, args) -> Path:
    provider = PRODUCT_PROVIDER_MAP[args.collection] if hasattr(args, "collection") else args.provider
    aws_creds = _get_aws_creds(token, provider)
    logger.debug(f"{_get_aws_creds.cache_info()=}")

    s3 = boto3.Session(aws_access_key_id=aws_creds['accessKeyId'],
                       aws_secret_access_key=aws_creds['secretAccessKey'],
                       aws_session_token=aws_creds['sessionToken'],
                       region_name='us-west-2').client("s3")
    product_download_path = _s3_download(url, s3, str(target_dirpath))
    return product_download_path.resolve()


def _https_transfer(url, bucket_name, token, staging_area=""):
    file_name = PurePath(url).name
    bucket = bucket_name[len("s3://"):] if bucket_name.startswith("s3://") else bucket_name
    key = Path(staging_area, file_name).name

    upload_start_time = datetime.utcnow()

    try:
        logger.info(f"Requesting from {url}")
        r = _handle_url_redirect(url, token)
        if r.status_code != 200:
            r.raise_for_status()

        with open("https.tmp", "wb") as file:
            file.write(r.content)
>>>>>>> 29bee422

        downloads = all_pending_downloads
        if args.batch_ids:
            logger.info(f"Filtering pending downloads by {args.batch_ids=}")
            id_func = _to_batch_id if self.provider == "LPCLOUD" else _to_orbit_number
            downloads = list(filter(lambda d: id_func(d) in args.batch_ids, all_pending_downloads))
            logger.info(f"{len(downloads)=}")
            logger.debug(f"{downloads=}")

        if not downloads:
            logger.info(f"No undownloaded files found in index.")
            return

        if args.smoke_run:
            logger.info(f"{args.smoke_run=}. Restricting to 1 tile(s).")
            args.batch_ids = args.batch_ids[:1]

        session = SessionWithHeaderRedirection(username, password, netloc)

        logger.info("Creating directories to process products")

        # house all file downloads
        self.downloads_dir = Path("downloads")
        self.downloads_dir.mkdir(exist_ok=True)

        if args.dry_run:
            logger.info(f"{args.dry_run=}. Skipping downloads.")

        self.perform_download(session, es_conn, downloads, args, token, job_id)

        logger.info(f"Removing directory tree. {self.downloads_dir}")
        shutil.rmtree(self.downloads_dir)

    def perform_download(self, session, es_conn, downloads, args, token, job_id):
        pass

    def get_download_timerange(self, args):
        start_date = args.start_date if args.start_date else "1900-01-01T00:00:00Z"
        end_date = args.end_date if args.end_date else datetime.utcnow().strftime("%Y-%m-%dT%H:%M:%SZ")

        download_timerange = DateTimeRange(start_date, end_date)
        logger.info(f"{download_timerange=}")
        return download_timerange


    def extract_one_to_one(self, product: Path, settings_cfg: dict, working_dir: Path, extra_metadata=None, name_postscript='') -> PurePath:
        """Creates a dataset for the given product.

        :param product: the product to create datasets for.
        :param settings_cfg: the settings.yaml config as a dict.
        :param working_dir: the working directory for the extract process. Serves as the output directory for the extraction.
        :param extra_metadata: extra metadata to add to the dataset.
        """
        # create dataset dir for product
        # (this also extracts the metadata to *.met.json file)
        logger.info("Creating dataset directory")
        dataset_dir = extractor.extract.extract(
            product=str(product),
            product_types=settings_cfg["PRODUCT_TYPES"],
            workspace=str(working_dir.resolve()),
            extra_met=extra_metadata,
            name_postscript=name_postscript
        )
        logger.info(f"{dataset_dir=}")
        return PurePath(dataset_dir)


    def download_product_using_s3(self, url, token, target_dirpath: Path, args) -> Path:

        aws_creds = self.get_aws_creds(token)
        logger.debug(f"{self.get_aws_creds.cache_info()=}")

        s3 = boto3.Session(aws_access_key_id=aws_creds['accessKeyId'],
                           aws_secret_access_key=aws_creds['secretAccessKey'],
                           aws_session_token=aws_creds['sessionToken'],
                           region_name='us-west-2').client("s3")
        product_download_path = self._s3_download(url, s3, str(target_dirpath))
        return product_download_path.resolve()

    def _handle_url_redirect(self, url, token):
        if not validators.url(url):
            raise Exception(f"Malformed URL: {url}")

        r = requests.get(url, allow_redirects=False)

        headers = {"Authorization": f"Bearer {token}", "Accept": "application/json"}
        return requests.get(r.headers["Location"], headers=headers, allow_redirects=True)


    @ttl_cache(ttl=3300)  # 3300s == 55m. Refresh credentials before expiry. Note: validity period is 60 minutes
    def get_aws_creds(self, token):
        return self._get_aws_creds(token)


    def _s3_download(self, url, s3, tmp_dir, staging_area=""):
        file_name = PurePath(url).name
        target_key = str(Path(staging_area, file_name))

        source = url[len("s3://"):].partition("/")
        source_bucket = source[0]
        source_key = source[2]

        s3.download_file(source_bucket, source_key, f"{tmp_dir}/{target_key}")

        return Path(f"{tmp_dir}/{target_key}")<|MERGE_RESOLUTION|>--- conflicted
+++ resolved
@@ -49,7 +49,6 @@
                 del headers["Authorization"]
 
 def run_download(args, token, es_conn, netloc, username, password, job_id):
-<<<<<<< HEAD
     download = DaacDownload.get_download_object(args)
     download.run_download(args, token, es_conn, netloc, username, password, job_id)
 
@@ -81,446 +80,6 @@
             args.use_temporal
         )
         logger.info(f"{len(list(all_pending_downloads))=}")
-=======
-    provider = PRODUCT_PROVIDER_MAP[args.collection] if hasattr(args, "collection") else args.provider
-    download_timerange = get_download_timerange(args)
-    all_pending_downloads: Iterable[dict] = es_conn.get_all_between(
-        dateutil.parser.isoparse(download_timerange.start_date),
-        dateutil.parser.isoparse(download_timerange.end_date),
-        args.use_temporal
-    )
-    logger.info(f"{len(list(all_pending_downloads))=}")
-
-    downloads = all_pending_downloads
-    if args.batch_ids:
-        logger.info(f"Filtering pending downloads by {args.batch_ids=}")
-        id_func = _to_granule_id if provider == "LPCLOUD" else _to_orbit_number
-        downloads = list(filter(lambda d: id_func(d) in args.batch_ids, all_pending_downloads))
-        logger.info(f"{len(downloads)=}")
-        logger.debug(f"{downloads=}")
-
-    if not downloads:
-        logger.info(f"No undownloaded files found in index.")
-        return
-
-    if args.smoke_run:
-        logger.info(f"{args.smoke_run=}. Restricting to 1 tile(s).")
-        args.batch_ids = args.batch_ids[:1]
-
-    session = SessionWithHeaderRedirection(username, password, netloc)
-
-    if provider == "ASF":
-        download_from_asf(session=session, es_conn=es_conn, downloads=downloads, args=args, token=token, job_id=job_id)
-    else:
-        download_urls = [_to_url(download) for download in downloads if _has_url(download)]
-        logger.debug(f"{download_urls=}")
-
-        granule_id_to_download_urls_map = group_download_urls_by_granule_id(download_urls)
-
-        download_granules(session, es_conn, granule_id_to_download_urls_map, args, token, job_id)
-
-
-def get_download_timerange(args):
-    start_date = args.start_date if args.start_date else "1900-01-01T00:00:00Z"
-    end_date = args.end_date if args.end_date else datetime.utcnow().strftime("%Y-%m-%dT%H:%M:%SZ")
-
-    download_timerange = DateTimeRange(start_date, end_date)
-    logger.info(f"{download_timerange=}")
-    return download_timerange
-
-
-def download_from_asf(
-        session: requests.Session,
-        es_conn,
-        downloads: list[dict],
-        args,
-        token,
-        job_id
-):
-    settings_cfg = SettingsConf().cfg  # has metadata extractor config
-    logger.info("Creating directories to process products")
-    provider = PRODUCT_PROVIDER_MAP[args.collection] if hasattr(args, "collection") else args.provider
-
-    # house all file downloads
-    downloads_dir = Path("downloads")
-    downloads_dir.mkdir(exist_ok=True)
-
-    if args.dry_run:
-        logger.info(f"{args.dry_run=}. Skipping downloads.")
-
-    for download in downloads:
-        if not _has_url(download):
-            continue
-
-        if args.transfer_protocol == "https":
-            product_url = _to_https_url(download)
-        else:
-            product_url = _to_url(download)
-
-        logger.info(f"Processing {product_url=}")
-        product_id = PurePath(product_url).name
-
-        product_download_dir = downloads_dir / product_id
-        product_download_dir.mkdir(exist_ok=True)
-
-        # download product
-        if args.dry_run:
-            logger.debug(f"{args.dry_run=}. Skipping download.")
-            continue
-
-        if product_url.startswith("s3"):
-            product = product_filepath = download_product_using_s3(
-                product_url,
-                token,
-                target_dirpath=product_download_dir.resolve(),
-                args=args
-            )
-        else:
-            product = product_filepath = download_asf_product(
-                product_url, token, product_download_dir
-            )
-
-        logger.info(f"{product_filepath=}")
-
-        logger.info(f"Marking as downloaded. {product_url=}")
-        es_conn.mark_product_as_downloaded(product_url, job_id)
-
-        logger.info(f"product_url_downloaded={product_url}")
-
-        additional_metadata = {}
-        try:
-            additional_metadata['processing_mode'] = download['processing_mode']
-        except:
-            logger.warning("processing_mode not found in the slc_catalog ES index")
-
-        if provider == "ASF":
-            if download.get("intersects_north_america"):
-                logger.info("adding additional dataset metadata (intersects_north_america)")
-                additional_metadata["intersects_north_america"] = True
-
-        dataset_dir = extract_one_to_one(product, settings_cfg, working_dir=Path.cwd(),
-                                         extra_metadata=additional_metadata)
-
-        update_pending_dataset_with_index_name(dataset_dir)
-
-        logger.info("Downloading associated orbit file")
-
-        try:
-            logger.info(f"Querying for Precise Ephemeris Orbit (POEORB) file")
-            stage_orbit_file_args = stage_orbit_file.get_parser().parse_args(
-                [
-                    f"--output-directory={str(dataset_dir)}",
-                    "--orbit-type=POEORB",
-                    f"--query-time-range={settings_cfg.get('POE_ORBIT_TIME_RANGE', stage_orbit_file.DEFAULT_POE_TIME_RANGE)}",
-                    str(product_filepath)
-                ]
-            )
-            stage_orbit_file.main(stage_orbit_file_args)
-        except NoQueryResultsException:
-            logger.warning("POEORB file could not be found, querying for Restituted Orbit (ROEORB) file")
-            stage_orbit_file_args = stage_orbit_file.get_parser().parse_args(
-                [
-                    f"--output-directory={str(dataset_dir)}",
-                    "--orbit-type=RESORB",
-                    f"--query-time-range={settings_cfg.get('RES_ORBIT_TIME_RANGE', stage_orbit_file.DEFAULT_RES_TIME_RANGE)}",
-                    str(product_filepath)
-                ]
-            )
-            stage_orbit_file.main(stage_orbit_file_args)
-
-        logger.info("Added orbit file to dataset")
-
-        if additional_metadata.get("intersects_north_america", False) \
-                and additional_metadata['processing_mode'] in ("historical", "reprocessing"):
-            logger.info(f"Processing mode is {additional_metadata['processing_mode']}. Attempting to download ionosphere correction file.")
-            try:
-                output_ionosphere_filepath = ionosphere_download.download_ionosphere_correction_file(dataset_dir=dataset_dir, product_filepath=product_filepath)
-                ionosphere_url = ionosphere_download.get_ionosphere_correction_file_url(dataset_dir=dataset_dir, product_filepath=product_filepath)
-
-                # add ionosphere metadata to the dataset about to be ingested
-                ionosphere_metadata = ionosphere_download.generate_ionosphere_metadata(output_ionosphere_filepath, ionosphere_url=ionosphere_url, s3_bucket="...", s3_key="...")
-                update_pending_dataset_metadata_with_ionosphere_metadata(dataset_dir, ionosphere_metadata)
-            except IonosphereFileNotFoundException:
-                logger.warning("Ionosphere file not found remotely. Allowing job to continue.")
-                pass
-
-        logger.info(f"Removing {product_filepath}")
-        product_filepath.unlink(missing_ok=True)
-
-    logger.info(f"Removing directory tree. {downloads_dir}")
-    shutil.rmtree(downloads_dir)
-
-
-def update_pending_dataset_with_index_name(dataset_dir: PurePath):
-    logger.info("Updating dataset's dataset.json with index name")
-
-    with Path(dataset_dir / f"{dataset_dir.name}.dataset.json").open("r") as fp:
-        dataset_json: dict = json.load(fp)
-
-    with Path(dataset_dir / f"{dataset_dir.name}.met.json").open("r") as fp:
-        met_dict: dict = json.load(fp)
-
-    dataset_json.update({
-        "index": {
-            "suffix": ("{version}_{dataset}-{date}".format(
-                version=dataset_json["version"],
-                dataset=met_dict["ProductType"],
-                date=datetime.utcnow().strftime("%Y.%m")
-            )).lower()  # suffix index name with `-YYYY.MM
-        }
-    })
-
-    with Path(dataset_dir / f"{dataset_dir.name}.dataset.json").open("w") as fp:
-        json.dump(dataset_json, fp)
-
-
-def update_pending_dataset_metadata_with_ionosphere_metadata(dataset_dir: PurePath, ionosphere_metadata: dict):
-    logger.info("Updating dataset's met.json with ionosphere metadata")
-
-    with Path(dataset_dir / f"{dataset_dir.name}.met.json").open("r") as fp:
-        met_json: dict = json.load(fp)
-
-    met_json.update(ionosphere_metadata)
-
-    with Path(dataset_dir / f"{dataset_dir.name}.met.json").open("w") as fp:
-        json.dump(met_json, fp)
-
-
-def download_granules(
-        session: requests.Session,
-        es_conn,
-        granule_id_to_product_urls_map: dict[str, list[str]],
-        args,
-        token,
-        job_id
-):
-    cfg = SettingsConf().cfg  # has metadata extractor config
-    logger.info("Creating directories to process granules")
-    # house all file downloads
-    downloads_dir = Path("downloads")
-    downloads_dir.mkdir(exist_ok=True)
-
-    if args.dry_run:
-        logger.info(f"{args.dry_run=}. Skipping downloads.")
-
-    if args.smoke_run:
-        granule_id_to_product_urls_map = dict(itertools.islice(granule_id_to_product_urls_map.items(), 1))
-
-    for granule_id, product_urls in granule_id_to_product_urls_map.items():
-        logger.info(f"Processing {granule_id=}")
-
-        granule_download_dir = downloads_dir / granule_id
-        granule_download_dir.mkdir(exist_ok=True)
-
-        # download products in granule
-        products = []
-        product_urls_downloaded = []
-        for product_url in product_urls:
-            if args.dry_run:
-                logger.debug(f"{args.dry_run=}. Skipping download.")
-                break
-            product_filepath = download_product(product_url, session, token, args, granule_download_dir)
-            products.append(product_filepath)
-            product_urls_downloaded.append(product_url)
-        logger.info(f"{products=}")
-
-        logger.info(f"Marking as downloaded. {granule_id=}")
-        for product_url in product_urls_downloaded:
-            es_conn.mark_product_as_downloaded(product_url, job_id)
-
-        logger.info(f"{len(product_urls_downloaded)=}, {product_urls_downloaded=}")
-
-        extract_many_to_one(products, granule_id, cfg)
-
-        logger.info(f"Removing directory {granule_download_dir}")
-        shutil.rmtree(granule_download_dir)
-
-    logger.info(f"Removing directory tree. {downloads_dir}")
-    shutil.rmtree(downloads_dir)
-
-
-def download_product(product_url, session: requests.Session, token: str, args, target_dirpath: Path):
-    if args.transfer_protocol.lower() == "https":
-        product_filepath = download_product_using_https(
-            product_url,
-            session,
-            token,
-            target_dirpath=target_dirpath.resolve()
-        )
-    elif args.transfer_protocol.lower() == "s3":
-        product_filepath = download_product_using_s3(
-            product_url,
-            token,
-            target_dirpath=target_dirpath.resolve(),
-            args=args
-        )
-    elif args.transfer_protocol.lower() == "auto":
-        if product_url.startswith("s3"):
-            product_filepath = download_product_using_s3(
-                product_url,
-                token,
-                target_dirpath=target_dirpath.resolve(),
-                args=args
-            )
-        else:
-            product_filepath = download_product_using_https(
-                product_url,
-                session,
-                token,
-                target_dirpath=target_dirpath.resolve()
-            )
-
-    return product_filepath
-
-
-def download_asf_product(product_url, token: str, target_dirpath: Path):
-    logger.info(f"Requesting from {product_url}")
-
-    asf_response = _handle_url_redirect(product_url, token)
-    asf_response.raise_for_status()
-
-    product_filename = PurePath(product_url).name
-    product_download_path = target_dirpath / product_filename
-    with open(product_download_path, "wb") as file:
-        file.write(asf_response.content)
-    return product_download_path.resolve()
-
-
-def extract_many_to_one(products: list[Path], group_dataset_id, settings_cfg: dict):
-    """Creates a dataset for each of the given products, merging them into 1 final dataset.
-
-    :param products: the products to create datasets for.
-    :param group_dataset_id: a unique identifier for the group of products.
-    :param settings_cfg: the settings.yaml config as a dict.
-    """
-    # house all datasets / extracted metadata
-    extracts_dir = Path("extracts")
-    extracts_dir.mkdir(exist_ok=True)
-
-    # create individual dataset dir for each product in the granule
-    # (this also extracts the metadata to *.met.json files)
-    product_extracts_dir = extracts_dir / group_dataset_id
-    product_extracts_dir.mkdir(exist_ok=True)
-    dataset_dirs = [
-        extract_one_to_one(product, settings_cfg, working_dir=product_extracts_dir)
-        for product in products
-    ]
-    logger.info(f"{dataset_dirs=}")
-
-    # generate merge metadata from single-product datasets
-    shared_met_entries_dict = {}  # this is updated, when merging, with metadata common to multiple input files
-    total_product_file_sizes, merged_met_dict = \
-        product2dataset.merge_dataset_met_json(
-            str(product_extracts_dir.resolve()),
-            extra_met=shared_met_entries_dict  # copy some common metadata from each product.
-        )
-    logger.debug(f"{merged_met_dict=}")
-
-    logger.info("Creating target dataset directory")
-    target_dataset_dir = Path(group_dataset_id)
-    target_dataset_dir.mkdir(exist_ok=True)
-    for product in products:
-        shutil.copy(product, target_dataset_dir.resolve())
-    logger.info("Copied input products to dataset directory")
-
-    logger.info("update merged *.met.json with additional, top-level metadata")
-    merged_met_dict.update(shared_met_entries_dict)
-    merged_met_dict["FileSize"] = total_product_file_sizes
-    merged_met_dict["FileName"] = group_dataset_id
-    merged_met_dict["id"] = group_dataset_id
-    logger.debug(f"{merged_met_dict=}")
-
-    # write out merged *.met.json
-    merged_met_json_filepath = target_dataset_dir.resolve() / f"{target_dataset_dir.name}.met.json"
-    with open(merged_met_json_filepath, mode="w") as output_file:
-        json.dump(merged_met_dict, output_file)
-    logger.info(f"Wrote {merged_met_json_filepath=!s}")
-
-    # write out basic *.dataset.json file (version + created_timestamp)
-    dataset_json_dict = extractor.extract.create_dataset_json(
-        product_metadata={"dataset_version": merged_met_dict["dataset_version"]},
-        ds_met={},
-        alt_ds_met={}
-    )
-    dataset_json_dict.update({
-        "index": {
-            "suffix": ("{version}_{dataset}-{date}".format(
-                version=dataset_json_dict["version"],
-                dataset=merged_met_dict["ProductType"],
-                date=datetime.utcnow().strftime("%Y.%m")
-            )).lower()  # suffix index name with `-YYYY.MM
-        }
-    })
-    granule_dataset_json_filepath = target_dataset_dir.resolve() / f"{group_dataset_id}.dataset.json"
-    with open(granule_dataset_json_filepath, mode="w") as output_file:
-        json.dump(dataset_json_dict, output_file)
-    logger.info(f"Wrote {granule_dataset_json_filepath=!s}")
-
-    shutil.rmtree(extracts_dir)
-
-
-def extract_one_to_one(product: Path, settings_cfg: dict, working_dir: Path, extra_metadata=None) -> PurePath:
-    """Creates a dataset for the given product.
-
-    :param product: the product to create datasets for.
-    :param settings_cfg: the settings.yaml config as a dict.
-    :param working_dir: the working directory for the extract process. Serves as the output directory for the extraction.
-    :param extra_metadata: extra metadata to add to the dataset.
-    """
-    # create dataset dir for product
-    # (this also extracts the metadata to *.met.json file)
-    logger.info("Creating dataset directory")
-    dataset_dir = extractor.extract.extract(
-        product=str(product),
-        product_types=settings_cfg["PRODUCT_TYPES"],
-        workspace=str(working_dir.resolve()),
-        extra_met=extra_metadata
-    )
-    logger.info(f"{dataset_dir=}")
-    return PurePath(dataset_dir)
-
-
-def download_product_using_https(url, session: requests.Session, token, target_dirpath: Path, chunk_size=25600) -> Path:
-    headers = {"Echo-Token": token}
-    with session.get(url, headers=headers) as r:
-        r.raise_for_status()
-
-        file_name = PurePath(url).name
-        product_download_path = target_dirpath / file_name
-        with open(product_download_path, "wb") as output_file:
-            output_file.write(r.content)
-        return product_download_path.resolve()
-
-
-def download_product_using_s3(url, token, target_dirpath: Path, args) -> Path:
-    provider = PRODUCT_PROVIDER_MAP[args.collection] if hasattr(args, "collection") else args.provider
-    aws_creds = _get_aws_creds(token, provider)
-    logger.debug(f"{_get_aws_creds.cache_info()=}")
-
-    s3 = boto3.Session(aws_access_key_id=aws_creds['accessKeyId'],
-                       aws_secret_access_key=aws_creds['secretAccessKey'],
-                       aws_session_token=aws_creds['sessionToken'],
-                       region_name='us-west-2').client("s3")
-    product_download_path = _s3_download(url, s3, str(target_dirpath))
-    return product_download_path.resolve()
-
-
-def _https_transfer(url, bucket_name, token, staging_area=""):
-    file_name = PurePath(url).name
-    bucket = bucket_name[len("s3://"):] if bucket_name.startswith("s3://") else bucket_name
-    key = Path(staging_area, file_name).name
-
-    upload_start_time = datetime.utcnow()
-
-    try:
-        logger.info(f"Requesting from {url}")
-        r = _handle_url_redirect(url, token)
-        if r.status_code != 200:
-            r.raise_for_status()
-
-        with open("https.tmp", "wb") as file:
-            file.write(r.content)
->>>>>>> 29bee422
 
         downloads = all_pending_downloads
         if args.batch_ids:
@@ -560,7 +119,6 @@
     def get_download_timerange(self, args):
         start_date = args.start_date if args.start_date else "1900-01-01T00:00:00Z"
         end_date = args.end_date if args.end_date else datetime.utcnow().strftime("%Y-%m-%dT%H:%M:%SZ")
-
         download_timerange = DateTimeRange(start_date, end_date)
         logger.info(f"{download_timerange=}")
         return download_timerange
@@ -568,7 +126,6 @@
 
     def extract_one_to_one(self, product: Path, settings_cfg: dict, working_dir: Path, extra_metadata=None, name_postscript='') -> PurePath:
         """Creates a dataset for the given product.
-
         :param product: the product to create datasets for.
         :param settings_cfg: the settings.yaml config as a dict.
         :param working_dir: the working directory for the extract process. Serves as the output directory for the extraction.
@@ -592,7 +149,6 @@
 
         aws_creds = self.get_aws_creds(token)
         logger.debug(f"{self.get_aws_creds.cache_info()=}")
-
         s3 = boto3.Session(aws_access_key_id=aws_creds['accessKeyId'],
                            aws_secret_access_key=aws_creds['secretAccessKey'],
                            aws_session_token=aws_creds['sessionToken'],
