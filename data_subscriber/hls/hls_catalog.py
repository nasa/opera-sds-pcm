import logging
from datetime import datetime
from pathlib import Path

from data_subscriber import es_conn_util
<<<<<<< HEAD
from data_subscriber.url import form_batch_id
=======

null_logger = logging.getLogger('dummy')
null_logger.addHandler(logging.NullHandler())
null_logger.propagate = False

ES_INDEX_PATTERNS = ["hls_catalog", "hls_catalog-*"]


def generate_es_index_name():
    return "hls_catalog-{date}".format(date=datetime.utcnow().strftime("%Y.%m"))

>>>>>>> 29bee422

class HLSProductCatalog:
    """
    Class to track products downloaded by daac_data_subscriber.py

    https://github.com/hysds/hysds_commons/blob/develop/hysds_commons/elasticsearch_utils.py
    ElasticsearchUtility methods
        index_document
        get_by_id
        query
        search
        get_count
        delete_by_id
        update_document
    """
    def __init__(self, /, logger=None):
        self.logger = logger or null_logger
        self.es = es_conn_util.get_es_connection(logger)
        self.ES_INDEX = "hls_catalog"

<<<<<<< HEAD
    def create_index(self, delete_old_index=False):
        if delete_old_index is True:
            self.es.es.indices.delete(index=index, ignore=404)
            if self.logger:
                self.logger.info("Deleted old index: {}".format(index))

        self.es.es.indices.create(body={"settings": {"index": {"sort.field": "creation_timestamp", "sort.order": "asc"}},
                                     "mappings": {
                                         "properties": {
                                             "granule_id": {"type": "keyword"},
                                             "revision_id": {"type": "integer"},
                                             "s3_url": {"type": "keyword"},
                                             "https_url": {"type": "keyword"},
                                             "creation_timestamp": {"type": "date"},
                                             "download_datetime": {"type": "date"},
                                             "downloaded": {"type": "boolean"}}}},
                               index=self.ES_INDEX)
        if self.logger:
            self.logger.info("Successfully created index: {}".format(self.ES_INDEX))

    def delete_index(self):
        self.es.es.indices.delete(index=self.ES_INDEX, ignore=404)
        if self.logger:
            self.logger.info("Successfully deleted index: {}".format(self.ES_INDEX))

=======
>>>>>>> 29bee422
    def get_all_between(self, start_dt: datetime, end_dt: datetime, use_temporal: bool):
        hls_catalog = self._query_catalog(start_dt, end_dt, use_temporal)
        return [{"_id": catalog_entry["_id"], "granule_id": catalog_entry["_source"].get("granule_id"),
                 "revision_id": catalog_entry["_source"].get("revision_id"),
                 "s3_url": catalog_entry["_source"].get("s3_url"),
                 "https_url": catalog_entry["_source"].get("https_url")}
                for catalog_entry in (hls_catalog or [])]

<<<<<<< HEAD
    @staticmethod
    def _create_doc(
            url: str,
=======
    def process_url(
            self,
            urls: list[str],
>>>>>>> 29bee422
            granule_id: str,
            job_id: str,
            query_dt: datetime,
            temporal_extent_beginning_dt: datetime,
            revision_date_dt: datetime,
            *args,
            **kwargs
    ):
<<<<<<< HEAD
        filename = Path(url).name

        # We're not doing anything w the query result so comment it out to save resources
        # result = self._query_existence(filename)

=======
        filename = Path(urls[0]).name
>>>>>>> 29bee422
        doc = {
            "id": form_batch_id(filename, kwargs['revision_id']),
            "granule_id": granule_id,
            "creation_timestamp": datetime.now(),
            "query_job_id": job_id,
            "query_datetime": query_dt,
            "temporal_extent_beginning_datetime": temporal_extent_beginning_dt,
            "revision_date": revision_date_dt
        }

        for url in urls:
            if "https://" in url:
                doc["https_url"] = url

            if "s3://" in url:
                doc["s3_url"] = url

            if "https://" not in url and "s3://" not in url:
                raise Exception(f"Unrecognized URL format. {url=}")

        doc.update(kwargs)

<<<<<<< HEAD
        return doc

    def process_url(
            self,
            url: str,
            granule_id: str,
            job_id: str,
            query_dt: datetime,
            temporal_extent_beginning_dt: datetime,
            revision_date_dt: datetime,
            *args,
            **kwargs
    ):
        doc = HLSProductCatalog._create_doc(url, granule_id, job_id, query_dt, temporal_extent_beginning_dt, revision_date_dt, *args,
                            **kwargs)

        self.es.update_document(index=self.ES_INDEX, body={"doc_as_upsert": True, "doc": doc}, id=doc['id'])
=======
        index = self._get_index_name_for(_id=filename, default=generate_es_index_name())

        self.es.update_document(index=index, body={"doc_as_upsert": True, "doc": doc}, id=filename)
>>>>>>> 29bee422
        return True

    def mark_product_as_downloaded(self, url, job_id):
        filename = url.split("/")[-1]

        index = self._get_index_name_for(_id=filename, default=generate_es_index_name())

<<<<<<< HEAD
    def mark_product_as_downloaded(self, id, job_id):
=======
>>>>>>> 29bee422
        result = self.es.update_document(
            id=id,
            body={
                "doc_as_upsert": True,
                "doc": {
                    "downloaded": True,
                    "download_datetime": datetime.now(),
                    "download_job_id": job_id,
                }
            },
<<<<<<< HEAD
            index=self.ES_INDEX
=======
            index=index
>>>>>>> 29bee422
        )

        self.logger.info(f"Document updated: {result}")

    def _get_index_name_for(self, _id, default=None):
        """Gets the index name for the most recent ES doc matching the given _id"""
        if default is None:
            raise

        results = self._query_existence(_id)
        self.logger.debug(f"{results=}")
        if not results:  # EDGECASE: index doesn't exist yet
            index = default
        else:  # reprocessed or revised product. assume reprocessed. update existing record
            if results:  # found results
                index = results[0]["_index"]  # get the ID of the most recent record
            else:
                index = default
        return index

    def _post(self, filename, body):
<<<<<<< HEAD
        result = self.es.index_document(body=body, id=filename)
=======
        result = self.es.index_document(index=generate_es_index_name(), body=body, id=filename)
>>>>>>> 29bee422

        self.logger.info(f"Document indexed: {result}")

<<<<<<< HEAD
    def _query_existence(self, filename):
=======
    def _query_existence(self, _id):
>>>>>>> 29bee422
        try:
            results = self.es.query(
                index=",".join(ES_INDEX_PATTERNS),
                ignore_unavailable=True,  # EDGECASE: index might not exist yet
                body={
                    "query": {"bool": {"must": [{"term": {"_id": _id}}]}},
                    "sort": [{"creation_timestamp": "desc"}],
                    "_source": {"includes": "false", "excludes": []}  # NOTE: returned object is different than when `"includes": []` is used
                },
            )
            self.logger.debug(f"Query results: {results}")

        except:
            self.logger.info(f"{_id} does not exist in {ES_INDEX_PATTERNS}")
            results = None

        return results

    def _query_catalog(self, start_dt: datetime, end_dt: datetime, use_temporal: bool):
        range_str = "temporal_extent_beginning_datetime" if use_temporal else "revision_date"
        try:
<<<<<<< HEAD
            result = self.es.query(index=self.ES_INDEX,
                                body={"sort": [{"creation_timestamp": "asc"}],
                                      "query": {"bool": {"must": [{"range": {range_str: {
                                                                      "gte": start_dt.isoformat(),
                                                                      "lt": end_dt.isoformat()}}}]}}})
            if self.logger:
                self.logger.debug(f"Query result: {result}")
=======
            result = self.es.query(
                index=",".join(ES_INDEX_PATTERNS),
                ignore_unavailable=True,  # EDGECASE: index might not exist yet
                body={
                    "sort": [{"creation_timestamp": "asc"}],
                    "query": {
                        "bool": {
                            "must": [
                                {
                                    "range": {
                                        range_str: {
                                            "gte": start_dt.isoformat(),
                                            "lt": end_dt.isoformat()
                                        }
                                    }
                                }
                            ]
                        }
                    }
                }
            )
            self.logger.debug(f"Query result: {result}")
>>>>>>> 29bee422

        except:
            result = None

        return result<|MERGE_RESOLUTION|>--- conflicted
+++ resolved
@@ -3,21 +3,11 @@
 from pathlib import Path
 
 from data_subscriber import es_conn_util
-<<<<<<< HEAD
 from data_subscriber.url import form_batch_id
-=======
 
 null_logger = logging.getLogger('dummy')
 null_logger.addHandler(logging.NullHandler())
 null_logger.propagate = False
-
-ES_INDEX_PATTERNS = ["hls_catalog", "hls_catalog-*"]
-
-
-def generate_es_index_name():
-    return "hls_catalog-{date}".format(date=datetime.utcnow().strftime("%Y.%m"))
-
->>>>>>> 29bee422
 
 class HLSProductCatalog:
     """
@@ -36,36 +26,11 @@
     def __init__(self, /, logger=None):
         self.logger = logger or null_logger
         self.es = es_conn_util.get_es_connection(logger)
-        self.ES_INDEX = "hls_catalog"
+        self.ES_INDEX_PATTERNS = ["hls_catalog", "hls_catalog-*"]
 
-<<<<<<< HEAD
-    def create_index(self, delete_old_index=False):
-        if delete_old_index is True:
-            self.es.es.indices.delete(index=index, ignore=404)
-            if self.logger:
-                self.logger.info("Deleted old index: {}".format(index))
+    def generate_es_index_name(self):
+        return "hls_catalog-{date}".format(date=datetime.utcnow().strftime("%Y.%m"))
 
-        self.es.es.indices.create(body={"settings": {"index": {"sort.field": "creation_timestamp", "sort.order": "asc"}},
-                                     "mappings": {
-                                         "properties": {
-                                             "granule_id": {"type": "keyword"},
-                                             "revision_id": {"type": "integer"},
-                                             "s3_url": {"type": "keyword"},
-                                             "https_url": {"type": "keyword"},
-                                             "creation_timestamp": {"type": "date"},
-                                             "download_datetime": {"type": "date"},
-                                             "downloaded": {"type": "boolean"}}}},
-                               index=self.ES_INDEX)
-        if self.logger:
-            self.logger.info("Successfully created index: {}".format(self.ES_INDEX))
-
-    def delete_index(self):
-        self.es.es.indices.delete(index=self.ES_INDEX, ignore=404)
-        if self.logger:
-            self.logger.info("Successfully deleted index: {}".format(self.ES_INDEX))
-
-=======
->>>>>>> 29bee422
     def get_all_between(self, start_dt: datetime, end_dt: datetime, use_temporal: bool):
         hls_catalog = self._query_catalog(start_dt, end_dt, use_temporal)
         return [{"_id": catalog_entry["_id"], "granule_id": catalog_entry["_source"].get("granule_id"),
@@ -74,15 +39,9 @@
                  "https_url": catalog_entry["_source"].get("https_url")}
                 for catalog_entry in (hls_catalog or [])]
 
-<<<<<<< HEAD
-    @staticmethod
-    def _create_doc(
-            url: str,
-=======
     def process_url(
             self,
             urls: list[str],
->>>>>>> 29bee422
             granule_id: str,
             job_id: str,
             query_dt: datetime,
@@ -91,15 +50,7 @@
             *args,
             **kwargs
     ):
-<<<<<<< HEAD
-        filename = Path(url).name
-
-        # We're not doing anything w the query result so comment it out to save resources
-        # result = self._query_existence(filename)
-
-=======
         filename = Path(urls[0]).name
->>>>>>> 29bee422
         doc = {
             "id": form_batch_id(filename, kwargs['revision_id']),
             "granule_id": granule_id,
@@ -122,42 +73,17 @@
 
         doc.update(kwargs)
 
-<<<<<<< HEAD
-        return doc
-
-    def process_url(
-            self,
-            url: str,
-            granule_id: str,
-            job_id: str,
-            query_dt: datetime,
-            temporal_extent_beginning_dt: datetime,
-            revision_date_dt: datetime,
-            *args,
-            **kwargs
-    ):
-        doc = HLSProductCatalog._create_doc(url, granule_id, job_id, query_dt, temporal_extent_beginning_dt, revision_date_dt, *args,
-                            **kwargs)
-
-        self.es.update_document(index=self.ES_INDEX, body={"doc_as_upsert": True, "doc": doc}, id=doc['id'])
-=======
-        index = self._get_index_name_for(_id=filename, default=generate_es_index_name())
+        index = self._get_index_name_for(_id=filename, default=self.generate_es_index_name())
 
         self.es.update_document(index=index, body={"doc_as_upsert": True, "doc": doc}, id=filename)
->>>>>>> 29bee422
         return True
 
     def mark_product_as_downloaded(self, url, job_id):
         filename = url.split("/")[-1]
 
-        index = self._get_index_name_for(_id=filename, default=generate_es_index_name())
-
-<<<<<<< HEAD
-    def mark_product_as_downloaded(self, id, job_id):
-=======
->>>>>>> 29bee422
+        index = self._get_index_name_for(_id=filename, default=self.generate_es_index_name())
         result = self.es.update_document(
-            id=id,
+            id=filename,
             body={
                 "doc_as_upsert": True,
                 "doc": {
@@ -166,11 +92,7 @@
                     "download_job_id": job_id,
                 }
             },
-<<<<<<< HEAD
-            index=self.ES_INDEX
-=======
             index=index
->>>>>>> 29bee422
         )
 
         self.logger.info(f"Document updated: {result}")
@@ -192,22 +114,13 @@
         return index
 
     def _post(self, filename, body):
-<<<<<<< HEAD
-        result = self.es.index_document(body=body, id=filename)
-=======
-        result = self.es.index_document(index=generate_es_index_name(), body=body, id=filename)
->>>>>>> 29bee422
-
+        result = self.es.index_document(index=self.generate_es_index_name(), body=body, id=filename)
         self.logger.info(f"Document indexed: {result}")
 
-<<<<<<< HEAD
-    def _query_existence(self, filename):
-=======
     def _query_existence(self, _id):
->>>>>>> 29bee422
         try:
             results = self.es.query(
-                index=",".join(ES_INDEX_PATTERNS),
+                index=",".join(self.ES_INDEX_PATTERNS),
                 ignore_unavailable=True,  # EDGECASE: index might not exist yet
                 body={
                     "query": {"bool": {"must": [{"term": {"_id": _id}}]}},
@@ -226,17 +139,8 @@
     def _query_catalog(self, start_dt: datetime, end_dt: datetime, use_temporal: bool):
         range_str = "temporal_extent_beginning_datetime" if use_temporal else "revision_date"
         try:
-<<<<<<< HEAD
-            result = self.es.query(index=self.ES_INDEX,
-                                body={"sort": [{"creation_timestamp": "asc"}],
-                                      "query": {"bool": {"must": [{"range": {range_str: {
-                                                                      "gte": start_dt.isoformat(),
-                                                                      "lt": end_dt.isoformat()}}}]}}})
-            if self.logger:
-                self.logger.debug(f"Query result: {result}")
-=======
             result = self.es.query(
-                index=",".join(ES_INDEX_PATTERNS),
+                index=",".join(self.ES_INDEX_PATTERNS),
                 ignore_unavailable=True,  # EDGECASE: index might not exist yet
                 body={
                     "sort": [{"creation_timestamp": "asc"}],
@@ -257,7 +161,6 @@
                 }
             )
             self.logger.debug(f"Query result: {result}")
->>>>>>> 29bee422
 
         except:
             result = None
