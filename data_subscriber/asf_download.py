import json
import logging
import os
from datetime import datetime
from pathlib import PurePath, Path

import backoff
import requests
import requests.utils

from data_subscriber.download import DaacDownload
from data_subscriber.url import _has_url, _to_urls, _to_https_urls, _slc_url_to_chunk_id, form_batch_id

logger = logging.getLogger(__name__)

_S3_CREDS_SENTINEL_URL = "https://sentinel1.asf.alaska.edu/s3credentials"

class DaacDownloadAsf(DaacDownload):

    def __init__(self, provider):
        super().__init__(provider)
        self.daac_s3_cred_settings_key = "SLC_DOWNLOAD"

    """This is practically an abstract class. You should never instantiate this."""
    def perform_download(self,
            session: requests.Session,
            es_conn,
            downloads: list[dict],
            args,
            token,
            job_id
    ):

        for download in downloads:
            if not _has_url(download):
                continue

            if args.transfer_protocol == "https":
                product_url = _to_https_urls(download)
            else:
                product_url = _to_urls(download)

            logger.info(f"Processing {product_url=}")
            product_id = _slc_url_to_chunk_id(product_url, str(download['revision_id']))

            product_download_dir = self.downloads_dir / product_id
            product_download_dir.mkdir(exist_ok=True)

            # download product
            if args.dry_run:
                logger.info(f"{args.dry_run=}. Skipping download.")
                continue

            if product_url.startswith("s3"):
                product = product_filepath = self.download_product_using_s3(
                    product_url,
                    token,
                    target_dirpath=product_download_dir.resolve(),
                    args=args
                )
            else:
                product = product_filepath = self.download_asf_product(
                    product_url, token, product_download_dir
                )

            logger.info(f"{product_filepath=}")

            logger.info(f"Marking as downloaded. {download['id']=}")
            es_conn.mark_product_as_downloaded(download['id'], job_id)

            logger.info(f"product_url_downloaded={product_url}")

            additional_metadata = {}
            try:
                additional_metadata['processing_mode'] = download['processing_mode']
            except:
                logger.warning("processing_mode not found in the slc_catalog ES index")

            if download.get("intersects_north_america"):
                logger.info("adding additional dataset metadata (intersects_north_america)")
                additional_metadata["intersects_north_america"] = True

            dataset_dir = self.extract_one_to_one(product, self.cfg, working_dir=Path.cwd(),
                                                  extra_metadata=additional_metadata,
                                                  name_postscript='-r'+str(download['revision_id']))

            self.update_pending_dataset_with_index_name(dataset_dir, '-r'+str(download['revision_id']))

            # Rename the dataset_dir to match the pattern w revision_id
            new_dataset_dir = dataset_dir.parent / form_batch_id(dataset_dir.name, str(download['revision_id']))
            logger.info(f"{new_dataset_dir}")
            os.rename(str(dataset_dir), str(new_dataset_dir))

            self.download_orbit_file(new_dataset_dir, product_filepath, additional_metadata)

            if (additional_metadata['processing_mode'] in ("historical", "reprocessing")):
                logger.info(
                    f"Processing mode is {additional_metadata['processing_mode']}. "
                    f"Attempting to download ionosphere correction file."
                )
                self.download_ionosphere_file(new_dataset_dir, product_filepath)

            logger.info(f"Removing {product_filepath}")
            product_filepath.unlink(missing_ok=True)

    def download_orbit_file(self, dataset_dir, product_filepath, additional_metadata):
        pass

    def download_ionosphere_file(self, dataset_dir, product_filepath):
        pass

    def download_asf_product(self, product_url, token: str, target_dirpath: Path):
        logger.info(f"Requesting from {product_url}")

        asf_response = self._handle_url_redirect(product_url, token)
        asf_response.raise_for_status()

        product_filename = PurePath(product_url).name
        product_download_path = target_dirpath / product_filename
        with open(product_download_path, "wb") as file:
            file.write(asf_response.content)
        return product_download_path.resolve()

    def update_pending_dataset_metadata_with_ionosphere_metadata(self, dataset_dir: PurePath, ionosphere_metadata: dict):
        pass

    def update_pending_dataset_with_index_name(self, dataset_dir: PurePath, postscript):
        logger.info("Updating dataset's dataset.json with index name")

        with Path(dataset_dir / f"{dataset_dir.name}{postscript}.dataset.json").open("r") as fp:
            dataset_json: dict = json.load(fp)

        with Path(dataset_dir / f"{dataset_dir.name}{postscript}.met.json").open("r") as fp:
            met_dict: dict = json.load(fp)

        dataset_json.update({
            "index": {
                "suffix": ("{version}_{dataset}-{date}".format(
                    version=dataset_json["version"],
                    dataset=met_dict["ProductType"],
                    date=datetime.utcnow().strftime("%Y.%m")
                )).lower()  # suffix index name with `-YYYY.MM
            }
        })

        with Path(dataset_dir / f"{dataset_dir.name}.dataset.json").open("w") as fp:
<<<<<<< HEAD
            json.dump(dataset_json, fp)

    @backoff.on_exception(backoff.expo,
                          requests.exceptions.RequestException,
                          max_time=300,
                          giveup=fatal_code)
    def _get_aws_creds(self, token):
        logger.info("entry")

        with requests.get(_S3_CREDS_SENTINEL_URL, headers={'Authorization': f'Bearer {token}'}) as r:
            r.raise_for_status()
            return r.json()
=======
            json.dump(dataset_json, fp)
>>>>>>> 18e69fe7
<|MERGE_RESOLUTION|>--- conflicted
+++ resolved
@@ -144,19 +144,4 @@
         })
 
         with Path(dataset_dir / f"{dataset_dir.name}.dataset.json").open("w") as fp:
-<<<<<<< HEAD
-            json.dump(dataset_json, fp)
-
-    @backoff.on_exception(backoff.expo,
-                          requests.exceptions.RequestException,
-                          max_time=300,
-                          giveup=fatal_code)
-    def _get_aws_creds(self, token):
-        logger.info("entry")
-
-        with requests.get(_S3_CREDS_SENTINEL_URL, headers={'Authorization': f'Bearer {token}'}) as r:
-            r.raise_for_status()
-            return r.json()
-=======
-            json.dump(dataset_json, fp)
->>>>>>> 18e69fe7
+            json.dump(dataset_json, fp)