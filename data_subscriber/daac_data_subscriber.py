--- conflicted
+++ resolved
@@ -73,12 +73,8 @@
     CMR = "cmr.earthdata.nasa.gov"
     TOKEN_URL = f"https://{CMR}/legacy-services/rest/tokens"
     NETLOC = urlparse("https://urs.earthdata.nasa.gov").netloc
-<<<<<<< HEAD
-    ES_CONN = get_data_subscriber_connection(logging.getLogger(__name__))
-=======
     HLS_CONN = get_hls_catalog_connection(logging.getLogger(__name__))
 
->>>>>>> 509c9a7a
     LOGLEVEL = 'DEBUG' if args.verbose else 'INFO'
     logging.basicConfig(level=LOGLEVEL)
     logging.info("Log level set to " + LOGLEVEL)
@@ -93,8 +89,40 @@
     logging.info(f"{job_id=}")
 
     username, password = setup_earthdata_login_auth(EDL)
-
-<<<<<<< HEAD
+    token = get_token(TOKEN_URL, 'daac-subscriber', IP_ADDR, EDL)
+
+    temporal_range = None
+    downloads = ES_CONN.get_all_undownloaded() if args.index_mode.lower() == "download" else query_cmr(args, token, CMR)
+
+    if args.subparser_name != "download":
+        HLS_SPATIAL_CONN = get_hls_spatial_catalog_connection(logging.getLogger(__name__))
+        granules, temporal_range = query_cmr(args, token, CMR)
+        for granule in granules:
+            update_url_index(HLS_CONN, granule.get("filtered_urls"), granule.get("granule_id"))
+            update_granule_index(HLS_SPATIAL_CONN, granules)
+
+    if args.subparser_name != "query":
+        urls = HLS_CONN.get_all_undownloaded()
+        session = SessionWithHeaderRedirection(username, password, NETLOC)
+
+        if args.transfer_protocol.lower() == "https":
+            upload_url_list_from_https(session, HLS_CONN, urls, args, token)
+        else:
+            upload_url_list_from_s3(session, HLS_CONN, urls, args)
+
+        logging.info(f"Total files updated: {len(urls)}")
+
+    logging.info(f"{argv=}")
+
+    with open("_job.json", "r+") as job:
+        logging.info("job_path: {}".format(job))
+        local_job_json = json.load(job)
+        logging.info(f"{local_job_json=!s}")
+    job_id = local_job_json["job_info"]["job_payload"]["payload_task_id"]
+    logging.info(f"{job_id=}")
+
+    username, password = setup_earthdata_login_auth(EDL)
+
     with token_ctx(TOKEN_URL, IP_ADDR, EDL) as token:
         if args.index_mode == "query" or args.index_mode == "query-only":
             results = await run_query(args, token, ES_CONN, CMR, job_id)
@@ -105,6 +133,9 @@
     logging.info("END")
     return results
 
+    if temporal_range:
+        logging.info(f"Temporal range: {temporal_range}")
+
 
 async def run_query(args, token, ES_CONN, CMR, job_id):
     download_urls: list[str] = query_cmr(args, token, CMR)
@@ -112,30 +143,6 @@
         return
 
     update_es_index(ES_CONN, download_urls, job_id)
-=======
-    temporal_range = None
-
-    if args.subparser_name != "download":
-        HLS_SPATIAL_CONN = get_hls_spatial_catalog_connection(logging.getLogger(__name__))
-        granules, temporal_range = query_cmr(args, token, CMR)
-        for granule in granules:
-            update_url_index(HLS_CONN, granule.get("filtered_urls"), granule.get("granule_id"))
-            update_granule_index(HLS_SPATIAL_CONN, granules)
-
-    if args.subparser_name != "query":
-        urls = HLS_CONN.get_all_undownloaded()
-        session = SessionWithHeaderRedirection(username, password, NETLOC)
-
-        if args.transfer_protocol.lower() == "https":
-            upload_url_list_from_https(session, HLS_CONN, urls, args, token)
-        else:
-            upload_url_list_from_s3(session, HLS_CONN, urls, args)
-
-        logging.info(f"Total files updated: {len(urls)}")
-
-    if temporal_range:
-        logging.info(f"Temporal range: {temporal_range}")
->>>>>>> 509c9a7a
 
     if args.index_mode == "query-only":
         logging.info(f"{args.index_mode=}. Skipping download job submission.")
@@ -241,7 +248,6 @@
         },
         job_queue=job_queue
     )
-
 
 def submit_mozart_job_minimal(*, hysdsio: dict, job_queue: str) -> str:
     return submit_mozart_job(
@@ -301,15 +307,6 @@
     parser = argparse.ArgumentParser()
     subparsers = parser.add_subparsers(dest="subparser_name", required=True)
     parser.add_argument("-v", "--verbose", dest="verbose", action="store_true", help="Verbose mode.")
-<<<<<<< HEAD
-    parser.add_argument("-p", "--provider", dest="provider", default='LPCLOUD',
-                        help="Specify a provider for collection search. Default is LPCLOUD.")
-    parser.add_argument("-i", "--index-mode", dest="index_mode", default="Disabled",
-                        help="-i \"query\" will execute the query and update the ES index without downloading files. "
-                             "-i \"download\" will download all files from the ES index marked as not yet downloaded.")
-    parser.add_argument("-x", "--transfer-protocol", dest="transfer_protocol", default='s3',
-                        help="The protocol used for retrieving data, HTTPS or default of S3")
-=======
 
     full_parser = subparsers.add_parser("full")
     full_parser.add_argument("-c", "--collection", dest="collection", required=True,
@@ -348,19 +345,18 @@
                                  help="The s3 bucket where data products will be downloaded.")
     download_parser.add_argument("-x", "--transfer-protocol", dest="transfer_protocol", default='s3',
                                  help="The protocol used for retrieving data, HTTPS or default of S3")
->>>>>>> 509c9a7a
-
-    parser.add_argument("--release-version", dest="release_version",
+
+    query_parser.add_argument("--release-version", dest="release_version",
                         help="The release version of the download job-spec.")
-    parser.add_argument("--job-queue", dest="job_queue",
+    query_parser.add_argument("--job-queue", dest="job_queue",
                         help="The queue to use for the scheduled download job.")
-    parser.add_argument("--chunk-size", dest="chunk_size", type=int, default=2,
+    query_parser.add_argument("--chunk-size", dest="chunk_size", type=int, default=2,
                         help="chunk-size = 1 means 1 tile per job. chunk-size > 1 means multiple (N) tiles per job")
-    parser.add_argument("--tile-ids", nargs="*", dest="tile_ids",
+    download_parser.add_argument("--tile-ids", nargs="*", dest="tile_ids",
                         help="A list of target tile IDs pending download.")
-    parser.add_argument("--dry-run", dest="dry_run", action="store_true",
+    full_parser.add_argument("--dry-run", dest="dry_run", action="store_true",
                         help="Toggle for skipping physical downloads.")
-    parser.add_argument("--smoke-run", dest="smoke_run", action="store_true",
+    full_parser.add_argument("--smoke-run", dest="smoke_run", action="store_true",
                         help="Toggle for processing a single tile.")
 
     return parser
@@ -501,11 +497,6 @@
     temporal_range = get_temporal_range(data_within_last_timestamp, args.endDate,
                                         datetime.utcnow().strftime("%Y-%m-%dT%H:%M:%SZ"))
     if time_range_is_defined:
-<<<<<<< HEAD
-        temporal_range = get_temporal_range(data_within_last_timestamp, args.endDate,
-                                            datetime.utcnow().strftime("%Y-%m-%dT%H:%M:%SZ"))
-=======
->>>>>>> 509c9a7a
         params['temporal'] = temporal_range
         logging.debug("Temporal Range: " + temporal_range)
 
@@ -581,19 +572,13 @@
     return datetime.strptime(str(datetime_obj), strformat)
 
 
-<<<<<<< HEAD
-def update_es_index(ES_CONN, download_urls, job_id):
+def update_url_index(ES_CONN, urls, granule_id, job_id):
     for url in download_urls:
-        ES_CONN.process_url(url, job_id)  # Implicitly adds new product to index
-=======
-def update_url_index(ES_CONN, urls, granule_id):
-    for url in urls:
-        ES_CONN.process_url(url, granule_id)
+        ES_CONN.process_url(url, job_id)
 
 
 def update_granule_index(ES_SPATIAL_CONN, granule):
     ES_SPATIAL_CONN.process_granule(granule)
->>>>>>> 509c9a7a
 
 
 def upload_url_list_from_https(session, ES_CONN, downloads, args, token, job_id):
