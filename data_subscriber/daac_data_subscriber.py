--- conflicted
+++ resolved
@@ -72,21 +72,12 @@
 
 
 async def run(argv: list[str]):
-<<<<<<< HEAD
-    logger = logging.getLogger(__name__)
-
-    try:
-        validate(argv)
-    except ValueError as v:
-        raise v
-=======
     logger.info(f"{argv=}")
     parser = create_parser()
     args = parser.parse_args(argv[1:])
 
     configure_logger(args)
     validate_args(args)
->>>>>>> 672c69b3
 
     parser = create_parser()
     args = parser.parse_args(argv[1:])
