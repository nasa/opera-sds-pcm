--- conflicted
+++ resolved
@@ -268,23 +268,14 @@
     _add_arguments(full_parser, full_parser_arg_list)
 
     query_parser = subparsers.add_parser("query")
-<<<<<<< HEAD
     query_parser_arg_list = [verbose, endpoint, provider, collection, start_date, end_date, bbox, minutes, isl_bucket,
                              dry_run, smoke_run, no_schedule_download, release_version, job_queue, chunk_size,
-                             native_id]
+                             native_id, use_temporal]
     _add_arguments(query_parser, query_parser_arg_list)
 
     download_parser = subparsers.add_parser("download")
     download_parser_arg_list = [verbose, file, endpoint, provider, isl_bucket, transfer_protocol, dry_run, smoke_run,
-                                tile_ids, start_date, end_date]
-=======
-    query_parser_arg_list = [endpoint, provider, collection, start_date, end_date, bbox, minutes, isl_bucket, dry_run,
-                             smoke_run, no_schedule_download, release_version, job_queue, chunk_size, use_temporal, native_id]
-    _add_arguments(query_parser, query_parser_arg_list)
-
-    download_parser = subparsers.add_parser("download")
-    download_parser_arg_list = [endpoint, isl_bucket, transfer_protocol, dry_run, smoke_run, tile_ids, start_date, end_date, use_temporal]
->>>>>>> a862ed4e
+                                tile_ids, start_date, end_date, use_temporal]
     _add_arguments(download_parser, download_parser_arg_list)
 
     return parser
@@ -462,18 +453,12 @@
 
     download_urls: list[str] = []
     for granule in granules:
-<<<<<<< HEAD
         update_url_index(es_conn, granule.get("filtered_urls"), granule.get("granule_id"), job_id, query_dt,
-                         temporal_extent_beginning_dt=dateutil.parser.isoparse(
-                             granule["temporal_extent_beginning_datetime"]))
-        if args.provider == "LPCLOUD":
-            update_granule_index(HLS_SPATIAL_CONN, granule)
-=======
-        update_url_index(hls_conn, granule.get("filtered_urls"), granule.get("granule_id"), job_id, query_dt,
                          temporal_extent_beginning_dt=dateutil.parser.isoparse(granule["temporal_extent_beginning_datetime"]),
                          revision_date_dt=dateutil.parser.isoparse(granule["revision_date"]))
         update_granule_index(HLS_SPATIAL_CONN, granule)
->>>>>>> a862ed4e
+        if args.provider == "LPCLOUD":
+            update_granule_index(HLS_SPATIAL_CONN, granule)
 
         if granule.get("filtered_urls"):
             download_urls.extend(granule.get("filtered_urls"))
@@ -700,6 +685,7 @@
     collection_map = {"HLSL30": ["B02", "B03", "B04", "B05", "B06", "B07", "Fmask"],
                       "HLSS30": ["B02", "B03", "B04", "B8A", "B11", "B12", "Fmask"],
                       "SENTINEL-1A_SLC": ["zip"],
+                      "SENTINEL-1B_SLC": ["zip"],
                       "DEFAULT": ["tif"]}
     filter_extension = "DEFAULT"
 
