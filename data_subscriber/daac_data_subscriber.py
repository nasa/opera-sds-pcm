#!/usr/bin/env python3

# Forked from github.com:podaac/data-subscriber.git


import argparse
import asyncio
import itertools
import json
import logging
import netrc
import os
import re
import shutil
import sys
import uuid
from contextlib import contextmanager
from datetime import datetime, timedelta
from functools import partial
from http.cookiejar import CookieJar
from multiprocessing.pool import ThreadPool
from pathlib import Path, PurePath
from typing import Any, Iterable
from urllib import request
from urllib.parse import urlparse

import boto3
import requests
from hysds_commons.job_utils import submit_mozart_job
from more_itertools import map_reduce, chunked
from smart_open import open

from data_subscriber.hls.hls_catalog_connection import get_hls_catalog_connection
from data_subscriber.hls_spatial.hls_spatial_catalog_connection import get_hls_spatial_catalog_connection
from util.conf_util import SettingsConf


class SessionWithHeaderRedirection(requests.Session):
    """
    Borrowed from https://wiki.earthdata.nasa.gov/display/EL/How+To+Access+Data+With+Python
    """

    def __init__(self, username, password, auth_host):
        super().__init__()
        self.auth = (username, password)
        self.auth_host = auth_host

    # Overrides from the library to keep headers when redirected to or from
    # the NASA auth host.
    def rebuild_auth(self, prepared_request, response):
        headers = prepared_request.headers
        url = prepared_request.url

        if 'Authorization' in headers:
            original_parsed = requests.utils.urlparse(response.request.url)
            redirect_parsed = requests.utils.urlparse(url)
            if (original_parsed.hostname != redirect_parsed.hostname) and \
                    redirect_parsed.hostname != self.auth_host and \
                    original_parsed.hostname != self.auth_host:
                del headers['Authorization']


async def run(argv: list[str]):
    parser = create_parser()
    args = parser.parse_args(argv[1:])
    try:
        validate(args)
    except ValueError as v:
        raise v

    settings = SettingsConf().cfg
    ip_addr = "127.0.0.1"
    edl = settings['DAAC_ENVIRONMENTS'][args.endpoint]['EARTHDATA_LOGIN']
    cmr = settings['DAAC_ENVIRONMENTS'][args.endpoint]['BASE_URL']
    token_url = f"http://{cmr}/legacy-services/rest/tokens"
    netloc = urlparse(f"{edl}").netloc
    hls_conn = get_hls_catalog_connection(logging.getLogger(__name__))

    loglevel = 'DEBUG' if args.verbose else 'INFO'
    logging.basicConfig(level=loglevel)
    logging.info("Log level set to " + loglevel)

    logging.info(f"{argv=}")

    is_running_outside_verdi_worker_context = not Path("_job.json").exists()
    if is_running_outside_verdi_worker_context:
        logging.info("Running outside of job context. Generating random job ID")
        job_id = uuid.uuid4()
    else:
        with open("_job.json", "r+") as job:
            logging.info("job_path: {}".format(job))
            local_job_json = json.load(job)
            logging.info(f"{local_job_json=!s}")
        job_id = local_job_json["job_info"]["job_payload"]["payload_task_id"]
    logging.info(f"{job_id=}")

    username, password = setup_earthdata_login_auth(edl)

    with token_ctx(token_url, ip_addr, edl) as token:
        logging.info(f"{args.subparser_name=}")
        if not (
                args.subparser_name == "query"
                or args.subparser_name == "download"
                or args.subparser_name == "full"
        ):
            raise Exception(f"Unsupported operation. {args.subparser_name=}")

        results = {}
        if args.subparser_name == "query" or args.subparser_name == "full":
            results["query"] = await run_query(args, token, hls_conn, cmr, job_id)
        if args.subparser_name == "download" or args.subparser_name == "full":
            results["download"] = run_download(args, token, hls_conn, netloc, username, password,
                                               job_id)  # no return value
    logging.info(f"{results=}")
    logging.info("END")
    return results

<<<<<<< HEAD
=======
async def run_query(args, token, HLS_CONN, CMR, job_id):
    HLS_SPATIAL_CONN = get_hls_spatial_catalog_connection(logging.getLogger(__name__))
    query_dt = datetime.now()
    granules = query_cmr(args, token, CMR)

    download_urls: list[str] = []
    for granule in granules:
        update_url_index(HLS_CONN, granule.get("filtered_urls"), granule.get("granule_id"), job_id, query_dt)
        update_granule_index(HLS_SPATIAL_CONN, granule)
        download_urls.extend(granule.get("filtered_urls"))

    if args.subparser_name == "full":
        logging.info(f"{args.subparser_name=}. Skipping download job submission.")
        return

    if args.no_schedule_download:
        logging.info(f"{args.no_schedule_download=}. Skipping download job submission.")
        return

    if not args.chunk_size:
        logging.info(f"{args.chunk_size=}. Skipping download job submission.")
        return

    tile_id_to_urls_map: dict[str, set[str]] = map_reduce(
        iterable=download_urls,
        keyfunc=url_to_tile_id,
        valuefunc=lambda url: url,
        reducefunc=set
    )

    if args.smoke_run:
        logging.info(f"{args.smoke_run=}. Restricting to 1 tile(s).")
        tile_id_to_urls_map = dict(itertools.islice(tile_id_to_urls_map.items(), 1))

    logging.info(f"{tile_id_to_urls_map=}")
    job_submission_tasks = []
    loop = asyncio.get_event_loop()
    logging.info(f"{args.chunk_size=}")
    for tile_chunk in chunked(tile_id_to_urls_map.items(), n=args.chunk_size):
        chunk_id = str(uuid.uuid4())
        logging.info(f"{chunk_id=}")

        chunk_tile_ids = []
        chunk_urls = []
        for tile_id, urls in tile_chunk:
            chunk_tile_ids.append(tile_id)
            chunk_urls.extend(urls)

        logging.info(f"{chunk_tile_ids=}")
        logging.info(f"{chunk_urls=}")

        job_submission_tasks.append(
            loop.run_in_executor(
                executor=None,
                func=partial(
                    submit_download_job,
                    release_version=args.release_version,
                    params=[
                        {
                            "name": "isl_bucket_name",
                            "value": f"--isl-bucket={args.isl_bucket}",
                            "from": "value"
                        },
                        {
                            "name": "tile_ids",
                            "value": "--tile-ids " + " ".join(chunk_tile_ids) if chunk_tile_ids else "",
                            "from": "value"
                        },
                        {
                            "name": "smoke_run",
                            "value": "--smoke-run" if args.smoke_run else "",
                            "from": "value"
                        },
                        {
                            "name": "dry_run",
                            "value": "--dry-run" if args.dry_run else "",
                            "from": "value"
                        },

                    ],
                    job_queue=args.job_queue
                )
            )
        )

    results = await asyncio.gather(*job_submission_tasks, return_exceptions=True)
    logging.info(f"{len(results)=}")
    logging.info(f"{results=}")

    succeeded = [job_id for job_id in results if isinstance(job_id, str)]
    logging.info(f"{succeeded=}")
    failed = [e for e in results if isinstance(e, Exception)]
    logging.info(f"{failed=}")
    return {
        "success": succeeded,
        "fail": failed
    }


def run_download(args, token, HLS_CONN, NETLOC, username, password, job_id):
    all_pending_downloads: Iterable[dict] = HLS_CONN.get_all_undownloaded()
    logging.info(f"{all_pending_downloads=}")

    downloads = all_pending_downloads
    if args.tile_ids:
        logging.info(f"Filtering pending downloads by {args.tile_ids=}")
        downloads = list(filter(lambda d: to_tile_id(d) in args.tile_ids, all_pending_downloads))
        logging.info(f"{downloads=}")

    if not downloads:
        logging.info(f"No undownloaded files found in index.")
        return

    if args.smoke_run:
        logging.info(f"{args.smoke_run=}. Restricting to 1 tile(s).")
        args.tile_ids = args.tile_ids[:1]

    session = SessionWithHeaderRedirection(username, password, NETLOC)

    if args.transfer_protocol == "https":
        download_urls = [to_https_url(download) for download in downloads]
        logging.info(f"{download_urls=}")
        upload_url_list_from_https(session, HLS_CONN, download_urls, args, token, job_id)
    else:
        download_urls = [to_s3_url(download) for download in downloads]
        logging.info(f"{download_urls=}")
        upload_url_list_from_s3(session, HLS_CONN, download_urls, args, job_id)

    logging.info(f"Total files updated: {len(downloads)}")


def submit_download_job(*, release_version=None, params: list[dict[str, str]], job_queue: str) -> str:
    return submit_mozart_job_minimal(
        hysdsio={
            "id": str(uuid.uuid4()),
            "params": params,
            "job-specification": f"job-hls_download:{release_version}",
        },
        job_queue=job_queue
    )


def submit_mozart_job_minimal(*, hysdsio: dict, job_queue: str) -> str:
    return submit_mozart_job(
        hysdsio=hysdsio,
        product={},
        rule={
            "rule_name": "trigger-hls_download",
            "queue": job_queue,
            "priority": "0",
            "kwargs": "{}",
            "enable_dedup": True
        },
        queue=None,
        job_name="job-WF-hls_download",
        payload_hash=None,
        enable_dedup=None,
        soft_time_limit=None,
        time_limit=None,
        component=None
    )


def to_tile_id(dl_doc: dict[str, Any]):
    return url_to_tile_id(to_url(dl_doc))


def url_to_tile_id(url: str):
    input_filename = Path(url).name
    tile_id: str = re.findall(r"T\w{5}", input_filename)[0]
    return tile_id


def to_url(dl_dict: dict[str, Any]) -> str:
    if dl_dict.get("https_url"):
        return dl_dict["https_url"]
    elif dl_dict.get("s3_url"):
        return dl_dict["s3_url"]
    else:
        raise Exception(f"Couldn't find any URL in {dl_dict=}")


def to_https_url(dl_dict: dict[str, Any]) -> str:
    if dl_dict.get("https_url"):
        return dl_dict["https_url"]
    else:
        raise Exception(f"Couldn't find any URL in {dl_dict=}")


def to_s3_url(dl_dict: dict[str, Any]) -> str:
    if dl_dict.get("s3_url"):
        return dl_dict["s3_url"]
    else:
        raise Exception(f"Couldn't find any URL in {dl_dict=}")

>>>>>>> ba886ec1

def create_parser():
    parser = argparse.ArgumentParser()
    subparsers = parser.add_subparsers(dest="subparser_name", required=True)
    parser.add_argument("-v", "--verbose", dest="verbose", action="store_true", help="Verbose mode.")

    endpoint = {"positionals": ["--endpoint"],
                "kwargs": {"dest": "endpoint",
                           "choices": ["OPS", "UAT"],
                           "default": "OPS",
                           "help": "Specify DAAC endpoint to use. Defaults to OPS."}}

    provider = {"positionals": ["-p", "--provider"],
                "kwargs": {"dest": "provider",
                           "default": 'LPCLOUD',
                           "help": "Specify a provider for collection search. Default is LPCLOUD."}}

    collection = {"positionals": ["-c", "--collection-shortname"],
                  "kwargs": {"dest": "collection",
                             "required": True,
                             "help": "The collection shortname for which you want to retrieve data."}}

    start_date = {"positionals": ["-s", "--start-date"],
                  "kwargs": {"dest": "start_date",
                             "default": False,
                             "help": "The ISO date time after which data should be retrieved. For Example, "
                                     "--start-date 2021-01-14T00:00:00Z"}}

    end_date = {"positionals": ["-e", "--end-date"],
                "kwargs": {"dest": "end_date",
                           "default": False,
                           "help": "The ISO date time before which data should be retrieved. For Example, --end-date "
                                   "2021-01-14T00:00:00Z"}}

    bbox = {"positionals": ["-b", "--bounds"],
            "kwargs": {"dest": "bbox",
                       "default": "-180,-90,180,90",
                       "help": "The bounding rectangle to filter result in. Format is W Longitude,S Latitude,"
                               "E Longitude,N Latitude without spaces. Due to an issue with parsing arguments, "
                               "to use this command, please use the -b=\"-180,-90,180,90\" syntax when calling from "
                               "the command line. Default: \"-180,-90,180,90\"."}}

    minutes = {"positionals": ["-m", "--minutes"],
               "kwargs": {"dest": "minutes",
                          "type": int,
                          "default": 60,
                          "help": "How far back in time, in minutes, should the script look for data. If running this "
                                  "script as a cron, this value should be equal to or greater than how often your "
                                  "cron runs (default: 60 minutes)."}}

    isl_bucket = {"positionals": ["-i", "--isl-bucket"],
                  "kwargs": {"dest": "isl_bucket",
                             "required": True,
                             "help": "The incoming storage location s3 bucket where data products will be downloaded."}}

    transfer_protocol = {"positionals": ["-x", "--transfer-protocol"],
                         "kwargs": {"dest": "transfer_protocol",
                                    "default": "s3",
                                    "help": "The protocol used for retrieving data, HTTPS or default of S3"}}

    dry_run = {"positionals": ["--dry-run"],
               "kwargs": {"dest": "dry_run",
                          "action": "store_true",
                          "help": "Toggle for skipping physical downloads."}}

    smoke_run = {"positionals": ["--smoke-run"],
                 "kwargs": {"dest": "smoke_run",
                            "action": "store_true",
                            "help": "Toggle for processing a single tile."}}

    no_schedule_download = {"positionals": ["--no-schedule-download"],
                            "kwargs": {"dest": "no_schedule_download",
                                       "action": "store_true",
                                       "help": "Toggle for query only operation (no downloads)."}}

    release_version = {"positionals": ["--release-version"],
                       "kwargs": {"dest": "release_version",
                                  "help": "The release version of the download job-spec."}}

    job_queue = {"positionals": ["--job-queue"],
                 "kwargs": {"dest": "job_queue",
                            "help": "The queue to use for the scheduled download job."}}

    chunk_size = {"positionals": ["--chunk-size"],
                  "kwargs": {"dest": "chunk_size",
                             "type": int,
                             "help": "chunk-size = 1 means 1 tile per job. chunk-size > 1 means multiple (N) tiles "
                                     "per job"}}

    tile_ids = {"positionals": ["--tile-ids"],
                "kwargs": {"dest": "tile_ids",
                           "nargs": "*",
                           "help": "A list of target tile IDs pending download."}}

    full_parser = subparsers.add_parser("full")
    full_parser_arg_list = [endpoint, provider, collection, start_date, end_date, bbox, minutes, isl_bucket,
                            transfer_protocol, dry_run, smoke_run, no_schedule_download, release_version, job_queue,
                            chunk_size, tile_ids]
    add_arguments(full_parser, full_parser_arg_list)

    query_parser = subparsers.add_parser("query")
    query_parser_arg_list = [endpoint, provider, collection, start_date, end_date, bbox, minutes, isl_bucket, dry_run,
                             smoke_run, no_schedule_download, release_version, job_queue, chunk_size]
    add_arguments(query_parser, query_parser_arg_list)

    download_parser = subparsers.add_parser("download")
    download_parser_arg_list = [endpoint, isl_bucket, transfer_protocol, dry_run, smoke_run, tile_ids]
    add_arguments(download_parser, download_parser_arg_list)

    return parser


def add_arguments(parser, arg_list):
    for argument in arg_list:
        parser.add_argument(*argument["positionals"], **argument["kwargs"])


def validate(args):
    if hasattr(args, "bbox") and args.bbox:
        validate_bounds(args.bbox)

    if hasattr(args, "start_date") and args.start_date:
        validate_date(args.start_date, "start")

    if hasattr(args, "end_date") and args.end_date:
        validate_date(args.end_date, "end")

    if hasattr(args, "minutes") and args.minutes:
        validate_minutes(args.minutes)


def validate_bounds(bbox):
    bounds = bbox.split(',')
    value_error = ValueError(
        f"Error parsing bounds: {bbox}. Format is <W Longitude>,<S Latitude>,<E Longitude>,<N Latitude> without spaces")

    if len(bounds) != 4:
        raise value_error

    for b in bounds:
        try:
            float(b)
        except ValueError:
            raise value_error


def validate_date(date, prefix='start'):
    try:
        datetime.strptime(date, '%Y-%m-%dT%H:%M:%SZ')
    except ValueError:
        raise ValueError(
            f"Error parsing {prefix} date: {date}. Format must be like 2021-01-14T00:00:00Z")


def validate_minutes(minutes):
    try:
        int(minutes)
    except ValueError:
        raise ValueError(f"Error parsing minutes: {minutes}. Number must be an integer.")


def setup_earthdata_login_auth(endpoint):
    # ## Authentication setup
    #
    # This function will allow Python scripts to log into any Earthdata Login
    # application programmatically.  To avoid being prompted for
    # credentials every time you run and also allow clients such as curl to log in,
    # you can add the following to a `.netrc` (`_netrc` on Windows) file in
    # your home directory:
    #
    # ```
    # machine urs.earthdata.nasa.gov
    #     login <your username>
    #     password <your password>
    # ```
    #
    # Make sure that this file is only readable by the current user,
    # or you will receive an error stating
    # "netrc access too permissive."
    #
    # `$ chmod 0600 ~/.netrc`
    #
    # You'll need to authenticate using the netrc method when running from
    # command line with [`papermill`](https://papermill.readthedocs.io/en/latest/).
    # You can log in manually by executing the cell below when running in the
    # notebook client in your browser.*

    """
    Set up the request library so that it authenticates against the given
    Earthdata Login endpoint and is able to track cookies between requests.
    This looks in the .netrc file first and if no credentials are found,
    it prompts for them.

    Valid endpoints include:
        urs.earthdata.nasa.gov - Earthdata Login production
    """
    try:
        username, _, password = netrc.netrc().authenticators(endpoint)
    except FileNotFoundError as e:
        logging.error("There's no .netrc file")
        raise e
    except TypeError as e:
        logging.error("The endpoint isn't in the netrc file")
        raise e

    manager = request.HTTPPasswordMgrWithDefaultRealm()
    manager.add_password(None, endpoint, username, password)
    auth = request.HTTPBasicAuthHandler(manager)

    jar = CookieJar()
    processor = request.HTTPCookieProcessor(jar)
    opener = request.build_opener(auth, processor)
    opener.addheaders = [('User-agent', 'daac-subscriber')]
    request.install_opener(opener)

    return username, password


def get_token(url: str, client_id: str, user_ip: str, endpoint: str) -> str:
    username, _, password = netrc.netrc().authenticators(endpoint)
    xml = f"<?xml version='1.0' encoding='utf-8'?><token><username>{username}</username><password>{password}</password>" \
          f"<client_id>{client_id}</client_id><user_ip_address>{user_ip}</user_ip_address></token> "
    headers = {'Content-Type': 'application/xml', 'Accept': 'application/json'}
    resp = requests.post(url, headers=headers, data=xml)
    response_content = json.loads(resp.content)
    token = response_content['token']['id']

    return token


def query_cmr(args, token, cmr):
    page_size = 2000
    now = datetime.utcnow()
    now_date = now.strftime("%Y-%m-%dT%H:%M:%SZ")
    now_minus_minutes_date = (now - timedelta(minutes=args.minutes)).strftime("%Y-%m-%dT%H:%M:%SZ")

    start_date = args.start_date if args.start_date else now_minus_minutes_date
    end_date = args.end_date if args.end_date else now_date

    request_url = f"https://{cmr}/search/granules.umm_json"
    params = {
        'scroll': "false",
        'page_size': page_size,
        'sort_key': "-start_date",
        'provider': args.provider,
        'ShortName': args.collection,
        'updated_since': start_date,
        'token': token,
        'bounding_box': args.bbox,
    }

    time_range_is_defined = args.start_date or args.end_date
    if time_range_is_defined:
        temporal_range = get_temporal_range(start_date, end_date, now_date)
        logging.info("Temporal Range: " + temporal_range)
        params['temporal'] = temporal_range

    product_granules, search_after = request_search(request_url, params)

    while search_after:
        granules, search_after = request_search(request_url, params, search_after=search_after)
        product_granules.extend(granules)

    logging.info(f"Found {str(len(product_granules))} total granules")
    for granule in product_granules:
        granule['filtered_urls'] = filter_on_extension(granule, args)

    return product_granules


def get_temporal_range(start, end, now):
    start = start if start is not False else None
    end = end if end is not False else None

    if start is not None and end is not None:
        return "{},{}".format(start, end)
    if start is not None and end is None:
        return "{},{}".format(start, now)
    if start is None and end is not None:
        return "1900-01-01T00:00:00Z,{}".format(end)

    raise ValueError("One of start-date or end-date must be specified.")


def request_search(request_url, params, search_after=None):
    response = requests.get(request_url, params=params, headers={'CMR-Search-After': search_after}) \
        if search_after else requests.get(request_url, params=params)
    results = response.json()
    items = results.get('items')
    next_search_after = response.headers.get('CMR-Search-After')

    if items and 'umm' in items[0]:
        return [{"granule_id": item.get("umm").get("GranuleUR"),
                 "provider": item.get("meta").get("provider-id"),
                 "production_datetime": item.get("umm").get("DataGranule").get("ProductionDateTime"),
                 "short_name": item.get("umm").get("Platforms")[0].get("ShortName"),
                 "bounding_box": [{"lat": point.get("Latitude"), "lon": point.get("Longitude")}
                                  for point
                                  in item.get("umm").get("SpatialExtent").get("HorizontalSpatialDomain")
                                      .get("Geometry").get("GPolygons")[0].get("Boundary").get("Points")],
                 "related_urls": [url_item.get("URL") for url_item in item.get("umm").get("RelatedUrls")]}
                for item in items], next_search_after
    else:
        return [], None


def filter_on_extension(granule, args):
    extension_list_map = {"L30": ["B02", "B03", "B04", "B05", "B06", "B07", "Fmask"],
                          "S30": ["B02", "B03", "B04", "B8A", "B11", "B12", "Fmask"],
                          "TIF": ["tif"]}
    filter_extension = "TIF"

    for extension in extension_list_map:
        if extension.upper() in args.collection.upper():
            filter_extension = extension.upper()
            break

    return [f
            for f in granule.get("related_urls")
            for extension in extension_list_map.get(filter_extension)
            if extension in f]


def convert_datetime(datetime_obj, strformat="%Y-%m-%dT%H:%M:%S.%fZ"):
    if isinstance(datetime_obj, datetime):
        return datetime_obj.strftime(strformat)
    return datetime.strptime(str(datetime_obj), strformat)


<<<<<<< HEAD
def update_url_index(es_conn, urls, granule_id, job_id):
    for url in urls:
        es_conn.process_url(url, granule_id, job_id)
=======
def update_url_index(ES_CONN, urls, granule_id, job_id, query_dt):
    for url in urls:
        ES_CONN.process_url(url, granule_id, job_id, query_dt)
>>>>>>> ba886ec1


def update_granule_index(es_spatial_conn, granule):
    es_spatial_conn.process_granule(granule)


def upload_url_list_from_https(session, es_conn, downloads, args, token, job_id):
    num_successes = num_failures = num_skipped = 0
    filtered_downloads = [f for f in downloads if "https://" in f]

    for url in filtered_downloads:
        try:
            if es_conn.product_is_downloaded(url):
                logging.info(f"SKIPPING: {url}")
                num_skipped = num_skipped + 1
            else:
                if args.dry_run:
                    logging.info(f"{args.dry_run=}. Skipping downloads.")
                else:
                    result = https_transfer(url, args.isl_bucket, session, token)
                    if "failed_download" in result:
                        raise Exception(result["failed_download"])
                    else:
                        logging.debug(str(result))

                es_conn.mark_product_as_downloaded(url, job_id)
                logging.info(f"{str(datetime.now())} SUCCESS: {url}")
                num_successes = num_successes + 1
        except Exception as e:
            logging.error(f"{str(datetime.now())} FAILURE: {url}")
            num_failures = num_failures + 1
            logging.error(e)

    logging.info(f"Files downloaded: {str(num_successes)}")
    logging.info(f"Duplicate files skipped: {str(num_skipped)}")
    logging.info(f"Files failed to download: {str(num_failures)}")


def https_transfer(url, bucket_name, session, token, staging_area="", chunk_size=25600):
    file_name = PurePath(url).name
    bucket = bucket_name[len("s3://"):] if bucket_name.startswith("s3://") else bucket_name

    key = Path(staging_area, file_name)
    upload_start_time = datetime.utcnow()
    headers = {"Echo-Token": token}

    try:
        with session.get(url, headers=headers, stream=True) as r:
            if r.status_code != 200:
                r.raise_for_status()
            logging.info("Uploading {} to Bucket={}, Key={}".format(file_name, bucket_name, key))
            with open("s3://{}/{}".format(bucket, key), "wb") as out:
                pool = ThreadPool(processes=10)
                pool.map(upload_chunk,
                         [{'chunk': chunk, 'out': out} for chunk in r.iter_content(chunk_size=chunk_size)])
                pool.close()
                pool.join()
        upload_end_time = datetime.utcnow()
        upload_duration = upload_end_time - upload_start_time
        upload_stats = {
            "file_name": file_name,
            "file_size (in bytes)": r.headers.get('Content-Length'),
            "upload_duration (in seconds)": upload_duration.total_seconds(),
            "upload_start_time": convert_datetime(upload_start_time),
            "upload_end_time": convert_datetime(upload_end_time)
        }
        return upload_stats
    except (ConnectionResetError, requests.exceptions.HTTPError) as e:
        return {"failed_download": e}


def upload_chunk(chunk_dict):
    logging.debug("Uploading {} byte(s)".format(len(chunk_dict['chunk'])))
    chunk_dict['out'].write(chunk_dict['chunk'])


def upload_url_list_from_s3(session, es_conn, downloads, args, job_id):
    aws_creds = get_aws_creds(session)
    s3 = boto3.Session(aws_access_key_id=aws_creds['accessKeyId'],
                       aws_secret_access_key=aws_creds['secretAccessKey'],
                       aws_session_token=aws_creds['sessionToken'],
                       region_name='us-west-2').client("s3")

    tmp_dir = "/tmp/data_subscriber"
    os.makedirs(tmp_dir, exist_ok=True)

    num_successes = num_failures = num_skipped = 0
    filtered_downloads = [f for f in downloads if "s3://" in f]

    for url in filtered_downloads:
        try:
            if es_conn.product_is_downloaded(url):
                logging.info(f"SKIPPING: {url}")
                num_skipped = num_skipped + 1
            else:
                if args.dry_run:
                    logging.info(f"{args.dry_run=}. Skipping downloads.")
                else:
                    result = s3_transfer(url, args.isl_bucket, s3, tmp_dir)
                    if "failed_download" in result:
                        raise Exception(result["failed_download"])
                    else:
                        logging.debug(str(result))

                es_conn.mark_product_as_downloaded(url, job_id)
                logging.info(f"{str(datetime.now())} SUCCESS: {url}")
                num_successes = num_successes + 1
        except Exception as e:
            logging.error(f"{str(datetime.now())} FAILURE: {url}")
            num_failures = num_failures + 1
            logging.error(e)

    logging.info(f"Files downloaded: {str(num_successes)}")
    logging.info(f"Duplicate files skipped: {str(num_skipped)}")
    logging.info(f"Files failed to download: {str(num_failures)}")

    shutil.rmtree(tmp_dir)


def get_aws_creds(session):
    with session.get("https://data.lpdaac.earthdatacloud.nasa.gov/s3credentials") as r:
        if r.status_code != 200:
            r.raise_for_status()

        return r.json()


def s3_transfer(url, bucket_name, s3, tmp_dir, staging_area=""):
    file_name = PurePath(url).name

    source = url[len("s3://"):].partition('/')
    source_bucket = source[0]
    source_key = source[2]

    target_bucket = bucket_name[len("s3://"):] if bucket_name.startswith("s3://") else bucket_name
    target_key = Path(staging_area, file_name)

    try:
        s3.download_file(source_bucket, source_key, f"{tmp_dir}/{target_key}")

        target_s3 = boto3.resource("s3")
        target_s3.Bucket(target_bucket).upload_file(f"{tmp_dir}/{target_key}", target_key)

        return {"successful_download": target_key}
    except Exception as e:
        return {"failed_download": e}


@contextmanager
def token_ctx(token_url, ip_addr, edl):
    token = get_token(token_url, 'daac-subscriber', ip_addr, edl)
    try:
        yield token
    finally:
        delete_token(token_url, token)


def delete_token(url: str, token: str) -> None:
    try:
        headers = {'Content-Type': 'application/xml', 'Accept': 'application/json'}
        url = '{}/{}'.format(url, token)
        resp = requests.request('DELETE', url, headers=headers)
        if resp.status_code == 204:
            logging.info("CMR token successfully deleted")
        else:
            logging.warning("CMR token deleting failed.")
    except Exception as e:
        logging.warning(f"Error deleting the token: {e}")


async def run_query(args, token, hls_conn, cmr, job_id):
    hls_spatial_conn = get_hls_spatial_catalog_connection(logging.getLogger(__name__))
    granules = query_cmr(args, token, cmr)

    download_urls: list[str] = []
    for granule in granules:
        update_url_index(hls_conn, granule.get("filtered_urls"), granule.get("granule_id"), job_id)
        update_granule_index(hls_spatial_conn, granule)
        download_urls.extend(granule.get("filtered_urls"))

    if args.subparser_name == "full":
        logging.info(f"{args.subparser_name=}. Skipping download job submission.")
        return

    if args.no_schedule_download:
        logging.info(f"{args.no_schedule_download=}. Skipping download job submission.")
        return

    if not args.chunk_size:
        logging.info(f"{args.chunk_size=}. Skipping download job submission.")
        return

    tile_id_to_urls_map: dict[str, set[str]] = map_reduce(
        iterable=download_urls,
        keyfunc=url_to_tile_id,
        valuefunc=lambda url: url,
        reducefunc=set
    )

    if args.smoke_run:
        logging.info(f"{args.smoke_run=}. Restricting to 1 tile(s).")
        tile_id_to_urls_map = dict(itertools.islice(tile_id_to_urls_map.items(), 1))

    logging.info(f"{tile_id_to_urls_map=}")
    job_submission_tasks = []
    loop = asyncio.get_event_loop()
    logging.info(f"{args.chunk_size=}")
    for tile_chunk in chunked(tile_id_to_urls_map.items(), n=args.chunk_size):
        chunk_id = str(uuid.uuid4())
        logging.info(f"{chunk_id=}")

        chunk_tile_ids = []
        chunk_urls = []
        for tile_id, urls in tile_chunk:
            chunk_tile_ids.append(tile_id)
            chunk_urls.extend(urls)

        logging.info(f"{chunk_tile_ids=}")
        logging.info(f"{chunk_urls=}")

        job_submission_tasks.append(
            loop.run_in_executor(
                executor=None,
                func=partial(
                    submit_download_job,
                    release_version=args.release_version,
                    params=[
                        {
                            "name": "isl_bucket_name",
                            "value": f"--isl-bucket={args.isl_bucket}",
                            "from": "value"
                        },
                        {
                            "name": "tile_ids",
                            "value": "--tile-ids " + " ".join(chunk_tile_ids) if chunk_tile_ids else "",
                            "from": "value"
                        },
                        {
                            "name": "smoke_run",
                            "value": "--smoke-run" if args.smoke_run else "",
                            "from": "value"
                        },
                        {
                            "name": "dry_run",
                            "value": "--dry-run" if args.dry_run else "",
                            "from": "value"
                        },

                    ],
                    job_queue=args.job_queue
                )
            )
        )

    results = await asyncio.gather(*job_submission_tasks, return_exceptions=True)
    logging.info(f"{len(results)=}")
    logging.info(f"{results=}")

    succeeded = [job_id for job_id in results if isinstance(job_id, str)]
    logging.info(f"{succeeded=}")
    failed = [e for e in results if isinstance(e, Exception)]
    logging.info(f"{failed=}")
    return {
        "success": succeeded,
        "fail": failed
    }


def run_download(args, token, hls_conn, netloc, username, password, job_id):
    all_pending_downloads: Iterable[dict] = hls_conn.get_all_undownloaded()
    logging.info(f"{all_pending_downloads=}")

    downloads = all_pending_downloads
    if args.tile_ids:
        logging.info(f"Filtering pending downloads by {args.tile_ids=}")
        downloads = list(filter(lambda d: to_tile_id(d) in args.tile_ids, all_pending_downloads))
        logging.info(f"{downloads=}")

    if not downloads:
        logging.info(f"No undownloaded files found in index.")
        return

    if args.smoke_run:
        logging.info(f"{args.smoke_run=}. Restricting to 1 tile(s).")
        args.tile_ids = args.tile_ids[:1]

    session = SessionWithHeaderRedirection(username, password, netloc)

    if args.transfer_protocol == "https":
        download_urls = [to_https_url(download) for download in downloads]
        logging.info(f"{download_urls=}")
        upload_url_list_from_https(session, hls_conn, download_urls, args, token, job_id)
    else:
        download_urls = [to_s3_url(download) for download in downloads]
        logging.info(f"{download_urls=}")
        upload_url_list_from_s3(session, hls_conn, download_urls, args, job_id)

    logging.info(f"Total files updated: {len(downloads)}")


def submit_download_job(*, release_version=None, params: list[dict[str, str]], job_queue: str) -> str:
    return submit_mozart_job_minimal(
        hysdsio={
            "id": str(uuid.uuid4()),
            "params": params,
            "job-specification": f"job-hls_download:{release_version}",
        },
        job_queue=job_queue
    )


def submit_mozart_job_minimal(*, hysdsio: dict, job_queue: str) -> str:
    return submit_mozart_job(
        hysdsio=hysdsio,
        product={},
        rule={
            "rule_name": "trigger-hls_download",
            "queue": job_queue,
            "priority": "0",
            "kwargs": "{}",
            "enable_dedup": True
        },
        queue=None,
        job_name="job-WF-hls_download",
        payload_hash=None,
        enable_dedup=None,
        soft_time_limit=None,
        time_limit=None,
        component=None
    )


def to_tile_id(dl_doc: dict[str, Any]):
    return url_to_tile_id(to_url(dl_doc))


def url_to_tile_id(url: str):
    input_filename = Path(url).name
    tile_id: str = re.findall(r"T\w{5}", input_filename)[0]
    return tile_id


def to_url(dl_dict: dict[str, Any]) -> str:
    if dl_dict.get("https_url"):
        return dl_dict["https_url"]
    elif dl_dict.get("s3_url"):
        return dl_dict["s3_url"]
    else:
        raise Exception(f"Couldn't find any URL in {dl_dict=}")


def to_https_url(dl_dict: dict[str, Any]) -> str:
    if dl_dict.get("https_url"):
        return dl_dict["https_url"]
    else:
        raise Exception(f"Couldn't find any URL in {dl_dict=}")


def to_s3_url(dl_dict: dict[str, Any]) -> str:
    if dl_dict.get("s3_url"):
        return dl_dict["s3_url"]
    else:
        raise Exception(f"Couldn't find any URL in {dl_dict=}")


if __name__ == '__main__':
    asyncio.run(run(sys.argv))<|MERGE_RESOLUTION|>--- conflicted
+++ resolved
@@ -115,17 +115,515 @@
     logging.info("END")
     return results
 
-<<<<<<< HEAD
-=======
-async def run_query(args, token, HLS_CONN, CMR, job_id):
-    HLS_SPATIAL_CONN = get_hls_spatial_catalog_connection(logging.getLogger(__name__))
-    query_dt = datetime.now()
-    granules = query_cmr(args, token, CMR)
+def create_parser():
+    parser = argparse.ArgumentParser()
+    subparsers = parser.add_subparsers(dest="subparser_name", required=True)
+    parser.add_argument("-v", "--verbose", dest="verbose", action="store_true", help="Verbose mode.")
+
+    endpoint = {"positionals": ["--endpoint"],
+                "kwargs": {"dest": "endpoint",
+                           "choices": ["OPS", "UAT"],
+                           "default": "OPS",
+                           "help": "Specify DAAC endpoint to use. Defaults to OPS."}}
+
+    provider = {"positionals": ["-p", "--provider"],
+                "kwargs": {"dest": "provider",
+                           "default": 'LPCLOUD',
+                           "help": "Specify a provider for collection search. Default is LPCLOUD."}}
+
+    collection = {"positionals": ["-c", "--collection-shortname"],
+                  "kwargs": {"dest": "collection",
+                             "required": True,
+                             "help": "The collection shortname for which you want to retrieve data."}}
+
+    start_date = {"positionals": ["-s", "--start-date"],
+                  "kwargs": {"dest": "start_date",
+                             "default": False,
+                             "help": "The ISO date time after which data should be retrieved. For Example, "
+                                     "--start-date 2021-01-14T00:00:00Z"}}
+
+    end_date = {"positionals": ["-e", "--end-date"],
+                "kwargs": {"dest": "end_date",
+                           "default": False,
+                           "help": "The ISO date time before which data should be retrieved. For Example, --end-date "
+                                   "2021-01-14T00:00:00Z"}}
+
+    bbox = {"positionals": ["-b", "--bounds"],
+            "kwargs": {"dest": "bbox",
+                       "default": "-180,-90,180,90",
+                       "help": "The bounding rectangle to filter result in. Format is W Longitude,S Latitude,"
+                               "E Longitude,N Latitude without spaces. Due to an issue with parsing arguments, "
+                               "to use this command, please use the -b=\"-180,-90,180,90\" syntax when calling from "
+                               "the command line. Default: \"-180,-90,180,90\"."}}
+
+    minutes = {"positionals": ["-m", "--minutes"],
+               "kwargs": {"dest": "minutes",
+                          "type": int,
+                          "default": 60,
+                          "help": "How far back in time, in minutes, should the script look for data. If running this "
+                                  "script as a cron, this value should be equal to or greater than how often your "
+                                  "cron runs (default: 60 minutes)."}}
+
+    isl_bucket = {"positionals": ["-i", "--isl-bucket"],
+                  "kwargs": {"dest": "isl_bucket",
+                             "required": True,
+                             "help": "The incoming storage location s3 bucket where data products will be downloaded."}}
+
+    transfer_protocol = {"positionals": ["-x", "--transfer-protocol"],
+                         "kwargs": {"dest": "transfer_protocol",
+                                    "default": "s3",
+                                    "help": "The protocol used for retrieving data, HTTPS or default of S3"}}
+
+    dry_run = {"positionals": ["--dry-run"],
+               "kwargs": {"dest": "dry_run",
+                          "action": "store_true",
+                          "help": "Toggle for skipping physical downloads."}}
+
+    smoke_run = {"positionals": ["--smoke-run"],
+                 "kwargs": {"dest": "smoke_run",
+                            "action": "store_true",
+                            "help": "Toggle for processing a single tile."}}
+
+    no_schedule_download = {"positionals": ["--no-schedule-download"],
+                            "kwargs": {"dest": "no_schedule_download",
+                                       "action": "store_true",
+                                       "help": "Toggle for query only operation (no downloads)."}}
+
+    release_version = {"positionals": ["--release-version"],
+                       "kwargs": {"dest": "release_version",
+                                  "help": "The release version of the download job-spec."}}
+
+    job_queue = {"positionals": ["--job-queue"],
+                 "kwargs": {"dest": "job_queue",
+                            "help": "The queue to use for the scheduled download job."}}
+
+    chunk_size = {"positionals": ["--chunk-size"],
+                  "kwargs": {"dest": "chunk_size",
+                             "type": int,
+                             "help": "chunk-size = 1 means 1 tile per job. chunk-size > 1 means multiple (N) tiles "
+                                     "per job"}}
+
+    tile_ids = {"positionals": ["--tile-ids"],
+                "kwargs": {"dest": "tile_ids",
+                           "nargs": "*",
+                           "help": "A list of target tile IDs pending download."}}
+
+    full_parser = subparsers.add_parser("full")
+    full_parser_arg_list = [endpoint, provider, collection, start_date, end_date, bbox, minutes, isl_bucket,
+                            transfer_protocol, dry_run, smoke_run, no_schedule_download, release_version, job_queue,
+                            chunk_size, tile_ids]
+    add_arguments(full_parser, full_parser_arg_list)
+
+    query_parser = subparsers.add_parser("query")
+    query_parser_arg_list = [endpoint, provider, collection, start_date, end_date, bbox, minutes, isl_bucket, dry_run,
+                             smoke_run, no_schedule_download, release_version, job_queue, chunk_size]
+    add_arguments(query_parser, query_parser_arg_list)
+
+    download_parser = subparsers.add_parser("download")
+    download_parser_arg_list = [endpoint, isl_bucket, transfer_protocol, dry_run, smoke_run, tile_ids]
+    add_arguments(download_parser, download_parser_arg_list)
+
+    return parser
+
+
+def add_arguments(parser, arg_list):
+    for argument in arg_list:
+        parser.add_argument(*argument["positionals"], **argument["kwargs"])
+
+
+def validate(args):
+    if hasattr(args, "bbox") and args.bbox:
+        validate_bounds(args.bbox)
+
+    if hasattr(args, "start_date") and args.start_date:
+        validate_date(args.start_date, "start")
+
+    if hasattr(args, "end_date") and args.end_date:
+        validate_date(args.end_date, "end")
+
+    if hasattr(args, "minutes") and args.minutes:
+        validate_minutes(args.minutes)
+
+
+def validate_bounds(bbox):
+    bounds = bbox.split(',')
+    value_error = ValueError(
+        f"Error parsing bounds: {bbox}. Format is <W Longitude>,<S Latitude>,<E Longitude>,<N Latitude> without spaces")
+
+    if len(bounds) != 4:
+        raise value_error
+
+    for b in bounds:
+        try:
+            float(b)
+        except ValueError:
+            raise value_error
+
+
+def validate_date(date, prefix='start'):
+    try:
+        datetime.strptime(date, '%Y-%m-%dT%H:%M:%SZ')
+    except ValueError:
+        raise ValueError(
+            f"Error parsing {prefix} date: {date}. Format must be like 2021-01-14T00:00:00Z")
+
+
+def validate_minutes(minutes):
+    try:
+        int(minutes)
+    except ValueError:
+        raise ValueError(f"Error parsing minutes: {minutes}. Number must be an integer.")
+
+
+def setup_earthdata_login_auth(endpoint):
+    # ## Authentication setup
+    #
+    # This function will allow Python scripts to log into any Earthdata Login
+    # application programmatically.  To avoid being prompted for
+    # credentials every time you run and also allow clients such as curl to log in,
+    # you can add the following to a `.netrc` (`_netrc` on Windows) file in
+    # your home directory:
+    #
+    # ```
+    # machine urs.earthdata.nasa.gov
+    #     login <your username>
+    #     password <your password>
+    # ```
+    #
+    # Make sure that this file is only readable by the current user,
+    # or you will receive an error stating
+    # "netrc access too permissive."
+    #
+    # `$ chmod 0600 ~/.netrc`
+    #
+    # You'll need to authenticate using the netrc method when running from
+    # command line with [`papermill`](https://papermill.readthedocs.io/en/latest/).
+    # You can log in manually by executing the cell below when running in the
+    # notebook client in your browser.*
+
+    """
+    Set up the request library so that it authenticates against the given
+    Earthdata Login endpoint and is able to track cookies between requests.
+    This looks in the .netrc file first and if no credentials are found,
+    it prompts for them.
+
+    Valid endpoints include:
+        urs.earthdata.nasa.gov - Earthdata Login production
+    """
+    try:
+        username, _, password = netrc.netrc().authenticators(endpoint)
+    except FileNotFoundError as e:
+        logging.error("There's no .netrc file")
+        raise e
+    except TypeError as e:
+        logging.error("The endpoint isn't in the netrc file")
+        raise e
+
+    manager = request.HTTPPasswordMgrWithDefaultRealm()
+    manager.add_password(None, endpoint, username, password)
+    auth = request.HTTPBasicAuthHandler(manager)
+
+    jar = CookieJar()
+    processor = request.HTTPCookieProcessor(jar)
+    opener = request.build_opener(auth, processor)
+    opener.addheaders = [('User-agent', 'daac-subscriber')]
+    request.install_opener(opener)
+
+    return username, password
+
+
+def get_token(url: str, client_id: str, user_ip: str, endpoint: str) -> str:
+    username, _, password = netrc.netrc().authenticators(endpoint)
+    xml = f"<?xml version='1.0' encoding='utf-8'?><token><username>{username}</username><password>{password}</password>" \
+          f"<client_id>{client_id}</client_id><user_ip_address>{user_ip}</user_ip_address></token> "
+    headers = {'Content-Type': 'application/xml', 'Accept': 'application/json'}
+    resp = requests.post(url, headers=headers, data=xml)
+    response_content = json.loads(resp.content)
+    token = response_content['token']['id']
+
+    return token
+
+
+def query_cmr(args, token, cmr):
+    page_size = 2000
+    now = datetime.utcnow()
+    now_date = now.strftime("%Y-%m-%dT%H:%M:%SZ")
+    now_minus_minutes_date = (now - timedelta(minutes=args.minutes)).strftime("%Y-%m-%dT%H:%M:%SZ")
+
+    start_date = args.start_date if args.start_date else now_minus_minutes_date
+    end_date = args.end_date if args.end_date else now_date
+
+    request_url = f"https://{cmr}/search/granules.umm_json"
+    params = {
+        'scroll': "false",
+        'page_size': page_size,
+        'sort_key': "-start_date",
+        'provider': args.provider,
+        'ShortName': args.collection,
+        'updated_since': start_date,
+        'token': token,
+        'bounding_box': args.bbox,
+    }
+
+    time_range_is_defined = args.start_date or args.end_date
+    if time_range_is_defined:
+        temporal_range = get_temporal_range(start_date, end_date, now_date)
+        logging.info("Temporal Range: " + temporal_range)
+        params['temporal'] = temporal_range
+
+    product_granules, search_after = request_search(request_url, params)
+
+    while search_after:
+        granules, search_after = request_search(request_url, params, search_after=search_after)
+        product_granules.extend(granules)
+
+    logging.info(f"Found {str(len(product_granules))} total granules")
+    for granule in product_granules:
+        granule['filtered_urls'] = filter_on_extension(granule, args)
+
+    return product_granules
+
+
+def get_temporal_range(start, end, now):
+    start = start if start is not False else None
+    end = end if end is not False else None
+
+    if start is not None and end is not None:
+        return "{},{}".format(start, end)
+    if start is not None and end is None:
+        return "{},{}".format(start, now)
+    if start is None and end is not None:
+        return "1900-01-01T00:00:00Z,{}".format(end)
+
+    raise ValueError("One of start-date or end-date must be specified.")
+
+
+def request_search(request_url, params, search_after=None):
+    response = requests.get(request_url, params=params, headers={'CMR-Search-After': search_after}) \
+        if search_after else requests.get(request_url, params=params)
+    results = response.json()
+    items = results.get('items')
+    next_search_after = response.headers.get('CMR-Search-After')
+
+    if items and 'umm' in items[0]:
+        return [{"granule_id": item.get("umm").get("GranuleUR"),
+                 "provider": item.get("meta").get("provider-id"),
+                 "production_datetime": item.get("umm").get("DataGranule").get("ProductionDateTime"),
+                 "short_name": item.get("umm").get("Platforms")[0].get("ShortName"),
+                 "bounding_box": [{"lat": point.get("Latitude"), "lon": point.get("Longitude")}
+                                  for point
+                                  in item.get("umm").get("SpatialExtent").get("HorizontalSpatialDomain")
+                                      .get("Geometry").get("GPolygons")[0].get("Boundary").get("Points")],
+                 "related_urls": [url_item.get("URL") for url_item in item.get("umm").get("RelatedUrls")]}
+                for item in items], next_search_after
+    else:
+        return [], None
+
+
+def filter_on_extension(granule, args):
+    extension_list_map = {"L30": ["B02", "B03", "B04", "B05", "B06", "B07", "Fmask"],
+                          "S30": ["B02", "B03", "B04", "B8A", "B11", "B12", "Fmask"],
+                          "TIF": ["tif"]}
+    filter_extension = "TIF"
+
+    for extension in extension_list_map:
+        if extension.upper() in args.collection.upper():
+            filter_extension = extension.upper()
+            break
+
+    return [f
+            for f in granule.get("related_urls")
+            for extension in extension_list_map.get(filter_extension)
+            if extension in f]
+
+
+def convert_datetime(datetime_obj, strformat="%Y-%m-%dT%H:%M:%S.%fZ"):
+    if isinstance(datetime_obj, datetime):
+        return datetime_obj.strftime(strformat)
+    return datetime.strptime(str(datetime_obj), strformat)
+
+  
+def update_url_index(es_conn, urls, granule_id, job_id):
+    for url in urls:
+        es_conn.process_url(url, granule_id, job_id)
+
+        
+def update_granule_index(es_spatial_conn, granule):
+    es_spatial_conn.process_granule(granule)
+
+    
+def upload_url_list_from_https(session, es_conn, downloads, args, token, job_id):
+    num_successes = num_failures = num_skipped = 0
+    filtered_downloads = [f for f in downloads if "https://" in f]
+
+    for url in filtered_downloads:
+        try:
+            if es_conn.product_is_downloaded(url):
+                logging.info(f"SKIPPING: {url}")
+                num_skipped = num_skipped + 1
+            else:
+                if args.dry_run:
+                    logging.info(f"{args.dry_run=}. Skipping downloads.")
+                else:
+                    result = https_transfer(url, args.isl_bucket, session, token)
+                    if "failed_download" in result:
+                        raise Exception(result["failed_download"])
+                    else:
+                        logging.debug(str(result))
+
+                es_conn.mark_product_as_downloaded(url, job_id)
+                logging.info(f"{str(datetime.now())} SUCCESS: {url}")
+                num_successes = num_successes + 1
+        except Exception as e:
+            logging.error(f"{str(datetime.now())} FAILURE: {url}")
+            num_failures = num_failures + 1
+            logging.error(e)
+
+    logging.info(f"Files downloaded: {str(num_successes)}")
+    logging.info(f"Duplicate files skipped: {str(num_skipped)}")
+    logging.info(f"Files failed to download: {str(num_failures)}")
+
+
+def https_transfer(url, bucket_name, session, token, staging_area="", chunk_size=25600):
+    file_name = PurePath(url).name
+    bucket = bucket_name[len("s3://"):] if bucket_name.startswith("s3://") else bucket_name
+
+    key = Path(staging_area, file_name)
+    upload_start_time = datetime.utcnow()
+    headers = {"Echo-Token": token}
+
+    try:
+        with session.get(url, headers=headers, stream=True) as r:
+            if r.status_code != 200:
+                r.raise_for_status()
+            logging.info("Uploading {} to Bucket={}, Key={}".format(file_name, bucket_name, key))
+            with open("s3://{}/{}".format(bucket, key), "wb") as out:
+                pool = ThreadPool(processes=10)
+                pool.map(upload_chunk,
+                         [{'chunk': chunk, 'out': out} for chunk in r.iter_content(chunk_size=chunk_size)])
+                pool.close()
+                pool.join()
+        upload_end_time = datetime.utcnow()
+        upload_duration = upload_end_time - upload_start_time
+        upload_stats = {
+            "file_name": file_name,
+            "file_size (in bytes)": r.headers.get('Content-Length'),
+            "upload_duration (in seconds)": upload_duration.total_seconds(),
+            "upload_start_time": convert_datetime(upload_start_time),
+            "upload_end_time": convert_datetime(upload_end_time)
+        }
+        return upload_stats
+    except (ConnectionResetError, requests.exceptions.HTTPError) as e:
+        return {"failed_download": e}
+
+
+def upload_chunk(chunk_dict):
+    logging.debug("Uploading {} byte(s)".format(len(chunk_dict['chunk'])))
+    chunk_dict['out'].write(chunk_dict['chunk'])
+
+
+def upload_url_list_from_s3(session, es_conn, downloads, args, job_id):
+    aws_creds = get_aws_creds(session)
+    s3 = boto3.Session(aws_access_key_id=aws_creds['accessKeyId'],
+                       aws_secret_access_key=aws_creds['secretAccessKey'],
+                       aws_session_token=aws_creds['sessionToken'],
+                       region_name='us-west-2').client("s3")
+
+    tmp_dir = "/tmp/data_subscriber"
+    os.makedirs(tmp_dir, exist_ok=True)
+
+    num_successes = num_failures = num_skipped = 0
+    filtered_downloads = [f for f in downloads if "s3://" in f]
+
+    for url in filtered_downloads:
+        try:
+            if es_conn.product_is_downloaded(url):
+                logging.info(f"SKIPPING: {url}")
+                num_skipped = num_skipped + 1
+            else:
+                if args.dry_run:
+                    logging.info(f"{args.dry_run=}. Skipping downloads.")
+                else:
+                    result = s3_transfer(url, args.isl_bucket, s3, tmp_dir)
+                    if "failed_download" in result:
+                        raise Exception(result["failed_download"])
+                    else:
+                        logging.debug(str(result))
+
+                es_conn.mark_product_as_downloaded(url, job_id)
+                logging.info(f"{str(datetime.now())} SUCCESS: {url}")
+                num_successes = num_successes + 1
+        except Exception as e:
+            logging.error(f"{str(datetime.now())} FAILURE: {url}")
+            num_failures = num_failures + 1
+            logging.error(e)
+
+    logging.info(f"Files downloaded: {str(num_successes)}")
+    logging.info(f"Duplicate files skipped: {str(num_skipped)}")
+    logging.info(f"Files failed to download: {str(num_failures)}")
+
+    shutil.rmtree(tmp_dir)
+
+
+def get_aws_creds(session):
+    with session.get("https://data.lpdaac.earthdatacloud.nasa.gov/s3credentials") as r:
+        if r.status_code != 200:
+            r.raise_for_status()
+
+        return r.json()
+
+
+def s3_transfer(url, bucket_name, s3, tmp_dir, staging_area=""):
+    file_name = PurePath(url).name
+
+    source = url[len("s3://"):].partition('/')
+    source_bucket = source[0]
+    source_key = source[2]
+
+    target_bucket = bucket_name[len("s3://"):] if bucket_name.startswith("s3://") else bucket_name
+    target_key = Path(staging_area, file_name)
+
+    try:
+        s3.download_file(source_bucket, source_key, f"{tmp_dir}/{target_key}")
+
+        target_s3 = boto3.resource("s3")
+        target_s3.Bucket(target_bucket).upload_file(f"{tmp_dir}/{target_key}", target_key)
+
+        return {"successful_download": target_key}
+    except Exception as e:
+        return {"failed_download": e}
+
+
+@contextmanager
+def token_ctx(token_url, ip_addr, edl):
+    token = get_token(token_url, 'daac-subscriber', ip_addr, edl)
+    try:
+        yield token
+    finally:
+        delete_token(token_url, token)
+
+
+def delete_token(url: str, token: str) -> None:
+    try:
+        headers = {'Content-Type': 'application/xml', 'Accept': 'application/json'}
+        url = '{}/{}'.format(url, token)
+        resp = requests.request('DELETE', url, headers=headers)
+        if resp.status_code == 204:
+            logging.info("CMR token successfully deleted")
+        else:
+            logging.warning("CMR token deleting failed.")
+    except Exception as e:
+        logging.warning(f"Error deleting the token: {e}")
+
+
+async def run_query(args, token, hls_conn, cmr, job_id):
+    hls_spatial_conn = get_hls_spatial_catalog_connection(logging.getLogger(__name__))
+    granules = query_cmr(args, token, cmr)
 
     download_urls: list[str] = []
     for granule in granules:
-        update_url_index(HLS_CONN, granule.get("filtered_urls"), granule.get("granule_id"), job_id, query_dt)
-        update_granule_index(HLS_SPATIAL_CONN, granule)
+        update_url_index(hls_conn, granule.get("filtered_urls"), granule.get("granule_id"), job_id)
+        update_granule_index(hls_spatial_conn, granule)
         download_urls.extend(granule.get("filtered_urls"))
 
     if args.subparser_name == "full":
@@ -216,8 +714,8 @@
     }
 
 
-def run_download(args, token, HLS_CONN, NETLOC, username, password, job_id):
-    all_pending_downloads: Iterable[dict] = HLS_CONN.get_all_undownloaded()
+def run_download(args, token, hls_conn, netloc, username, password, job_id):
+    all_pending_downloads: Iterable[dict] = hls_conn.get_all_undownloaded()
     logging.info(f"{all_pending_downloads=}")
 
     downloads = all_pending_downloads
@@ -234,16 +732,16 @@
         logging.info(f"{args.smoke_run=}. Restricting to 1 tile(s).")
         args.tile_ids = args.tile_ids[:1]
 
-    session = SessionWithHeaderRedirection(username, password, NETLOC)
+    session = SessionWithHeaderRedirection(username, password, netloc)
 
     if args.transfer_protocol == "https":
         download_urls = [to_https_url(download) for download in downloads]
         logging.info(f"{download_urls=}")
-        upload_url_list_from_https(session, HLS_CONN, download_urls, args, token, job_id)
+        upload_url_list_from_https(session, hls_conn, download_urls, args, token, job_id)
     else:
         download_urls = [to_s3_url(download) for download in downloads]
         logging.info(f"{download_urls=}")
-        upload_url_list_from_s3(session, HLS_CONN, download_urls, args, job_id)
+        upload_url_list_from_s3(session, hls_conn, download_urls, args, job_id)
 
     logging.info(f"Total files updated: {len(downloads)}")
 
@@ -312,709 +810,6 @@
     else:
         raise Exception(f"Couldn't find any URL in {dl_dict=}")
 
->>>>>>> ba886ec1
-
-def create_parser():
-    parser = argparse.ArgumentParser()
-    subparsers = parser.add_subparsers(dest="subparser_name", required=True)
-    parser.add_argument("-v", "--verbose", dest="verbose", action="store_true", help="Verbose mode.")
-
-    endpoint = {"positionals": ["--endpoint"],
-                "kwargs": {"dest": "endpoint",
-                           "choices": ["OPS", "UAT"],
-                           "default": "OPS",
-                           "help": "Specify DAAC endpoint to use. Defaults to OPS."}}
-
-    provider = {"positionals": ["-p", "--provider"],
-                "kwargs": {"dest": "provider",
-                           "default": 'LPCLOUD',
-                           "help": "Specify a provider for collection search. Default is LPCLOUD."}}
-
-    collection = {"positionals": ["-c", "--collection-shortname"],
-                  "kwargs": {"dest": "collection",
-                             "required": True,
-                             "help": "The collection shortname for which you want to retrieve data."}}
-
-    start_date = {"positionals": ["-s", "--start-date"],
-                  "kwargs": {"dest": "start_date",
-                             "default": False,
-                             "help": "The ISO date time after which data should be retrieved. For Example, "
-                                     "--start-date 2021-01-14T00:00:00Z"}}
-
-    end_date = {"positionals": ["-e", "--end-date"],
-                "kwargs": {"dest": "end_date",
-                           "default": False,
-                           "help": "The ISO date time before which data should be retrieved. For Example, --end-date "
-                                   "2021-01-14T00:00:00Z"}}
-
-    bbox = {"positionals": ["-b", "--bounds"],
-            "kwargs": {"dest": "bbox",
-                       "default": "-180,-90,180,90",
-                       "help": "The bounding rectangle to filter result in. Format is W Longitude,S Latitude,"
-                               "E Longitude,N Latitude without spaces. Due to an issue with parsing arguments, "
-                               "to use this command, please use the -b=\"-180,-90,180,90\" syntax when calling from "
-                               "the command line. Default: \"-180,-90,180,90\"."}}
-
-    minutes = {"positionals": ["-m", "--minutes"],
-               "kwargs": {"dest": "minutes",
-                          "type": int,
-                          "default": 60,
-                          "help": "How far back in time, in minutes, should the script look for data. If running this "
-                                  "script as a cron, this value should be equal to or greater than how often your "
-                                  "cron runs (default: 60 minutes)."}}
-
-    isl_bucket = {"positionals": ["-i", "--isl-bucket"],
-                  "kwargs": {"dest": "isl_bucket",
-                             "required": True,
-                             "help": "The incoming storage location s3 bucket where data products will be downloaded."}}
-
-    transfer_protocol = {"positionals": ["-x", "--transfer-protocol"],
-                         "kwargs": {"dest": "transfer_protocol",
-                                    "default": "s3",
-                                    "help": "The protocol used for retrieving data, HTTPS or default of S3"}}
-
-    dry_run = {"positionals": ["--dry-run"],
-               "kwargs": {"dest": "dry_run",
-                          "action": "store_true",
-                          "help": "Toggle for skipping physical downloads."}}
-
-    smoke_run = {"positionals": ["--smoke-run"],
-                 "kwargs": {"dest": "smoke_run",
-                            "action": "store_true",
-                            "help": "Toggle for processing a single tile."}}
-
-    no_schedule_download = {"positionals": ["--no-schedule-download"],
-                            "kwargs": {"dest": "no_schedule_download",
-                                       "action": "store_true",
-                                       "help": "Toggle for query only operation (no downloads)."}}
-
-    release_version = {"positionals": ["--release-version"],
-                       "kwargs": {"dest": "release_version",
-                                  "help": "The release version of the download job-spec."}}
-
-    job_queue = {"positionals": ["--job-queue"],
-                 "kwargs": {"dest": "job_queue",
-                            "help": "The queue to use for the scheduled download job."}}
-
-    chunk_size = {"positionals": ["--chunk-size"],
-                  "kwargs": {"dest": "chunk_size",
-                             "type": int,
-                             "help": "chunk-size = 1 means 1 tile per job. chunk-size > 1 means multiple (N) tiles "
-                                     "per job"}}
-
-    tile_ids = {"positionals": ["--tile-ids"],
-                "kwargs": {"dest": "tile_ids",
-                           "nargs": "*",
-                           "help": "A list of target tile IDs pending download."}}
-
-    full_parser = subparsers.add_parser("full")
-    full_parser_arg_list = [endpoint, provider, collection, start_date, end_date, bbox, minutes, isl_bucket,
-                            transfer_protocol, dry_run, smoke_run, no_schedule_download, release_version, job_queue,
-                            chunk_size, tile_ids]
-    add_arguments(full_parser, full_parser_arg_list)
-
-    query_parser = subparsers.add_parser("query")
-    query_parser_arg_list = [endpoint, provider, collection, start_date, end_date, bbox, minutes, isl_bucket, dry_run,
-                             smoke_run, no_schedule_download, release_version, job_queue, chunk_size]
-    add_arguments(query_parser, query_parser_arg_list)
-
-    download_parser = subparsers.add_parser("download")
-    download_parser_arg_list = [endpoint, isl_bucket, transfer_protocol, dry_run, smoke_run, tile_ids]
-    add_arguments(download_parser, download_parser_arg_list)
-
-    return parser
-
-
-def add_arguments(parser, arg_list):
-    for argument in arg_list:
-        parser.add_argument(*argument["positionals"], **argument["kwargs"])
-
-
-def validate(args):
-    if hasattr(args, "bbox") and args.bbox:
-        validate_bounds(args.bbox)
-
-    if hasattr(args, "start_date") and args.start_date:
-        validate_date(args.start_date, "start")
-
-    if hasattr(args, "end_date") and args.end_date:
-        validate_date(args.end_date, "end")
-
-    if hasattr(args, "minutes") and args.minutes:
-        validate_minutes(args.minutes)
-
-
-def validate_bounds(bbox):
-    bounds = bbox.split(',')
-    value_error = ValueError(
-        f"Error parsing bounds: {bbox}. Format is <W Longitude>,<S Latitude>,<E Longitude>,<N Latitude> without spaces")
-
-    if len(bounds) != 4:
-        raise value_error
-
-    for b in bounds:
-        try:
-            float(b)
-        except ValueError:
-            raise value_error
-
-
-def validate_date(date, prefix='start'):
-    try:
-        datetime.strptime(date, '%Y-%m-%dT%H:%M:%SZ')
-    except ValueError:
-        raise ValueError(
-            f"Error parsing {prefix} date: {date}. Format must be like 2021-01-14T00:00:00Z")
-
-
-def validate_minutes(minutes):
-    try:
-        int(minutes)
-    except ValueError:
-        raise ValueError(f"Error parsing minutes: {minutes}. Number must be an integer.")
-
-
-def setup_earthdata_login_auth(endpoint):
-    # ## Authentication setup
-    #
-    # This function will allow Python scripts to log into any Earthdata Login
-    # application programmatically.  To avoid being prompted for
-    # credentials every time you run and also allow clients such as curl to log in,
-    # you can add the following to a `.netrc` (`_netrc` on Windows) file in
-    # your home directory:
-    #
-    # ```
-    # machine urs.earthdata.nasa.gov
-    #     login <your username>
-    #     password <your password>
-    # ```
-    #
-    # Make sure that this file is only readable by the current user,
-    # or you will receive an error stating
-    # "netrc access too permissive."
-    #
-    # `$ chmod 0600 ~/.netrc`
-    #
-    # You'll need to authenticate using the netrc method when running from
-    # command line with [`papermill`](https://papermill.readthedocs.io/en/latest/).
-    # You can log in manually by executing the cell below when running in the
-    # notebook client in your browser.*
-
-    """
-    Set up the request library so that it authenticates against the given
-    Earthdata Login endpoint and is able to track cookies between requests.
-    This looks in the .netrc file first and if no credentials are found,
-    it prompts for them.
-
-    Valid endpoints include:
-        urs.earthdata.nasa.gov - Earthdata Login production
-    """
-    try:
-        username, _, password = netrc.netrc().authenticators(endpoint)
-    except FileNotFoundError as e:
-        logging.error("There's no .netrc file")
-        raise e
-    except TypeError as e:
-        logging.error("The endpoint isn't in the netrc file")
-        raise e
-
-    manager = request.HTTPPasswordMgrWithDefaultRealm()
-    manager.add_password(None, endpoint, username, password)
-    auth = request.HTTPBasicAuthHandler(manager)
-
-    jar = CookieJar()
-    processor = request.HTTPCookieProcessor(jar)
-    opener = request.build_opener(auth, processor)
-    opener.addheaders = [('User-agent', 'daac-subscriber')]
-    request.install_opener(opener)
-
-    return username, password
-
-
-def get_token(url: str, client_id: str, user_ip: str, endpoint: str) -> str:
-    username, _, password = netrc.netrc().authenticators(endpoint)
-    xml = f"<?xml version='1.0' encoding='utf-8'?><token><username>{username}</username><password>{password}</password>" \
-          f"<client_id>{client_id}</client_id><user_ip_address>{user_ip}</user_ip_address></token> "
-    headers = {'Content-Type': 'application/xml', 'Accept': 'application/json'}
-    resp = requests.post(url, headers=headers, data=xml)
-    response_content = json.loads(resp.content)
-    token = response_content['token']['id']
-
-    return token
-
-
-def query_cmr(args, token, cmr):
-    page_size = 2000
-    now = datetime.utcnow()
-    now_date = now.strftime("%Y-%m-%dT%H:%M:%SZ")
-    now_minus_minutes_date = (now - timedelta(minutes=args.minutes)).strftime("%Y-%m-%dT%H:%M:%SZ")
-
-    start_date = args.start_date if args.start_date else now_minus_minutes_date
-    end_date = args.end_date if args.end_date else now_date
-
-    request_url = f"https://{cmr}/search/granules.umm_json"
-    params = {
-        'scroll': "false",
-        'page_size': page_size,
-        'sort_key': "-start_date",
-        'provider': args.provider,
-        'ShortName': args.collection,
-        'updated_since': start_date,
-        'token': token,
-        'bounding_box': args.bbox,
-    }
-
-    time_range_is_defined = args.start_date or args.end_date
-    if time_range_is_defined:
-        temporal_range = get_temporal_range(start_date, end_date, now_date)
-        logging.info("Temporal Range: " + temporal_range)
-        params['temporal'] = temporal_range
-
-    product_granules, search_after = request_search(request_url, params)
-
-    while search_after:
-        granules, search_after = request_search(request_url, params, search_after=search_after)
-        product_granules.extend(granules)
-
-    logging.info(f"Found {str(len(product_granules))} total granules")
-    for granule in product_granules:
-        granule['filtered_urls'] = filter_on_extension(granule, args)
-
-    return product_granules
-
-
-def get_temporal_range(start, end, now):
-    start = start if start is not False else None
-    end = end if end is not False else None
-
-    if start is not None and end is not None:
-        return "{},{}".format(start, end)
-    if start is not None and end is None:
-        return "{},{}".format(start, now)
-    if start is None and end is not None:
-        return "1900-01-01T00:00:00Z,{}".format(end)
-
-    raise ValueError("One of start-date or end-date must be specified.")
-
-
-def request_search(request_url, params, search_after=None):
-    response = requests.get(request_url, params=params, headers={'CMR-Search-After': search_after}) \
-        if search_after else requests.get(request_url, params=params)
-    results = response.json()
-    items = results.get('items')
-    next_search_after = response.headers.get('CMR-Search-After')
-
-    if items and 'umm' in items[0]:
-        return [{"granule_id": item.get("umm").get("GranuleUR"),
-                 "provider": item.get("meta").get("provider-id"),
-                 "production_datetime": item.get("umm").get("DataGranule").get("ProductionDateTime"),
-                 "short_name": item.get("umm").get("Platforms")[0].get("ShortName"),
-                 "bounding_box": [{"lat": point.get("Latitude"), "lon": point.get("Longitude")}
-                                  for point
-                                  in item.get("umm").get("SpatialExtent").get("HorizontalSpatialDomain")
-                                      .get("Geometry").get("GPolygons")[0].get("Boundary").get("Points")],
-                 "related_urls": [url_item.get("URL") for url_item in item.get("umm").get("RelatedUrls")]}
-                for item in items], next_search_after
-    else:
-        return [], None
-
-
-def filter_on_extension(granule, args):
-    extension_list_map = {"L30": ["B02", "B03", "B04", "B05", "B06", "B07", "Fmask"],
-                          "S30": ["B02", "B03", "B04", "B8A", "B11", "B12", "Fmask"],
-                          "TIF": ["tif"]}
-    filter_extension = "TIF"
-
-    for extension in extension_list_map:
-        if extension.upper() in args.collection.upper():
-            filter_extension = extension.upper()
-            break
-
-    return [f
-            for f in granule.get("related_urls")
-            for extension in extension_list_map.get(filter_extension)
-            if extension in f]
-
-
-def convert_datetime(datetime_obj, strformat="%Y-%m-%dT%H:%M:%S.%fZ"):
-    if isinstance(datetime_obj, datetime):
-        return datetime_obj.strftime(strformat)
-    return datetime.strptime(str(datetime_obj), strformat)
-
-
-<<<<<<< HEAD
-def update_url_index(es_conn, urls, granule_id, job_id):
-    for url in urls:
-        es_conn.process_url(url, granule_id, job_id)
-=======
-def update_url_index(ES_CONN, urls, granule_id, job_id, query_dt):
-    for url in urls:
-        ES_CONN.process_url(url, granule_id, job_id, query_dt)
->>>>>>> ba886ec1
-
-
-def update_granule_index(es_spatial_conn, granule):
-    es_spatial_conn.process_granule(granule)
-
-
-def upload_url_list_from_https(session, es_conn, downloads, args, token, job_id):
-    num_successes = num_failures = num_skipped = 0
-    filtered_downloads = [f for f in downloads if "https://" in f]
-
-    for url in filtered_downloads:
-        try:
-            if es_conn.product_is_downloaded(url):
-                logging.info(f"SKIPPING: {url}")
-                num_skipped = num_skipped + 1
-            else:
-                if args.dry_run:
-                    logging.info(f"{args.dry_run=}. Skipping downloads.")
-                else:
-                    result = https_transfer(url, args.isl_bucket, session, token)
-                    if "failed_download" in result:
-                        raise Exception(result["failed_download"])
-                    else:
-                        logging.debug(str(result))
-
-                es_conn.mark_product_as_downloaded(url, job_id)
-                logging.info(f"{str(datetime.now())} SUCCESS: {url}")
-                num_successes = num_successes + 1
-        except Exception as e:
-            logging.error(f"{str(datetime.now())} FAILURE: {url}")
-            num_failures = num_failures + 1
-            logging.error(e)
-
-    logging.info(f"Files downloaded: {str(num_successes)}")
-    logging.info(f"Duplicate files skipped: {str(num_skipped)}")
-    logging.info(f"Files failed to download: {str(num_failures)}")
-
-
-def https_transfer(url, bucket_name, session, token, staging_area="", chunk_size=25600):
-    file_name = PurePath(url).name
-    bucket = bucket_name[len("s3://"):] if bucket_name.startswith("s3://") else bucket_name
-
-    key = Path(staging_area, file_name)
-    upload_start_time = datetime.utcnow()
-    headers = {"Echo-Token": token}
-
-    try:
-        with session.get(url, headers=headers, stream=True) as r:
-            if r.status_code != 200:
-                r.raise_for_status()
-            logging.info("Uploading {} to Bucket={}, Key={}".format(file_name, bucket_name, key))
-            with open("s3://{}/{}".format(bucket, key), "wb") as out:
-                pool = ThreadPool(processes=10)
-                pool.map(upload_chunk,
-                         [{'chunk': chunk, 'out': out} for chunk in r.iter_content(chunk_size=chunk_size)])
-                pool.close()
-                pool.join()
-        upload_end_time = datetime.utcnow()
-        upload_duration = upload_end_time - upload_start_time
-        upload_stats = {
-            "file_name": file_name,
-            "file_size (in bytes)": r.headers.get('Content-Length'),
-            "upload_duration (in seconds)": upload_duration.total_seconds(),
-            "upload_start_time": convert_datetime(upload_start_time),
-            "upload_end_time": convert_datetime(upload_end_time)
-        }
-        return upload_stats
-    except (ConnectionResetError, requests.exceptions.HTTPError) as e:
-        return {"failed_download": e}
-
-
-def upload_chunk(chunk_dict):
-    logging.debug("Uploading {} byte(s)".format(len(chunk_dict['chunk'])))
-    chunk_dict['out'].write(chunk_dict['chunk'])
-
-
-def upload_url_list_from_s3(session, es_conn, downloads, args, job_id):
-    aws_creds = get_aws_creds(session)
-    s3 = boto3.Session(aws_access_key_id=aws_creds['accessKeyId'],
-                       aws_secret_access_key=aws_creds['secretAccessKey'],
-                       aws_session_token=aws_creds['sessionToken'],
-                       region_name='us-west-2').client("s3")
-
-    tmp_dir = "/tmp/data_subscriber"
-    os.makedirs(tmp_dir, exist_ok=True)
-
-    num_successes = num_failures = num_skipped = 0
-    filtered_downloads = [f for f in downloads if "s3://" in f]
-
-    for url in filtered_downloads:
-        try:
-            if es_conn.product_is_downloaded(url):
-                logging.info(f"SKIPPING: {url}")
-                num_skipped = num_skipped + 1
-            else:
-                if args.dry_run:
-                    logging.info(f"{args.dry_run=}. Skipping downloads.")
-                else:
-                    result = s3_transfer(url, args.isl_bucket, s3, tmp_dir)
-                    if "failed_download" in result:
-                        raise Exception(result["failed_download"])
-                    else:
-                        logging.debug(str(result))
-
-                es_conn.mark_product_as_downloaded(url, job_id)
-                logging.info(f"{str(datetime.now())} SUCCESS: {url}")
-                num_successes = num_successes + 1
-        except Exception as e:
-            logging.error(f"{str(datetime.now())} FAILURE: {url}")
-            num_failures = num_failures + 1
-            logging.error(e)
-
-    logging.info(f"Files downloaded: {str(num_successes)}")
-    logging.info(f"Duplicate files skipped: {str(num_skipped)}")
-    logging.info(f"Files failed to download: {str(num_failures)}")
-
-    shutil.rmtree(tmp_dir)
-
-
-def get_aws_creds(session):
-    with session.get("https://data.lpdaac.earthdatacloud.nasa.gov/s3credentials") as r:
-        if r.status_code != 200:
-            r.raise_for_status()
-
-        return r.json()
-
-
-def s3_transfer(url, bucket_name, s3, tmp_dir, staging_area=""):
-    file_name = PurePath(url).name
-
-    source = url[len("s3://"):].partition('/')
-    source_bucket = source[0]
-    source_key = source[2]
-
-    target_bucket = bucket_name[len("s3://"):] if bucket_name.startswith("s3://") else bucket_name
-    target_key = Path(staging_area, file_name)
-
-    try:
-        s3.download_file(source_bucket, source_key, f"{tmp_dir}/{target_key}")
-
-        target_s3 = boto3.resource("s3")
-        target_s3.Bucket(target_bucket).upload_file(f"{tmp_dir}/{target_key}", target_key)
-
-        return {"successful_download": target_key}
-    except Exception as e:
-        return {"failed_download": e}
-
-
-@contextmanager
-def token_ctx(token_url, ip_addr, edl):
-    token = get_token(token_url, 'daac-subscriber', ip_addr, edl)
-    try:
-        yield token
-    finally:
-        delete_token(token_url, token)
-
-
-def delete_token(url: str, token: str) -> None:
-    try:
-        headers = {'Content-Type': 'application/xml', 'Accept': 'application/json'}
-        url = '{}/{}'.format(url, token)
-        resp = requests.request('DELETE', url, headers=headers)
-        if resp.status_code == 204:
-            logging.info("CMR token successfully deleted")
-        else:
-            logging.warning("CMR token deleting failed.")
-    except Exception as e:
-        logging.warning(f"Error deleting the token: {e}")
-
-
-async def run_query(args, token, hls_conn, cmr, job_id):
-    hls_spatial_conn = get_hls_spatial_catalog_connection(logging.getLogger(__name__))
-    granules = query_cmr(args, token, cmr)
-
-    download_urls: list[str] = []
-    for granule in granules:
-        update_url_index(hls_conn, granule.get("filtered_urls"), granule.get("granule_id"), job_id)
-        update_granule_index(hls_spatial_conn, granule)
-        download_urls.extend(granule.get("filtered_urls"))
-
-    if args.subparser_name == "full":
-        logging.info(f"{args.subparser_name=}. Skipping download job submission.")
-        return
-
-    if args.no_schedule_download:
-        logging.info(f"{args.no_schedule_download=}. Skipping download job submission.")
-        return
-
-    if not args.chunk_size:
-        logging.info(f"{args.chunk_size=}. Skipping download job submission.")
-        return
-
-    tile_id_to_urls_map: dict[str, set[str]] = map_reduce(
-        iterable=download_urls,
-        keyfunc=url_to_tile_id,
-        valuefunc=lambda url: url,
-        reducefunc=set
-    )
-
-    if args.smoke_run:
-        logging.info(f"{args.smoke_run=}. Restricting to 1 tile(s).")
-        tile_id_to_urls_map = dict(itertools.islice(tile_id_to_urls_map.items(), 1))
-
-    logging.info(f"{tile_id_to_urls_map=}")
-    job_submission_tasks = []
-    loop = asyncio.get_event_loop()
-    logging.info(f"{args.chunk_size=}")
-    for tile_chunk in chunked(tile_id_to_urls_map.items(), n=args.chunk_size):
-        chunk_id = str(uuid.uuid4())
-        logging.info(f"{chunk_id=}")
-
-        chunk_tile_ids = []
-        chunk_urls = []
-        for tile_id, urls in tile_chunk:
-            chunk_tile_ids.append(tile_id)
-            chunk_urls.extend(urls)
-
-        logging.info(f"{chunk_tile_ids=}")
-        logging.info(f"{chunk_urls=}")
-
-        job_submission_tasks.append(
-            loop.run_in_executor(
-                executor=None,
-                func=partial(
-                    submit_download_job,
-                    release_version=args.release_version,
-                    params=[
-                        {
-                            "name": "isl_bucket_name",
-                            "value": f"--isl-bucket={args.isl_bucket}",
-                            "from": "value"
-                        },
-                        {
-                            "name": "tile_ids",
-                            "value": "--tile-ids " + " ".join(chunk_tile_ids) if chunk_tile_ids else "",
-                            "from": "value"
-                        },
-                        {
-                            "name": "smoke_run",
-                            "value": "--smoke-run" if args.smoke_run else "",
-                            "from": "value"
-                        },
-                        {
-                            "name": "dry_run",
-                            "value": "--dry-run" if args.dry_run else "",
-                            "from": "value"
-                        },
-
-                    ],
-                    job_queue=args.job_queue
-                )
-            )
-        )
-
-    results = await asyncio.gather(*job_submission_tasks, return_exceptions=True)
-    logging.info(f"{len(results)=}")
-    logging.info(f"{results=}")
-
-    succeeded = [job_id for job_id in results if isinstance(job_id, str)]
-    logging.info(f"{succeeded=}")
-    failed = [e for e in results if isinstance(e, Exception)]
-    logging.info(f"{failed=}")
-    return {
-        "success": succeeded,
-        "fail": failed
-    }
-
-
-def run_download(args, token, hls_conn, netloc, username, password, job_id):
-    all_pending_downloads: Iterable[dict] = hls_conn.get_all_undownloaded()
-    logging.info(f"{all_pending_downloads=}")
-
-    downloads = all_pending_downloads
-    if args.tile_ids:
-        logging.info(f"Filtering pending downloads by {args.tile_ids=}")
-        downloads = list(filter(lambda d: to_tile_id(d) in args.tile_ids, all_pending_downloads))
-        logging.info(f"{downloads=}")
-
-    if not downloads:
-        logging.info(f"No undownloaded files found in index.")
-        return
-
-    if args.smoke_run:
-        logging.info(f"{args.smoke_run=}. Restricting to 1 tile(s).")
-        args.tile_ids = args.tile_ids[:1]
-
-    session = SessionWithHeaderRedirection(username, password, netloc)
-
-    if args.transfer_protocol == "https":
-        download_urls = [to_https_url(download) for download in downloads]
-        logging.info(f"{download_urls=}")
-        upload_url_list_from_https(session, hls_conn, download_urls, args, token, job_id)
-    else:
-        download_urls = [to_s3_url(download) for download in downloads]
-        logging.info(f"{download_urls=}")
-        upload_url_list_from_s3(session, hls_conn, download_urls, args, job_id)
-
-    logging.info(f"Total files updated: {len(downloads)}")
-
-
-def submit_download_job(*, release_version=None, params: list[dict[str, str]], job_queue: str) -> str:
-    return submit_mozart_job_minimal(
-        hysdsio={
-            "id": str(uuid.uuid4()),
-            "params": params,
-            "job-specification": f"job-hls_download:{release_version}",
-        },
-        job_queue=job_queue
-    )
-
-
-def submit_mozart_job_minimal(*, hysdsio: dict, job_queue: str) -> str:
-    return submit_mozart_job(
-        hysdsio=hysdsio,
-        product={},
-        rule={
-            "rule_name": "trigger-hls_download",
-            "queue": job_queue,
-            "priority": "0",
-            "kwargs": "{}",
-            "enable_dedup": True
-        },
-        queue=None,
-        job_name="job-WF-hls_download",
-        payload_hash=None,
-        enable_dedup=None,
-        soft_time_limit=None,
-        time_limit=None,
-        component=None
-    )
-
-
-def to_tile_id(dl_doc: dict[str, Any]):
-    return url_to_tile_id(to_url(dl_doc))
-
-
-def url_to_tile_id(url: str):
-    input_filename = Path(url).name
-    tile_id: str = re.findall(r"T\w{5}", input_filename)[0]
-    return tile_id
-
-
-def to_url(dl_dict: dict[str, Any]) -> str:
-    if dl_dict.get("https_url"):
-        return dl_dict["https_url"]
-    elif dl_dict.get("s3_url"):
-        return dl_dict["s3_url"]
-    else:
-        raise Exception(f"Couldn't find any URL in {dl_dict=}")
-
-
-def to_https_url(dl_dict: dict[str, Any]) -> str:
-    if dl_dict.get("https_url"):
-        return dl_dict["https_url"]
-    else:
-        raise Exception(f"Couldn't find any URL in {dl_dict=}")
-
-
-def to_s3_url(dl_dict: dict[str, Any]) -> str:
-    if dl_dict.get("s3_url"):
-        return dl_dict["s3_url"]
-    else:
-        raise Exception(f"Couldn't find any URL in {dl_dict=}")
-
 
 if __name__ == '__main__':
     asyncio.run(run(sys.argv))