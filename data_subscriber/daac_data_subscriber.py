--- conflicted
+++ resolved
@@ -73,10 +73,7 @@
     args = parser.parse_args(argv[1:])
 
     validate_args(args)
-<<<<<<< HEAD
-
-=======
->>>>>>> 2115d5fd
+
     es_conn = supply_es_conn(args)
 
     if args.file:
