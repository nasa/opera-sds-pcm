--- conflicted
+++ resolved
@@ -220,43 +220,28 @@
                            "nargs": "*",
                            "help": "A list of target tile IDs pending download."}}
 
-<<<<<<< HEAD
     use_temporal = {"positionals": ["--use-temporal"],
                  "kwargs": {"dest": "use_temporal",
                             "action": "store_true",
                             "help": "Toggle for using temporal range rather than revision date (range) in the query."}}
-=======
+
     native_id = {"positionals": ["--native-id"],
                  "kwargs": {"dest": "native_id",
                             "help": "The native ID of a single product granule to be queried, overriding other query arguments if present."}}
->>>>>>> d1888bc3
 
     full_parser = subparsers.add_parser("full")
     full_parser_arg_list = [endpoint, provider, collection, start_date, end_date, bbox, minutes, isl_bucket,
                             transfer_protocol, dry_run, smoke_run, no_schedule_download, release_version, job_queue,
-<<<<<<< HEAD
-                            chunk_size, tile_ids, use_temporal]
-=======
-                            chunk_size, tile_ids, native_id]
->>>>>>> d1888bc3
+                            chunk_size, tile_ids, use_temporal, navtive_id]
     _add_arguments(full_parser, full_parser_arg_list)
 
     query_parser = subparsers.add_parser("query")
     query_parser_arg_list = [endpoint, provider, collection, start_date, end_date, bbox, minutes, isl_bucket, dry_run,
-<<<<<<< HEAD
-                             smoke_run, no_schedule_download, release_version, job_queue, chunk_size, use_temporal]
+                             smoke_run, no_schedule_download, release_version, job_queue, chunk_size, use_temporal, native_id]
     _add_arguments(query_parser, query_parser_arg_list)
 
     download_parser = subparsers.add_parser("download")
     download_parser_arg_list = [endpoint, isl_bucket, transfer_protocol, dry_run, smoke_run, tile_ids, start_date, end_date, use_temporal]
-=======
-                             smoke_run, no_schedule_download, release_version, job_queue, chunk_size, native_id]
-    _add_arguments(query_parser, query_parser_arg_list)
-
-    download_parser = subparsers.add_parser("download")
-    download_parser_arg_list = [endpoint, isl_bucket, transfer_protocol, dry_run, smoke_run, tile_ids, start_date,
-                                end_date]
->>>>>>> d1888bc3
     _add_arguments(download_parser, download_parser_arg_list)
 
     return parser
@@ -311,7 +296,6 @@
         raise ValueError(f"Error parsing minutes: {minutes}. Number must be an integer.")
 
 
-<<<<<<< HEAD
 def update_url_index(
         es_conn,
         urls: list[str],
@@ -321,10 +305,6 @@
         temporal_extent_beginning_dt: datetime,
         revision_date_dt: datetime
 ):
-=======
-def update_url_index(es_conn, urls: list[str], granule_id: str, job_id: str, query_dt: datetime,
-                     temporal_extent_beginning_dt: datetime):
->>>>>>> d1888bc3
     for url in urls:
         es_conn.process_url(url, granule_id, job_id, query_dt, temporal_extent_beginning_dt, revision_date_dt)
 
@@ -439,13 +419,8 @@
     download_urls: list[str] = []
     for granule in granules:
         update_url_index(hls_conn, granule.get("filtered_urls"), granule.get("granule_id"), job_id, query_dt,
-<<<<<<< HEAD
                          temporal_extent_beginning_dt=dateutil.parser.isoparse(granule["temporal_extent_beginning_datetime"]),
                          revision_date_dt=dateutil.parser.isoparse(granule["revision_date"]))
-=======
-                         temporal_extent_beginning_dt=dateutil.parser.isoparse(
-                             granule["temporal_extent_beginning_datetime"]))
->>>>>>> d1888bc3
         update_granule_index(HLS_SPATIAL_CONN, granule)
 
         if granule.get("filtered_urls"):
@@ -590,25 +565,18 @@
         'bounding_box': args.bbox,
     }
 
-<<<<<<< HEAD
-=======
     if args.native_id:
         params['native-id'] = args.native_id
 
->>>>>>> d1888bc3
     # derive and apply param "temporal"
     now_date = now.strftime("%Y-%m-%dT%H:%M:%SZ")
     temporal_range = _get_temporal_range(timerange.start_date, timerange.end_date, now_date)
     logging.info("Temporal Range: " + temporal_range)
-<<<<<<< HEAD
 
     if args.use_temporal:
         params['temporal'] = temporal_range
     else:
         params["revision_date"] = temporal_range
-=======
-    params['temporal'] = temporal_range
->>>>>>> d1888bc3
 
     logging.info(f"{request_url=} {params=}")
     product_granules, search_after = _request_search(args, request_url, params)
@@ -659,13 +627,8 @@
         return [{"granule_id": item.get("umm").get("GranuleUR"),
                  "provider": item.get("meta").get("provider-id"),
                  "production_datetime": item.get("umm").get("DataGranule").get("ProductionDateTime"),
-<<<<<<< HEAD
                  "temporal_extent_beginning_datetime": item["umm"]["TemporalExtent"]["RangeDateTime"]["BeginningDateTime"],
                  "revision_date": item["meta"]["revision-date"],
-=======
-                 "temporal_extent_beginning_datetime": item["umm"]["TemporalExtent"]["RangeDateTime"][
-                     "BeginningDateTime"],
->>>>>>> d1888bc3
                  "short_name": item.get("umm").get("Platforms")[0].get("ShortName"),
                  "bounding_box": [{"lat": point.get("Latitude"), "lon": point.get("Longitude")}
                                   for point
