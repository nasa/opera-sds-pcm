#!/usr/bin/env python3

# Forked from github.com:podaac/data-subscriber.git


import argparse
import asyncio
import socket
import json
import logging
import netrc
import os
import re
import shutil
import sys
import uuid
from collections import namedtuple
from contextlib import contextmanager
from datetime import datetime, timedelta
from functools import partial
from http.cookiejar import CookieJar
from multiprocessing.pool import ThreadPool
from pathlib import Path, PurePath
from typing import Any, Iterable
from urllib import request
from urllib.parse import urlparse

import boto3
import dateutil.parser
import requests
from hysds_commons.job_utils import submit_mozart_job
from more_itertools import map_reduce, chunked
from smart_open import open

from data_subscriber.hls.hls_catalog_connection import get_hls_catalog_connection
from data_subscriber.hls_spatial.hls_spatial_catalog_connection import get_hls_spatial_catalog_connection
from data_subscriber.slc.slc_catalog_connection import get_slc_catalog_connection
from util.conf_util import SettingsConf


DateTimeRange = namedtuple("DateTimeRange", ["start_date", "end_date"])

class SessionWithHeaderRedirection(requests.Session):
    """
    Borrowed from https://wiki.earthdata.nasa.gov/display/EL/How+To+Access+Data+With+Python
    """

    def __init__(self, username, password, auth_host):
        super().__init__()
        self.auth = (username, password)
        self.auth_host = auth_host

    # Overrides from the library to keep headers when redirected to or from
    # the NASA auth host.
    def rebuild_auth(self, prepared_request, response):
        headers = prepared_request.headers
        url = prepared_request.url

        if 'Authorization' in headers:
            original_parsed = requests.utils.urlparse(response.request.url)
            redirect_parsed = requests.utils.urlparse(url)
            if (original_parsed.hostname != redirect_parsed.hostname) and \
                    redirect_parsed.hostname != self.auth_host and \
                    original_parsed.hostname != self.auth_host:
                del headers['Authorization']


async def run(argv: list[str]):
    parser = create_parser()
    args = parser.parse_args(argv[1:])
    try:
        validate(args)
    except ValueError as v:
        raise v

    ip_addr = socket.gethostbyname(socket.gethostname())
    settings = SettingsConf().cfg
    edl = settings['DAAC_ENVIRONMENTS'][args.endpoint]['EARTHDATA_LOGIN']
    cmr = settings['DAAC_ENVIRONMENTS'][args.endpoint]['BASE_URL']
    token_url = f"https://{cmr}/legacy-services/rest/tokens"
    netloc = urlparse(f"https://{edl}").netloc
    provider_esconn_map = {"LPCLOUD": get_hls_catalog_connection(logging.getLogger(__name__)),
                           "ASF": get_slc_catalog_connection(logging.getLogger(__name__))}
    es_conn = provider_esconn_map.get(args.provider)

    if args.file:
        with open(args.file, "r") as f:
            update_url_index(es_conn, f.readlines(), None, None, None)
        exit(0)

    loglevel = 'DEBUG' if args.verbose else 'INFO'
    logging.basicConfig(level=loglevel)
    logging.info("Log level set to " + loglevel)

    logging.info(f"{argv=}")

    is_running_outside_verdi_worker_context = not Path("_job.json").exists()
    if is_running_outside_verdi_worker_context:
        logging.info("Running outside of job context. Generating random job ID")
        job_id = uuid.uuid4()
    else:
        with open("_job.json", "r+") as job:
            logging.info("job_path: {}".format(job))
            local_job_json = json.load(job)
            logging.info(f"{local_job_json=!s}")
        job_id = local_job_json["job_info"]["job_payload"]["payload_task_id"]
    logging.info(f"{job_id=}")

    username, password = setup_earthdata_login_auth(edl)

    with token_ctx(token_url, ip_addr, edl) as token:
        logging.info(f"{args.subparser_name=}")
        if not (
                args.subparser_name == "query"
                or args.subparser_name == "download"
                or args.subparser_name == "full"
        ):
            raise Exception(f"Unsupported operation. {args.subparser_name=}")

        results = {}

        if args.file:
            with open(args.file, "r") as f:
                update_url_index(es_conn, f.readlines(), None, None, None)
            exit(0)

        if args.subparser_name == "query" or args.subparser_name == "full":
<<<<<<< HEAD
            results["query"] = await run_query(args, token, es_conn, cmr, job_id)
        if args.subparser_name == "download" or args.subparser_name == "full":
            results["download"] = run_download(args, token, es_conn, netloc, username, password, job_id)  # return None
=======
            results["query"] = await run_query(args, token, hls_conn, cmr, job_id, settings)
        if args.subparser_name == "download" or args.subparser_name == "full":
            results["download"] = run_download(args, token, hls_conn, netloc, username, password, job_id)  # return None
>>>>>>> a9f1e1bc
    logging.info(f"{results=}")
    logging.info("END")
    return results


def create_parser():
    parser = argparse.ArgumentParser()
    subparsers = parser.add_subparsers(dest="subparser_name", required=True)

    verbose = {"positionals": ["-v", "--verbose"],
               "kwargs": {"dest": "verbose",
                          "action": "store_true",
                          "help": "Verbose mode."}}

    file = {"positionals": ["-f", "--file"],
            "kwargs": {"dest": "file",
                       "help": "Path to file with newline-separated URIs to ingest into data product ES index (to be downloaded later)."}}

    endpoint = {"positionals": ["--endpoint"],
                "kwargs": {"dest": "endpoint",
                           "choices": ["OPS", "UAT"],
                           "default": "OPS",
                           "help": "Specify DAAC endpoint to use. Defaults to OPS."}}

    provider = {"positionals": ["-p", "--provider"],
                "kwargs": {"dest": "provider",
                           "choices": ["LPCLOUD", "ASF"],
                           "default": 'LPCLOUD',
                           "help": "Specify a provider for collection search. Default is LPCLOUD."}}

    collection = {"positionals": ["-c", "--collection-shortname"],
                  "kwargs": {"dest": "collection",
<<<<<<< HEAD
                             "choices": ["L30", "S30", "SENTINEL-1A_SLC"],
=======
                             "choices": ["HLSL30", "HLSS30"],
>>>>>>> a9f1e1bc
                             "required": True,
                             "help": "The collection shortname for which you want to retrieve data."}}

    start_date = {"positionals": ["-s", "--start-date"],
                  "kwargs": {"dest": "start_date",
                             "default": None,
                             "help": "The ISO date time after which data should be retrieved. For Example, "
                                     "--start-date 2021-01-14T00:00:00Z"}}

    end_date = {"positionals": ["-e", "--end-date"],
                "kwargs": {"dest": "end_date",
                           "default": None,
                           "help": "The ISO date time before which data should be retrieved. For Example, --end-date "
                                   "2021-01-14T00:00:00Z"}}

    bbox = {"positionals": ["-b", "--bounds"],
            "kwargs": {"dest": "bbox",
                       "default": "-180,-90,180,90",
                       "help": "The bounding rectangle to filter result in. Format is W Longitude,S Latitude,"
                               "E Longitude,N Latitude without spaces. Due to an issue with parsing arguments, "
                               "to use this command, please use the -b=\"-180,-90,180,90\" syntax when calling from "
                               "the command line. Default: \"-180,-90,180,90\"."}}

    minutes = {"positionals": ["-m", "--minutes"],
               "kwargs": {"dest": "minutes",
                          "type": int,
                          "default": 60,
                          "help": "How far back in time, in minutes, should the script look for data. If running this "
                                  "script as a cron, this value should be equal to or greater than how often your "
                                  "cron runs (default: 60 minutes)."}}

    isl_bucket = {"positionals": ["-i", "--isl-bucket"],
                  "kwargs": {"dest": "isl_bucket",
                             "required": True,
                             "help": "The incoming storage location s3 bucket where data products will be downloaded."}}

    transfer_protocol = {"positionals": ["-x", "--transfer-protocol"],
                         "kwargs": {"dest": "transfer_protocol",
                                    "choices": ["s3", "https"],
                                    "default": "s3",
                                    "help": "The protocol used for retrieving data, HTTPS or default of S3"}}

    dry_run = {"positionals": ["--dry-run"],
               "kwargs": {"dest": "dry_run",
                          "action": "store_true",
                          "help": "Toggle for skipping physical downloads."}}

    smoke_run = {"positionals": ["--smoke-run"],
                 "kwargs": {"dest": "smoke_run",
                            "action": "store_true",
                            "help": "Toggle for processing a single tile."}}

    no_schedule_download = {"positionals": ["--no-schedule-download"],
                            "kwargs": {"dest": "no_schedule_download",
                                       "action": "store_true",
                                       "help": "Toggle for query only operation (no downloads)."}}

    release_version = {"positionals": ["--release-version"],
                       "kwargs": {"dest": "release_version",
                                  "help": "The release version of the download job-spec."}}

    job_queue = {"positionals": ["--job-queue"],
                 "kwargs": {"dest": "job_queue",
                            "help": "The queue to use for the scheduled download job."}}

    chunk_size = {"positionals": ["--chunk-size"],
                  "kwargs": {"dest": "chunk_size",
                             "type": int,
                             "help": "chunk-size = 1 means 1 tile per job. chunk-size > 1 means multiple (N) tiles "
                                     "per job"}}

    tile_ids = {"positionals": ["--tile-ids"],
                "kwargs": {"dest": "tile_ids",
                           "nargs": "*",
                           "help": "A list of target tile IDs pending download."}}

    parser_arg_list = [verbose, file, provider]
    _add_arguments(parser, parser_arg_list)

    full_parser = subparsers.add_parser("full")
    full_parser_arg_list = [endpoint, provider, collection, start_date, end_date, bbox, minutes, isl_bucket,
                            transfer_protocol, dry_run, smoke_run, no_schedule_download, release_version, job_queue,
                            chunk_size, tile_ids]
    _add_arguments(full_parser, full_parser_arg_list)

    query_parser = subparsers.add_parser("query")
    query_parser_arg_list = [endpoint, provider, collection, start_date, end_date, bbox, minutes, isl_bucket, dry_run,
                             smoke_run, no_schedule_download, release_version, job_queue, chunk_size]
    _add_arguments(query_parser, query_parser_arg_list)

    download_parser = subparsers.add_parser("download")
    download_parser_arg_list = [endpoint, isl_bucket, transfer_protocol, dry_run, smoke_run, tile_ids, start_date, end_date]
    _add_arguments(download_parser, download_parser_arg_list)

    return parser


def _add_arguments(parser, arg_list):
    for argument in arg_list:
        parser.add_argument(*argument["positionals"], **argument["kwargs"])


def validate(args):
    if hasattr(args, "bbox") and args.bbox:
        _validate_bounds(args.bbox)

    if hasattr(args, "start_date") and args.start_date:
        _validate_date(args.start_date, "start")

    if hasattr(args, "end_date") and args.end_date:
        _validate_date(args.end_date, "end")

    if hasattr(args, "minutes") and args.minutes:
        _validate_minutes(args.minutes)


def _validate_bounds(bbox):
    bounds = bbox.split(',')
    value_error = ValueError(
        f"Error parsing bounds: {bbox}. Format is <W Longitude>,<S Latitude>,<E Longitude>,<N Latitude> without spaces")

    if len(bounds) != 4:
        raise value_error

    for b in bounds:
        try:
            float(b)
        except ValueError:
            raise value_error


def _validate_date(date, prefix='start'):
    try:
        datetime.strptime(date, '%Y-%m-%dT%H:%M:%SZ')
    except ValueError:
        raise ValueError(
            f"Error parsing {prefix} date: {date}. Format must be like 2021-01-14T00:00:00Z")


def _validate_minutes(minutes):
    try:
        int(minutes)
    except ValueError:
        raise ValueError(f"Error parsing minutes: {minutes}. Number must be an integer.")


def update_url_index(es_conn, urls: list[str], granule_id: str, job_id: str, query_dt: datetime, temporal_extent_beginning_dt: datetime):
    for url in urls:
        es_conn.process_url(url, granule_id, job_id, query_dt, temporal_extent_beginning_dt)


def update_granule_index(es_spatial_conn, granule):
    es_spatial_conn.process_granule(granule)


def setup_earthdata_login_auth(endpoint):
    # ## Authentication setup
    #
    # This function will allow Python scripts to log into any Earthdata Login
    # application programmatically.  To avoid being prompted for
    # credentials every time you run and also allow clients such as curl to log in,
    # you can add the following to a `.netrc` (`_netrc` on Windows) file in
    # your home directory:
    #
    # ```
    # machine urs.earthdata.nasa.gov
    #     login <your username>
    #     password <your password>
    # ```
    #
    # Make sure that this file is only readable by the current user,
    # or you will receive an error stating
    # "netrc access too permissive."
    #
    # `$ chmod 0600 ~/.netrc`
    #
    # You'll need to authenticate using the netrc method when running from
    # command line with [`papermill`](https://papermill.readthedocs.io/en/latest/).
    # You can log in manually by executing the cell below when running in the
    # notebook client in your browser.*

    """
    Set up the request library so that it authenticates against the given
    Earthdata Login endpoint and is able to track cookies between requests.
    This looks in the .netrc file first and if no credentials are found,
    it prompts for them.

    Valid endpoints include:
        urs.earthdata.nasa.gov - Earthdata Login production
    """
    try:
        username, _, password = netrc.netrc().authenticators(endpoint)
    except FileNotFoundError as e:
        logging.error("There's no .netrc file")
        raise e
    except TypeError as e:
        logging.error("The endpoint isn't in the netrc file")
        raise e

    manager = request.HTTPPasswordMgrWithDefaultRealm()
    manager.add_password(None, endpoint, username, password)
    auth = request.HTTPBasicAuthHandler(manager)

    jar = CookieJar()
    processor = request.HTTPCookieProcessor(jar)
    opener = request.build_opener(auth, processor)
    opener.addheaders = [('User-agent', 'daac-subscriber')]
    request.install_opener(opener)

    return username, password


@contextmanager
def token_ctx(token_url, ip_addr, edl):
    token = _get_token(token_url, 'daac-subscriber', ip_addr, edl)
    try:
        yield token
    finally:
        _delete_token(token_url, token)


def _get_token(url: str, client_id: str, user_ip: str, endpoint: str) -> str:
    username, _, password = netrc.netrc().authenticators(endpoint)
    xml = f"<?xml version='1.0' encoding='utf-8'?><token><username>{username}</username><password>{password}</password><client_id>{client_id}</client_id><user_ip_address>{user_ip}</user_ip_address></token>"
    headers = {'Content-Type': 'application/xml', 'Accept': 'application/json'}
    resp = requests.post(url, headers=headers, data=xml)
    response_content = json.loads(resp.content)
    token = response_content['token']['id']

    return token


def _delete_token(url: str, token: str) -> None:
    try:
        headers = {'Content-Type': 'application/xml', 'Accept': 'application/json'}
        url = '{}/{}'.format(url, token)
        resp = requests.request('DELETE', url, headers=headers)
        if resp.status_code == 204:
            logging.info("CMR token successfully deleted")
        else:
            logging.warning("CMR token deleting failed.")
    except Exception as e:
        logging.warning(f"Error deleting the token: {e}")


<<<<<<< HEAD
async def run_query(args, token, es_conn, CMR, job_id):
=======
async def run_query(args, token, hls_conn, cmr, job_id, settings):
>>>>>>> a9f1e1bc
    HLS_SPATIAL_CONN = get_hls_spatial_catalog_connection(logging.getLogger(__name__))

    query_dt = datetime.now()
    now = datetime.utcnow()
    query_timerange: DateTimeRange = get_query_timerange(args, now)

    granules = query_cmr(args, token, cmr, settings, query_timerange, now)

    if args.smoke_run:
        logging.info(f"{args.smoke_run=}. Restricting to 1 granule(s).")
        granules = granules[:1]

    download_urls: list[str] = []
    for granule in granules:
<<<<<<< HEAD
        update_url_index(es_conn, granule.get("filtered_urls"), granule.get("granule_id"), job_id, query_dt)

        if args.provider == "LPCLOUD":
            update_granule_index(HLS_SPATIAL_CONN, granule)

        download_urls.extend(granule.get("filtered_urls"))
=======
        update_url_index(hls_conn, granule.get("filtered_urls"), granule.get("granule_id"), job_id, query_dt,
                         temporal_extent_beginning_dt=dateutil.parser.isoparse(granule["temporal_extent_beginning_datetime"]))
        update_granule_index(HLS_SPATIAL_CONN, granule)

        if granule.get("filtered_urls"):
            download_urls.extend(granule.get("filtered_urls"))
>>>>>>> a9f1e1bc

    if args.subparser_name == "full":
        logging.info(f"{args.subparser_name=}. Skipping download job submission.")
        return

    if args.no_schedule_download:
        logging.info(f"{args.no_schedule_download=}. Skipping download job submission.")
        return

    if not args.chunk_size:
        logging.info(f"{args.chunk_size=}. Skipping download job submission.")
        return

    tile_id_to_urls_map: dict[str, set[str]] = map_reduce(
        iterable=download_urls,
        keyfunc=_url_to_tile_id,
        valuefunc=lambda url: url,
        reducefunc=set
    )

    logging.info(f"{tile_id_to_urls_map=}")
    job_submission_tasks = []
    loop = asyncio.get_event_loop()
    logging.info(f"{args.chunk_size=}")
    for tile_chunk in chunked(tile_id_to_urls_map.items(), n=args.chunk_size):
        chunk_id = str(uuid.uuid4())
        logging.info(f"{chunk_id=}")

        chunk_tile_ids = []
        chunk_urls = []
        for tile_id, urls in tile_chunk:
            chunk_tile_ids.append(tile_id)
            chunk_urls.extend(urls)

        logging.info(f"{chunk_tile_ids=}")
        logging.info(f"{chunk_urls=}")

        job_submission_tasks.append(
            loop.run_in_executor(
                executor=None,
                func=partial(
                    submit_download_job,
                    release_version=args.release_version,
                    params=[
                        {
                            "name": "isl_bucket_name",
                            "value": f"--isl-bucket={args.isl_bucket}",
                            "from": "value"
                        },
                        {
                            "name": "tile_ids",
                            "value": "--tile-ids " + " ".join(chunk_tile_ids) if chunk_tile_ids else "",
                            "from": "value"
                        },
                        {
                            "name": "smoke_run",
                            "value": "--smoke-run" if args.smoke_run else "",
                            "from": "value"
                        },
                        {
                            "name": "dry_run",
                            "value": "--dry-run" if args.dry_run else "",
                            "from": "value"
                        },
                        {
                            "name": "endpoint",
                            "value": f"--endpoint={args.endpoint}",
                            "from": "value"
                        },
                        {
                            "name": "start_datetime",
                            "value": f"--start-date={query_timerange.start_date}",
                            "from": "value"
                        },
                        {
                            "name": "end_datetime",
                            "value": f"--end-date={query_timerange.end_date}",
                            "from": "value"
                        }

                    ],
                    job_queue=args.job_queue
                )
            )
        )

    results = await asyncio.gather(*job_submission_tasks, return_exceptions=True)
    logging.info(f"{len(results)=}")
    logging.info(f"{results=}")

    succeeded = [job_id for job_id in results if isinstance(job_id, str)]
    logging.info(f"{succeeded=}")
    failed = [e for e in results if isinstance(e, Exception)]
    logging.info(f"{failed=}")

    return {
        "success": succeeded,
        "fail": failed
    }

def get_query_timerange(args, now: datetime):
    now_date = now.strftime("%Y-%m-%dT%H:%M:%SZ")
    now_minus_minutes_date = (now - timedelta(minutes=args.minutes)).strftime("%Y-%m-%dT%H:%M:%SZ")

    start_date = args.start_date if args.start_date else now_minus_minutes_date
    end_date = args.end_date if args.end_date else now_date

    query_timerange = DateTimeRange(start_date, end_date)
    logging.info(f"{query_timerange=}")
    return query_timerange


def get_download_timerange(args):
    start_date = args.start_date
    end_date = args.end_date

    download_timerange = DateTimeRange(start_date, end_date)
    logging.info(f"{download_timerange=}")
    return download_timerange


def query_cmr(args, token, cmr, settings, timerange: DateTimeRange, now: datetime) -> list:
    PAGE_SIZE = 2000
    now = datetime.utcnow()

    request_url = f"https://{cmr}/search/granules.umm_json"
    params = {
        'page_size': PAGE_SIZE,
        'sort_key': "-start_date",
        'provider': args.provider,
        'ShortName': args.collection,
        'updated_since': timerange.start_date,
        'token': token,
        'bounding_box': args.bbox,
    }

    start_or_end_date_provided = args.start_date or args.end_date
    if start_or_end_date_provided:
        # derive and apply param "temporal"
        now_date = now.strftime("%Y-%m-%dT%H:%M:%SZ")
        temporal_range = _get_temporal_range(timerange.start_date, timerange.end_date, now_date)
        logging.info("Temporal Range: " + temporal_range)
        params['temporal'] = temporal_range

    logging.info(f"{request_url=} {params=}")
    product_granules, search_after = _request_search(args, request_url, params)

    while search_after:
        granules, search_after = _request_search(args, request_url, params, search_after=search_after)
        product_granules.extend(granules)

<<<<<<< HEAD
=======
    if args.collection in settings['SHORTNAME_FILTERS']:
        product_granules = [granule
                            for granule in product_granules
                            if _match_identifier(settings, args, granule)]

        logging.info(f"Found {str(len(product_granules))} total granules")

>>>>>>> a9f1e1bc
    for granule in product_granules:
        granule['filtered_urls'] = _filter_granules(granule, args)

    return product_granules


def _get_temporal_range(start: str, end: str, now: datetime):
    start = start if start is not False else None
    end = end if end is not False else None

    if start is not None and end is not None:
        return "{},{}".format(start, end)
    if start is not None and end is None:
        return "{},{}".format(start, now)
    if start is None and end is not None:
        return "1900-01-01T00:00:00Z,{}".format(end)

    raise ValueError("One of start-date or end-date must be specified.")


def _request_search(args, request_url, params, search_after=None):
    response = requests.get(request_url, params=params, headers={'CMR-Search-After': search_after}) \
        if search_after else requests.get(request_url, params=params)

    results = response.json()
    items = results.get('items')
    next_search_after = response.headers.get('CMR-Search-After')
    total_granules = response.headers.get('CMR-Hits')

    collection_identifier_map = {"HLSL30": "LANDSAT_PRODUCT_ID",
                                 "HLSS30": "PRODUCT_URI"}

    if items and 'umm' in items[0]:
        return [{"granule_id": item.get("umm").get("GranuleUR"),
                 "provider": item.get("meta").get("provider-id"),
                 "production_datetime": item.get("umm").get("DataGranule").get("ProductionDateTime"),
                 "temporal_extent_beginning_datetime": item["umm"]["TemporalExtent"]["RangeDateTime"]["BeginningDateTime"],
                 "short_name": item.get("umm").get("Platforms")[0].get("ShortName"),
                 "bounding_box": [{"lat": point.get("Latitude"), "lon": point.get("Longitude")}
                                  for point
                                  in item.get("umm").get("SpatialExtent").get("HorizontalSpatialDomain")
                                      .get("Geometry").get("GPolygons")[0].get("Boundary").get("Points")],
<<<<<<< HEAD
                 "related_urls": [url_item.get("URL") for url_item in item.get("umm").get("RelatedUrls")]}
                for item in items], next_search_after, total_granules
=======
                 "related_urls": [url_item.get("URL") for url_item in item.get("umm").get("RelatedUrls")],
                 "identifier": next(attr.get("Values")[0]
                                    for attr in item.get("umm").get("AdditionalAttributes")
                                    if attr.get("Name") == collection_identifier_map[
                                        args.collection]) if args.collection in collection_identifier_map else None}
                for item in items], next_search_after
>>>>>>> a9f1e1bc
    else:
        return [], None, total_granules


<<<<<<< HEAD
def _filter_on_extension(granule, args):
    extension_list_map = {"L30": ["B02", "B03", "B04", "B05", "B06", "B07", "Fmask"],
                          "S30": ["B02", "B03", "B04", "B8A", "B11", "B12", "Fmask"],
                          "SENTINEL-1A_SLC": ["zip"],
                          "DEFAULT": ["tif"]}
    filter_extension = "DEFAULT"

    for extension in extension_list_map:
        if extension in args.collection:
            filter_extension = extension
=======
def _filter_granules(granule, args):
    collection_map = {"HLSL30": ["B02", "B03", "B04", "B05", "B06", "B07", "Fmask"],
                      "HLSS30": ["B02", "B03", "B04", "B8A", "B11", "B12", "Fmask"],
                      "TIF": ["tif"]}
    filter_extension = "TIF"

    for collection in collection_map:
        if collection in args.collection:
            filter_extension = collection
>>>>>>> a9f1e1bc
            break

    return [f
            for f in granule.get("related_urls")
            for extension in collection_map.get(filter_extension)
            if extension in f]


def _match_identifier(settings, args, granule) -> bool:
    for filter in settings['SHORTNAME_FILTERS'][args.collection]:
        if re.match(filter, granule['identifier']):
            return True

    return False


def submit_download_job(*, release_version=None, params: list[dict[str, str]], job_queue: str) -> str:
    return _submit_mozart_job_minimal(
        hysdsio={
            "id": str(uuid.uuid4()),
            "params": params,
            "job-specification": f"job-hls_download:{release_version}",
        },
        job_queue=job_queue
    )


def _submit_mozart_job_minimal(*, hysdsio: dict, job_queue: str) -> str:
    return submit_mozart_job(
        hysdsio=hysdsio,
        product={},
        rule={
            "rule_name": "trigger-hls_download",
            "queue": job_queue,
            "priority": "0",
            "kwargs": "{}",
            "enable_dedup": True
        },
        queue=None,
        job_name="job-WF-hls_download",
        payload_hash=None,
        enable_dedup=None,
        soft_time_limit=None,
        time_limit=None,
        component=None
    )


def _url_to_tile_id(url: str):
    input_filename = Path(url).name
    tile_id: str = re.findall(r"T\w{5}", input_filename)[0]
    return tile_id


def run_download(args, token, hls_conn, netloc, username, password, job_id):
    download_timerange = get_download_timerange(args)
    all_pending_downloads: Iterable[dict] = hls_conn.get_all_undownloaded(
        dateutil.parser.isoparse(download_timerange.start_date),
        dateutil.parser.isoparse(download_timerange.end_date)
    )

    downloads = all_pending_downloads
    if args.tile_ids:
        logging.info(f"Filtering pending downloads by {args.tile_ids=}")
        downloads = list(filter(lambda d: _to_tile_id(d) in args.tile_ids, all_pending_downloads))
        logging.info(f"{len(downloads)=}")
        logging.debug(f"{downloads=}")

    if not downloads:
        logging.info(f"No undownloaded files found in index.")
        return

    if args.smoke_run:
        logging.info(f"{args.smoke_run=}. Restricting to 1 tile(s).")
        args.tile_ids = args.tile_ids[:1]

    session = SessionWithHeaderRedirection(username, password, netloc)

    if args.transfer_protocol.lower() == "https":
        download_urls = [_to_https_url(download) for download in downloads if _has_url(download)]
        logging.debug(f"{download_urls=}")
        _upload_url_list_from_https(session, hls_conn, download_urls, args, token, job_id)
    else:
        download_urls = [_to_s3_url(download) for download in downloads if _has_url(download)]
        logging.debug(f"{download_urls=}")
        _upload_url_list_from_s3(session, hls_conn, download_urls, args, job_id)

    logging.info(f"Total files updated: {len(download_urls)}")


def _to_tile_id(dl_doc: dict[str, Any]):
    return _url_to_tile_id(_to_url(dl_doc))


def _to_url(dl_dict: dict[str, Any]) -> str:
    if dl_dict.get("https_url"):
        return dl_dict["https_url"]
    elif dl_dict.get("s3_url"):
        return dl_dict["s3_url"]
    else:
        raise Exception(f"Couldn't find any URL in {dl_dict=}")


def _has_url(dl_dict: dict[str, Any]):
    if dl_dict.get("https_url"):
        return True
    if dl_dict.get("s3_url"):
        return True

    logging.error(f"Couldn't find any URL in {dl_dict=}")
    return False


def _to_https_url(dl_dict: dict[str, Any]) -> str:
    if dl_dict.get("https_url"):
        return dl_dict["https_url"]
    else:
        raise Exception(f"Couldn't find any URL in {dl_dict=}")


def _upload_url_list_from_https(session, es_conn, downloads, args, token, job_id):
    num_successes = num_failures = num_skipped = 0
    filtered_downloads = [f for f in downloads if "https://" in f]

    if args.dry_run:
        logging.info(f"{args.dry_run=}. Skipping downloads.")

    for url in filtered_downloads:
        try:
            if es_conn.product_is_downloaded(url):
                logging.debug(f"SKIPPING: {url}")
                num_skipped = num_skipped + 1
            else:
                if args.dry_run:
                    pass
                else:
                    result = _https_transfer(url, args.isl_bucket, session, token)
                    if "failed_download" in result:
                        raise Exception(result["failed_download"])
                    else:
                        logging.debug(str(result))

                es_conn.mark_product_as_downloaded(url, job_id)
                logging.info(f"{str(datetime.now())} SUCCESS: {url}")
                num_successes = num_successes + 1
        except Exception as e:
            logging.error(f"{str(datetime.now())} FAILURE: {url}")
            num_failures = num_failures + 1
            logging.error(e)

    logging.info(f"Files downloaded: {str(num_successes)}")
    logging.info(f"Duplicate files skipped: {str(num_skipped)}")
    logging.info(f"Files failed to download: {str(num_failures)}")


def _https_transfer(url, bucket_name, session, token, staging_area="", chunk_size=25600):
    file_name = PurePath(url).name
    bucket = bucket_name[len("s3://"):] if bucket_name.startswith("s3://") else bucket_name

    key = Path(staging_area, file_name)
    upload_start_time = datetime.utcnow()
    headers = {"Echo-Token": token}

    try:
        with session.get(url, headers=headers, stream=True) as r:
            if r.status_code != 200:
                r.raise_for_status()
            logging.debug("Uploading {} to Bucket={}, Key={}".format(file_name, bucket_name, key))
            with open("s3://{}/{}".format(bucket, key), "wb") as out:
                pool = ThreadPool(processes=10)
                pool.map(_upload_chunk,
                         [{'chunk': chunk, 'out': out} for chunk in r.iter_content(chunk_size=chunk_size)])
                pool.close()
                pool.join()
        upload_end_time = datetime.utcnow()
        upload_duration = upload_end_time - upload_start_time
        upload_stats = {
            "file_name": file_name,
            "file_size (in bytes)": r.headers.get('Content-Length'),
            "upload_duration (in seconds)": upload_duration.total_seconds(),
            "upload_start_time": _convert_datetime(upload_start_time),
            "upload_end_time": _convert_datetime(upload_end_time)
        }
        return upload_stats
    except (ConnectionResetError, requests.exceptions.HTTPError) as e:
        return {"failed_download": e}


def _convert_datetime(datetime_obj, strformat="%Y-%m-%dT%H:%M:%S.%fZ"):
    if isinstance(datetime_obj, datetime):
        return datetime_obj.strftime(strformat)
    return datetime.strptime(str(datetime_obj), strformat)


def _to_s3_url(dl_dict: dict[str, Any]) -> str:
    if dl_dict.get("s3_url"):
        return dl_dict["s3_url"]
    else:
        raise Exception(f"Couldn't find any URL in {dl_dict=}")


def _upload_url_list_from_s3(session, es_conn, downloads, args, job_id):
    aws_creds = _get_aws_creds(session)
    s3 = boto3.Session(aws_access_key_id=aws_creds['accessKeyId'],
                       aws_secret_access_key=aws_creds['secretAccessKey'],
                       aws_session_token=aws_creds['sessionToken'],
                       region_name='us-west-2').client("s3")

    tmp_dir = "/tmp/data_subscriber"
    os.makedirs(tmp_dir, exist_ok=True)

    num_successes = num_failures = num_skipped = 0
    filtered_downloads = [f for f in downloads if "s3://" in f]

    if args.dry_run:
        logging.info(f"{args.dry_run=}. Skipping downloads.")

    for url in filtered_downloads:
        try:
            if es_conn.product_is_downloaded(url):
                logging.debug(f"SKIPPING: {url}")

                num_skipped = num_skipped + 1
            else:
                if args.dry_run:
                    pass
                else:
                    result = _s3_transfer(url, args.isl_bucket, s3, tmp_dir)
                    if "failed_download" in result:
                        raise Exception(result["failed_download"])
                    else:
                        logging.debug(str(result))

                es_conn.mark_product_as_downloaded(url, job_id)
                logging.debug(f"{str(datetime.now())} SUCCESS: {url}")

                num_successes = num_successes + 1
        except Exception as e:
            logging.error(f"{str(datetime.now())} FAILURE: {url}")
            num_failures = num_failures + 1
            logging.error(e)

    logging.info(f"Files downloaded: {str(num_successes)}")
    logging.info(f"Duplicate files skipped: {str(num_skipped)}")
    logging.info(f"Files failed to download: {str(num_failures)}")

    shutil.rmtree(tmp_dir)


def _get_aws_creds(session):
    with session.get("https://data.lpdaac.earthdatacloud.nasa.gov/s3credentials") as r:
        if r.status_code != 200:
            r.raise_for_status()

        return r.json()


def _s3_transfer(url, bucket_name, s3, tmp_dir, staging_area=""):
    file_name = PurePath(url).name

    source = url[len("s3://"):].partition('/')
    source_bucket = source[0]
    source_key = source[2]

    target_bucket = bucket_name[len("s3://"):] if bucket_name.startswith("s3://") else bucket_name
    target_key = str(Path(staging_area, file_name))

    try:
        s3.download_file(source_bucket, source_key, f"{tmp_dir}/{target_key}")

        target_s3 = boto3.resource("s3")
        target_s3.Bucket(target_bucket).upload_file(f"{tmp_dir}/{target_key}", target_key)

        return {"successful_download": target_key}
    except Exception as e:
        return {"failed_download": e}


def _upload_chunk(chunk_dict):
    logging.debug("Uploading {} byte(s)".format(len(chunk_dict['chunk'])))
    chunk_dict['out'].write(chunk_dict['chunk'])


if __name__ == '__main__':
    asyncio.run(run(sys.argv))<|MERGE_RESOLUTION|>--- conflicted
+++ resolved
@@ -118,22 +118,10 @@
             raise Exception(f"Unsupported operation. {args.subparser_name=}")
 
         results = {}
-
-        if args.file:
-            with open(args.file, "r") as f:
-                update_url_index(es_conn, f.readlines(), None, None, None)
-            exit(0)
-
         if args.subparser_name == "query" or args.subparser_name == "full":
-<<<<<<< HEAD
-            results["query"] = await run_query(args, token, es_conn, cmr, job_id)
+            results["query"] = await run_query(args, token, es_conn, cmr, job_id, settings)
         if args.subparser_name == "download" or args.subparser_name == "full":
             results["download"] = run_download(args, token, es_conn, netloc, username, password, job_id)  # return None
-=======
-            results["query"] = await run_query(args, token, hls_conn, cmr, job_id, settings)
-        if args.subparser_name == "download" or args.subparser_name == "full":
-            results["download"] = run_download(args, token, hls_conn, netloc, username, password, job_id)  # return None
->>>>>>> a9f1e1bc
     logging.info(f"{results=}")
     logging.info("END")
     return results
@@ -166,11 +154,7 @@
 
     collection = {"positionals": ["-c", "--collection-shortname"],
                   "kwargs": {"dest": "collection",
-<<<<<<< HEAD
-                             "choices": ["L30", "S30", "SENTINEL-1A_SLC"],
-=======
-                             "choices": ["HLSL30", "HLSS30"],
->>>>>>> a9f1e1bc
+                             "choices": ["HLSL30", "HLSS30", "SENTINEL-1A_SLC"],
                              "required": True,
                              "help": "The collection shortname for which you want to retrieve data."}}
 
@@ -416,11 +400,7 @@
         logging.warning(f"Error deleting the token: {e}")
 
 
-<<<<<<< HEAD
-async def run_query(args, token, es_conn, CMR, job_id):
-=======
-async def run_query(args, token, hls_conn, cmr, job_id, settings):
->>>>>>> a9f1e1bc
+async def run_query(args, token, es_conn, cmr, job_id, settings):
     HLS_SPATIAL_CONN = get_hls_spatial_catalog_connection(logging.getLogger(__name__))
 
     query_dt = datetime.now()
@@ -435,21 +415,13 @@
 
     download_urls: list[str] = []
     for granule in granules:
-<<<<<<< HEAD
-        update_url_index(es_conn, granule.get("filtered_urls"), granule.get("granule_id"), job_id, query_dt)
-
+        update_url_index(es_conn, granule.get("filtered_urls"), granule.get("granule_id"), job_id, query_dt,
+                         temporal_extent_beginning_dt=dateutil.parser.isoparse(granule["temporal_extent_beginning_datetime"]))
         if args.provider == "LPCLOUD":
             update_granule_index(HLS_SPATIAL_CONN, granule)
 
-        download_urls.extend(granule.get("filtered_urls"))
-=======
-        update_url_index(hls_conn, granule.get("filtered_urls"), granule.get("granule_id"), job_id, query_dt,
-                         temporal_extent_beginning_dt=dateutil.parser.isoparse(granule["temporal_extent_beginning_datetime"]))
-        update_granule_index(HLS_SPATIAL_CONN, granule)
-
         if granule.get("filtered_urls"):
             download_urls.extend(granule.get("filtered_urls"))
->>>>>>> a9f1e1bc
 
     if args.subparser_name == "full":
         logging.info(f"{args.subparser_name=}. Skipping download job submission.")
@@ -601,8 +573,6 @@
         granules, search_after = _request_search(args, request_url, params, search_after=search_after)
         product_granules.extend(granules)
 
-<<<<<<< HEAD
-=======
     if args.collection in settings['SHORTNAME_FILTERS']:
         product_granules = [granule
                             for granule in product_granules
@@ -610,7 +580,6 @@
 
         logging.info(f"Found {str(len(product_granules))} total granules")
 
->>>>>>> a9f1e1bc
     for granule in product_granules:
         granule['filtered_urls'] = _filter_granules(granule, args)
 
@@ -638,7 +607,6 @@
     results = response.json()
     items = results.get('items')
     next_search_after = response.headers.get('CMR-Search-After')
-    total_granules = response.headers.get('CMR-Hits')
 
     collection_identifier_map = {"HLSL30": "LANDSAT_PRODUCT_ID",
                                  "HLSS30": "PRODUCT_URI"}
@@ -653,43 +621,26 @@
                                   for point
                                   in item.get("umm").get("SpatialExtent").get("HorizontalSpatialDomain")
                                       .get("Geometry").get("GPolygons")[0].get("Boundary").get("Points")],
-<<<<<<< HEAD
-                 "related_urls": [url_item.get("URL") for url_item in item.get("umm").get("RelatedUrls")]}
-                for item in items], next_search_after, total_granules
-=======
                  "related_urls": [url_item.get("URL") for url_item in item.get("umm").get("RelatedUrls")],
                  "identifier": next(attr.get("Values")[0]
                                     for attr in item.get("umm").get("AdditionalAttributes")
                                     if attr.get("Name") == collection_identifier_map[
                                         args.collection]) if args.collection in collection_identifier_map else None}
                 for item in items], next_search_after
->>>>>>> a9f1e1bc
     else:
-        return [], None, total_granules
-
-
-<<<<<<< HEAD
-def _filter_on_extension(granule, args):
-    extension_list_map = {"L30": ["B02", "B03", "B04", "B05", "B06", "B07", "Fmask"],
-                          "S30": ["B02", "B03", "B04", "B8A", "B11", "B12", "Fmask"],
+        return [], None
+
+
+def _filter_granules(granule, args):
+    collection_map = {"HLSL30": ["B02", "B03", "B04", "B05", "B06", "B07", "Fmask"],
+                          "HLSS30": ["B02", "B03", "B04", "B8A", "B11", "B12", "Fmask"],
                           "SENTINEL-1A_SLC": ["zip"],
                           "DEFAULT": ["tif"]}
     filter_extension = "DEFAULT"
 
-    for extension in extension_list_map:
-        if extension in args.collection:
-            filter_extension = extension
-=======
-def _filter_granules(granule, args):
-    collection_map = {"HLSL30": ["B02", "B03", "B04", "B05", "B06", "B07", "Fmask"],
-                      "HLSS30": ["B02", "B03", "B04", "B8A", "B11", "B12", "Fmask"],
-                      "TIF": ["tif"]}
-    filter_extension = "TIF"
-
     for collection in collection_map:
         if collection in args.collection:
             filter_extension = collection
->>>>>>> a9f1e1bc
             break
 
     return [f
