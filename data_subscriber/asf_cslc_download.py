--- conflicted
+++ resolved
@@ -5,38 +5,23 @@
 from datetime import datetime, timezone
 from os.path import basename
 from pathlib import PurePath, Path
-
 import boto3
 
-<<<<<<< HEAD
-from data_subscriber import ionosphere_download, es_conn_util
-from data_subscriber.cmr import Collection
-from data_subscriber.cslc.cslc_static_catalog import CSLCStaticProductCatalog
-from data_subscriber.download import SessionWithHeaderRedirection
-=======
 from data_subscriber import ionosphere_download
->>>>>>> c83b37b3
 from data_subscriber.asf_rtc_download import AsfDaacRtcDownload
 from data_subscriber.cmr import Collection
 from data_subscriber.cslc.cslc_catalog import CSLCStaticProductCatalog
 from data_subscriber.cslc.cslc_static_query import CslcStaticCmrQuery
-from data_subscriber.cslc_utils import (localize_disp_frame_burst_hist, split_download_batch_id, get_prev_day_indices,
-                                        get_bounding_box_for_frame, parse_cslc_native_id, get_dependent_ccslc_index,
-                                        localize_frame_geo_json)
-from data_subscriber.cslc_utils import parse_cslc_burst_id, build_cslc_static_native_ids, determine_k_cycle
 from data_subscriber.download import SessionWithHeaderRedirection
 from data_subscriber.url import cslc_unique_id
 from util.aws_util import concurrent_s3_client_try_upload_file
 from util.conf_util import SettingsConf
 from util.job_submitter import try_submit_mozart_job
 
-<<<<<<< HEAD
 from data_subscriber.cslc_utils import (CSLCDependency, localize_disp_frame_burst_hist, split_download_batch_id,
                                         get_bounding_box_for_frame, parse_cslc_native_id,
                                         localize_frame_geo_json, parse_cslc_burst_id, build_cslc_static_native_ids)
 
-=======
->>>>>>> c83b37b3
 logger = logging.getLogger(__name__)
 
 _C_CSLC_ES_INDEX_PATTERNS = "grq_1_l2_cslc_s1_compressed*"
@@ -199,7 +184,6 @@
         k, m = es_conn.get_k_and_m(args.batch_ids[0])
         logger.info(f"{k=}, {m=}")
 
-<<<<<<< HEAD
         cslc_dependency = CSLCDependency(k, m, self.disp_burst_map, args, token, cmr, settings)
 
         ccslcs = cslc_dependency.get_dependent_compressed_cslcs(frame_id, latest_acq_cycle_index, es_conn.es)
@@ -208,35 +192,6 @@
 
         for ccslc in ccslcs:
             c_cslc_s3paths.extend(ccslc["_source"]["metadata"]["product_s3_paths"])
-
-=======
-        ''' Search for all previous M compressed CSLCs
-        prev_day_indices: The acquisition cycle indices of all collects that show up in disp_burst_map previous of 
-                            the latest acq cycle index
-        '''
-        prev_day_indices = get_prev_day_indices(latest_acq_cycle_index, frame_id, self.disp_burst_map, args, token, cmr, settings)
-
-        # special case for early sensing time series. Reduce m if there aren't enough sensing times in the database in the first place
-        # For example, if k was 4 and m was 3, but there are only 4 previous sensing times in the database, then m should be 2
-        if len(prev_day_indices) < k * (m - 1):
-            m = (len(prev_day_indices) // k) + 1
-
-        for mm in range(0, m-1): # m parameter is inclusive of the current frame at hand
-            for burst_id in burst_id_set:
-                ccslc_m_index = get_dependent_ccslc_index(prev_day_indices, mm, k, burst_id) #looks like t034_071112_iw3_461
-                logger.info("Retrieving Compressed CSLCs for ccslc_m_index: %s", ccslc_m_index)
-                ccslcs = es_conn.es_util.query(
-                    index=_C_CSLC_ES_INDEX_PATTERNS,
-                    body={"query": {  "bool": {  "must": [
-                                    {"term": {"metadata.ccslc_m_index.keyword": ccslc_m_index}}]}}})
-
-                # Should have exactly one compressed cslc per acq cycle per burst
-                if len(ccslcs) != 1:
-                    raise Exception(f"Expected 1 Compressed CSLC for {ccslc_m_index}, got {len(ccslcs)}")
-
-                for ccslc in ccslcs:
-                    c_cslc_s3paths.extend(ccslc["_source"]["metadata"]["product_s3_paths"])
->>>>>>> c83b37b3
 
         # Now acquire the Ionosphere files for the reference dates of the Compressed CSLC products
         logger.info(f"Downloading Ionosphere files for Compressed CSLCs")
