--- conflicted
+++ resolved
@@ -186,40 +186,13 @@
         k, m = es_conn.get_k_and_m(args.batch_ids[0])
         logger.info(f"{k=}, {m=}")
 
-<<<<<<< HEAD
         ccslcs = get_dependent_compressed_cslcs(frame_id, latest_acq_cycle_index, k, m, args, self.disp_burst_map, es_conn.es)
         if ccslcs is False:
             raise Exception(f"Failed to get compressed cslc for frame {frame_id} and day index {latest_acq_cycle_index}")
 
         for ccslc in ccslcs:
             c_cslc_s3paths.extend(ccslc["_source"]["metadata"]["product_s3_paths"])
-=======
-        ''' Search for all previous M compressed CSLCs
-        prev_day_indices: The acquisition cycle indices of all collects that show up in disp_burst_map previous of 
-                            the latest acq cycle index
-        '''
-        prev_day_indices = get_prev_day_indices(latest_acq_cycle_index, frame_id, self.disp_burst_map, args, token, cmr, settings)
-
-        # special case for early sensing time series. Reduce m if there aren't enough sensing times in the database in the first place
-        # For example, if k was 4 and m was 3, but there are only 4 previous sensing times in the database, then m should be 2
-        if len(prev_day_indices) < k * (m - 1):
-            m = (len(prev_day_indices) // k) + 1
-
-        for mm in range(0, m-1): # m parameter is inclusive of the current frame at hand
-            for burst_id in burst_id_set:
-                ccslc_m_index = get_dependent_ccslc_index(prev_day_indices, mm, k, burst_id) #looks like t034_071112_iw3_461
-                logger.info("Retrieving Compressed CSLCs for ccslc_m_index: %s", ccslc_m_index)
-                ccslcs = es_conn.es.query(
-                    index=_C_CSLC_ES_INDEX_PATTERNS,
-                    body={"query": {  "bool": {  "must": [
-                                    {"term": {"metadata.ccslc_m_index.keyword": ccslc_m_index}}]}}})
-
-                # Should have exactly one compressed cslc per acq cycle per burst
-                if len(ccslcs) != 1:
-                    raise Exception(f"Expected 1 Compressed CSLC for {ccslc_m_index}, got {len(ccslcs)}")
-
-                for ccslc in ccslcs:
-                    c_cslc_s3paths.extend(ccslc["_source"]["metadata"]["product_s3_paths"])
+
 
         # Now acquire the Ionosphere files for the reference dates of the Compressed CSLC products
         logger.info(f"Downloading Ionosphere files for Compressed CSLCs")
@@ -230,8 +203,6 @@
         ionosphere_s3paths.extend(concurrent_s3_client_try_upload_file(bucket=settings["DATASET_BUCKET"],
                                                                        key_prefix=f"tmp/disp_s1/ionosphere",
                                                                        files=ionosphere_paths))
-        # <------------------------- Compressed CSLC look up
->>>>>>> ce739507
 
         # Remove potential duplicate ionosphere entries
         # TODO: rework ionosphere download logic to check for files that have already been downloaded for a previous batch_id
