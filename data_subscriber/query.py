import asyncio
import hashlib
import logging
import uuid
from collections import defaultdict
from datetime import datetime, timedelta
from pathlib import Path

import dateutil.parser
from more_itertools import chunked

from data_subscriber.catalog import ProductCatalog
from data_subscriber.cmr import (async_query_cmr,
                                 ProductType, DateTimeRange,
                                 COLLECTION_TO_PRODUCT_TYPE_MAP,
                                 COLLECTION_TO_PROVIDER_TYPE_MAP)
from data_subscriber.cslc_utils import split_download_batch_id
from data_subscriber.geojson_utils import (localize_include_exclude,
                                           filter_granules_by_regions,
                                           download_from_s3)
from data_subscriber.rtc.rtc_download_job_submitter import submit_rtc_download_job_submissions_tasks
<<<<<<< HEAD
from data_subscriber.cslc_utils import split_download_batch_id, save_blocked_download_job, CSLCDependency
=======
>>>>>>> c83b37b3
from data_subscriber.url import form_batch_id, _slc_url_to_chunk_id
from hysds_commons.job_utils import submit_mozart_job
from util.conf_util import SettingsConf

logger = logging.getLogger(__name__)

class CmrQuery:
    def __init__(self, args, token, es_conn, cmr, job_id, settings):
        self.args = args
        self.token = token
        self.es_conn = es_conn
        self.cmr = cmr
        self.job_id = job_id
        self.settings = settings
        self.proc_mode = args.proc_mode

        self.validate_args()

    def validate_args(self):
        pass

    def run_query(self, args, token, es_conn: ProductCatalog, cmr, job_id, settings):
        query_dt = datetime.now()
        now = datetime.utcnow()
        query_timerange: DateTimeRange = get_query_timerange(args, now)

        logger.info("CMR query STARTED")
        granules = self.query_cmr(args, token, cmr, settings, query_timerange, now)
        logger.info("CMR query FINISHED")

        # Get rid of duplicate granules. This happens often for CSLC and TODO: probably RTC
        granules = self.eliminate_duplicate_granules(granules)

        if args.smoke_run:
            logger.info(f"{args.smoke_run=}. Restricting to 1 granule(s).")
            granules = granules[:1]

        # If processing mode is historical, apply the include/exclude-region filtering
        if self.proc_mode == "historical":
            logging.info(f"Processing mode is historical so applying include and exclude regions...")

            # Fetch all necessary geojson files from S3
            localize_include_exclude(args)
            granules[:] = filter_granules_by_regions(granules, args.include_regions, args.exclude_regions)

        # TODO: This function only applies to CSLC, merge w RTC at some point
        # Generally this function returns the same granules as input but for CSLC (and RTC if also refactored),
        # triggering logic is applied to granules to determine which ones need to be downloaded
        download_granules = self.determine_download_granules(granules)

        '''TODO: Optional. For CSLC query jobs, make sure that we got all the bursts here according to database json.
        Otherwise, fail this job'''

        logger.info("catalogue-ing STARTED")
        self.catalog_granules(granules, query_dt)
        logger.info("catalogue-ing FINISHED")

        #TODO: This function only applies to RTC, merge w CSLC at some point
        batch_id_to_products_map = self.refresh_index()

        if args.subparser_name == "full":
            logger.info(
                f"{args.subparser_name=}. Skipping download job submission. Download will be performed directly.")

            if COLLECTION_TO_PRODUCT_TYPE_MAP[args.collection] == ProductType.RTC:
                args.provider = COLLECTION_TO_PROVIDER_TYPE_MAP[args.collection]
                args.batch_ids = self.affected_mgrs_set_id_acquisition_ts_cycle_indexes
            elif COLLECTION_TO_PRODUCT_TYPE_MAP[args.collection] == ProductType.CSLC:
                args.provider = COLLECTION_TO_PROVIDER_TYPE_MAP[args.collection]
                args.chunk_size = args.k
                args.batch_ids = list(set(granule["download_batch_id"] for granule in download_granules))

            return {"download_granules": download_granules}

        if args.no_schedule_download:
            logger.info(f"{args.no_schedule_download=}. Forcefully skipping download job submission.")
            return {"download_granules": download_granules}

        if not args.chunk_size:
            logger.info(f"{args.chunk_size=}. Insufficient chunk size. Skipping download job submission.")
            return

        if COLLECTION_TO_PRODUCT_TYPE_MAP[args.collection] == ProductType.RTC:
            job_submission_tasks = submit_rtc_download_job_submissions_tasks(batch_id_to_products_map.keys(), args, settings)
            results = asyncio.gather(*job_submission_tasks, return_exceptions=True)
        else:
            job_submission_tasks = self.download_job_submission_handler(download_granules, query_timerange)
            results = job_submission_tasks


        logger.info(f"{len(results)=}")
        logger.debug(f"{results=}")

        succeeded = [job_id for job_id in results if isinstance(job_id, str)]
        failed = [e for e in results if isinstance(e, Exception)]

        logger.info(f"{succeeded=}")
        logger.info(f"{failed=}")

        return {
            "success": succeeded,
            "fail": failed,
            "download_granules": download_granules
        }

    def query_cmr(self, args, token, cmr, settings, timerange, now: datetime):
        granules = asyncio.run(async_query_cmr(args, token, cmr, settings, timerange, now))
        return granules

    def eliminate_duplicate_granules(self, granules):
        """
        If we have two granules with the same granule_id, we only keep the one
        with the latest revision_id. This should be very rare.
        """
        granule_dict = {}

        for granule in granules:
            granule_id = granule.get("granule_id")

            if granule_id in granule_dict:
                if granule.get("revision_id") > granule_dict[granule_id].get("revision_id"):
                    granule_dict[granule_id] = granule
            else:
                granule_dict[granule_id] = granule

        granules = list(granule_dict.values())

        return granules

    def prepare_additional_fields(self, granule, args, granule_id):
        additional_fields = {
            "revision_id": granule.get("revision_id"),
            "processing_mode": args.proc_mode
        }

        return additional_fields

    def extend_additional_records(self, granules):
        pass

    def determine_download_granules(self, granules):
        return granules

    def catalog_granules(self, granules, query_dt):
        for granule in granules:
            granule_id = granule.get("granule_id")

            additional_fields = self.prepare_additional_fields(granule, self.args, granule_id)

            update_url_index(
                self.es_conn,
                granule.get("filtered_urls"),
                granule,
                self.job_id,
                query_dt,
                temporal_extent_beginning_dt=dateutil.parser.isoparse(granule["temporal_extent_beginning_datetime"]),
                revision_date_dt=dateutil.parser.isoparse(granule["revision_date"]),
                **additional_fields
            )

            self.update_granule_index(granule)

    def update_granule_index(self, granule):
        pass

    def refresh_index(self):
        pass

    def download_job_submission_handler(self, granules, query_timerange):
        batch_id_to_urls_map = defaultdict(set)
        product_type = COLLECTION_TO_PRODUCT_TYPE_MAP[self.args.collection]

        for granule in granules:
            granule_id = granule.get("granule_id")
            revision_id = granule.get("revision_id")

            if granule.get("filtered_urls"):
                # group URLs by this mapping func. E.g. group URLs by granule_id
                if product_type == ProductType.HLS:
                    url_grouping_func = form_batch_id
                elif product_type == ProductType.SLC:
                    url_grouping_func = _slc_url_to_chunk_id
                elif product_type == ProductType.CSLC:
                    # For CSLC force chunk_size to be the same as k in args
                    if self.args.k:
                        self.args.chunk_size = self.args.k
                elif product_type in (ProductType.RTC, ProductType.CSLC_STATIC):
                    raise NotImplementedError(
                        f"Download job submission is not supported for product type {product_type}"
                    )
                else:
                    raise ValueError(f"Can't use {self.args.collection=} to select grouping function.")

                #print("&&&&&&&&&&&&&&&&&&&&&&&&&&&&&&&&&&&&&&&&&&&&&&", granule["download_batch_id"])
                for filter_url in granule.get("filtered_urls"):
                    if product_type == ProductType.CSLC:
                        batch_id_to_urls_map[granule["download_batch_id"]].add(filter_url)
                    else:
                        batch_id_to_urls_map[url_grouping_func(granule_id, revision_id)].add(filter_url)

        logger.debug(f"{batch_id_to_urls_map=}")

        job_submission_tasks = self.submit_download_job_submissions_tasks(batch_id_to_urls_map, query_timerange)

        return job_submission_tasks

    def get_download_chunks(self, batch_id_to_urls_map):
        return chunked(batch_id_to_urls_map.items(), n=self.args.chunk_size)

    def submit_download_job_submissions_tasks(self, batch_id_to_urls_map, query_timerange):
        job_submission_tasks = []
        logger.info(f"{self.args.chunk_size=}")

        cslc_dependency = CSLCDependency(self.args.k, self.args.m, self.disp_burst_map_hist, self.args, self.token, self.cmr, self.settings)

        for batch_chunk in self.get_download_chunks(batch_id_to_urls_map):
            chunk_batch_ids = []
            chunk_urls = []
            for batch_id, urls in batch_chunk:
                chunk_batch_ids.append(batch_id)
                chunk_urls.extend(urls)

            # If we are downlaoding SLC input data, we will compute payload hash using the granule_id without the revision_id
            # NOTE: This will only work properly if the chunk size is 1 which should always be the case for SLC downloads
            payload_hash = None
            if COLLECTION_TO_PRODUCT_TYPE_MAP[self.args.collection] == ProductType.SLC:
                granule_to_hash = ''
                for batch_id in chunk_batch_ids:
                    granule_id, revision_id = self.es_conn.granule_and_revision(batch_id)
                    granule_to_hash += granule_id

                payload_hash = hashlib.md5(granule_to_hash.encode()).hexdigest()

            logger.info(f"{chunk_batch_ids=}")
            logger.info(f"{payload_hash=}")
            logger.debug(f"{chunk_urls=}")

            params = self.create_download_job_params(query_timerange, chunk_batch_ids)

            product_type = COLLECTION_TO_PRODUCT_TYPE_MAP[self.args.collection].lower()
            if COLLECTION_TO_PRODUCT_TYPE_MAP[self.args.collection] == ProductType.CSLC:
                frame_id = split_download_batch_id(chunk_batch_ids[0])[0]
                acq_indices = [split_download_batch_id(chunk_batch_id)[1] for chunk_batch_id in chunk_batch_ids]
                job_name = f"job-WF-{product_type}_download-frame-{frame_id}-acq_indices-{min(acq_indices)}-to-{max(acq_indices)}"

                # See if all the compressed cslcs are satisfied. If not, do not submit the job. Instead, save all the job info in ES
                # and wait for the next query to come in. Any acquisition index will work because all batches
                # require the same compressed cslcs
                if not cslc_dependency.compressed_cslc_satisfied(frame_id, acq_indices[0], self.es_conn.es):
                    logger.info(f"Not all compressed CSLCs are satisfied so this download job is blocked until they are satisfied")
                    save_blocked_download_job(self.es_conn.es, self.settings["RELEASE_VERSION"],
                                              product_type, params, self.args.job_queue, job_name,
                                              frame_id, acq_indices[0], self.args.k, self.args.m, chunk_batch_ids)
                    continue

            else:
                job_name = f"job-WF-{product_type}_download-{chunk_batch_ids[0]}"

            download_job_id = submit_download_job(release_version=self.settings["RELEASE_VERSION"],
                    product_type=product_type,
                    params=params,
                    job_queue=self.args.job_queue,
                    job_name = job_name,
                    payload_hash = payload_hash
                )

            # Record download job id in ES
            for batch_id, urls in batch_chunk:
                self.es_conn.mark_download_job_id(batch_id, download_job_id)

            job_submission_tasks.append(download_job_id)

        return job_submission_tasks

    def create_download_job_params(self, query_timerange, chunk_batch_ids):
        args = self.args
        download_job_params = [
            {
                "name": "batch_ids",
                "value": "--batch-ids " + " ".join(chunk_batch_ids) if chunk_batch_ids else "",
                "from": "value"
            },
            {
                "name": "smoke_run",
                "value": "--smoke-run" if args.smoke_run else "",
                "from": "value"
            },
            {
                "name": "dry_run",
                "value": "--dry-run" if args.dry_run else "",
                "from": "value"
            },
            {
                "name": "endpoint",
                "value": f"--endpoint={args.endpoint}",
                "from": "value"
            },
            {
                "name": "start_datetime",
                "value": f"--start-date={query_timerange.start_date}",
                "from": "value"
            },
            {
                "name": "end_datetime",
                "value": f"--end-date={query_timerange.end_date}",
                "from": "value"
            },
            {
                "name": "use_temporal",
                "value": "--use-temporal" if args.use_temporal else "",
                "from": "value"
            },
            {
                "name": "chunk_size",
                "value": f"--chunk-size={args.chunk_size}" if args.chunk_size else "",
                "from": "value"
            },
            {
                "name": "transfer_protocol",
                "value": f"--transfer-protocol={args.transfer_protocol}",
                "from": "value"
            },
            {
                "name": "proc_mode",
                "value": f"--processing-mode={args.proc_mode}",
                "from": "value"
            }
        ]
        logger.info(f"{download_job_params=}")
        return download_job_params


def submit_download_job(*, release_version=None, product_type: str, params: list[dict[str, str]],
                        job_queue: str, job_name = None, payload_hash = None) -> str:
    job_spec_str = f"job-{product_type}_download:{release_version}"

    return _submit_mozart_job_minimal(
        hysdsio={
            "id": str(uuid.uuid4()),
            "params": params,
            "job-specification": job_spec_str
        },
        job_queue=job_queue,
        provider_str=product_type,
        job_name=job_name,
        payload_hash = payload_hash
    )


def _submit_mozart_job_minimal(*, hysdsio: dict, job_queue: str, provider_str: str, job_name = None, payload_hash = None) -> str:

    if not job_name:
        job_name = f"job-WF-{provider_str}_download"

    return submit_mozart_job(
        hysdsio=hysdsio,
        product={},
        rule={
            "rule_name": f"trigger-{provider_str}_download",
            "queue": job_queue,
            "priority": "0",
            "kwargs": "{}",
            "enable_dedup": True
        },
        queue=None,
        job_name=job_name,
        payload_hash=payload_hash,
        enable_dedup=None,
        soft_time_limit=None,
        time_limit=None,
        component=None
    )


def update_url_index(
        es_conn,
        urls: list[str],
        granule: dict,
        job_id: str,
        query_dt: datetime,
        temporal_extent_beginning_dt: datetime,
        revision_date_dt: datetime,
        *args,
        **kwargs
):
    # group pairs of URLs (http and s3) by filename
    filename_to_urls_map = defaultdict(list)
    for url in urls:
        filename = Path(url).name
        filename_to_urls_map[filename].append(url)

    for filename, filename_urls in filename_to_urls_map.items():
        es_conn.process_url(filename_urls, granule, job_id, query_dt, temporal_extent_beginning_dt, revision_date_dt, *args, **kwargs)

def get_query_timerange(args, now: datetime, silent=False):
    now_minus_minutes_dt = (
                now - timedelta(minutes=args.minutes)) if not args.native_id else dateutil.parser.isoparse(
        "1900-01-01T00:00:00Z")

    start_date = args.start_date if args.start_date else now_minus_minutes_dt.strftime("%Y-%m-%dT%H:%M:%SZ")
    end_date = args.end_date if args.end_date else now.strftime("%Y-%m-%dT%H:%M:%SZ")

    query_timerange = DateTimeRange(start_date, end_date)
    if not silent:
        logger.info(f"{query_timerange=}")
    return query_timerange

def process_frame_burst_db():
    settings = SettingsConf().cfg
    bucket = settings["GEOJSON_BUCKET"]

    try:
        for geojson in geojsons:
            key = geojson.strip() + ".geojson"
            # output_filepath = os.path.join(working_dir, key)
            download_from_s3(bucket, key, key)
    except Exception as e:
        raise Exception("Exception while fetching geojson file: %s. " % key + str(e))<|MERGE_RESOLUTION|>--- conflicted
+++ resolved
@@ -19,10 +19,7 @@
                                            filter_granules_by_regions,
                                            download_from_s3)
 from data_subscriber.rtc.rtc_download_job_submitter import submit_rtc_download_job_submissions_tasks
-<<<<<<< HEAD
 from data_subscriber.cslc_utils import split_download_batch_id, save_blocked_download_job, CSLCDependency
-=======
->>>>>>> c83b37b3
 from data_subscriber.url import form_batch_id, _slc_url_to_chunk_id
 from hysds_commons.job_utils import submit_mozart_job
 from util.conf_util import SettingsConf
