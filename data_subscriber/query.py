#!/usr/bin/env python3

import asyncio
import logging
import uuid
from collections import namedtuple, defaultdict
from datetime import datetime, timedelta
from functools import partial
from pathlib import Path

import dateutil.parser
from more_itertools import chunked

from data_subscriber.cmr import (async_query_cmr,
                                 ProductType,
                                 COLLECTION_TO_PRODUCT_TYPE_MAP,
                                 COLLECTION_TO_PROVIDER_TYPE_MAP)
from data_subscriber.geojson_utils import (localize_include_exclude,
                                           filter_granules_by_regions,
                                           download_from_s3)
from data_subscriber.hls.hls_catalog import HLSProductCatalog
from data_subscriber.rtc.rtc_download_job_submitter import submit_rtc_download_job_submissions_tasks
from data_subscriber.url import form_batch_id, _slc_url_to_chunk_id
from hysds_commons.job_utils import submit_mozart_job
from util.conf_util import SettingsConf

logger = logging.getLogger(__name__)

DateTimeRange = namedtuple("DateTimeRange", ["start_date", "end_date"])


class CmrQuery:
    def __init__(self, args, token, es_conn, cmr, job_id, settings):
        self.args = args
        self.token = token
        self.es_conn = es_conn
        self.cmr = cmr
        self.job_id = job_id
        self.settings = settings
        self.proc_mode = args.proc_mode

    async def run_query(self, args, token, es_conn: HLSProductCatalog, cmr, job_id, settings):
        query_dt = datetime.now()
        now = datetime.utcnow()
        query_timerange: DateTimeRange = get_query_timerange(args, now)

        logger.info("CMR query STARTED")
        granules = await self.query_cmr(args, token, cmr, settings, query_timerange, now)
        logger.info("CMR query FINISHED")

        # Get rid of duplicate granules. This happens often for CSLC and TODO: probably RTC
        granules = self.eliminate_duplicate_granules(granules)

        if args.smoke_run:
            logger.info(f"{args.smoke_run=}. Restricting to 1 granule(s).")
            granules = granules[:1]

        # If processing mode is historical, apply the include/exclude-region filtering
        if self.proc_mode == "historical":
            logging.info(f"Processing mode is historical so applying include and exclude regions...")

            # Fetch all necessary geojson files from S3
            localize_include_exclude(args)
            granules[:] = filter_granules_by_regions(granules, args.include_regions, args.exclude_regions)

        # TODO: This function only applies to CSLC, merge w RTC at some point
        # Given the new granules coming in and existing unsubmitted granules, determine which granules to download
        download_granules = await self.determine_download_granules(granules)

        logger.info("catalogue-ing STARTED")
        self.catalog_granules(granules, query_dt)
        logger.info("catalogue-ing FINISHED")

        #TODO: This function only applies to RTC, merge w CSLC at some point
        batch_id_to_products_map = await self.refresh_index()

        if args.subparser_name == "full":
            logger.info(
                f"{args.subparser_name=}. Skipping download job submission. Download will be performed directly.")

            if COLLECTION_TO_PRODUCT_TYPE_MAP[args.collection] == ProductType.RTC:
                args.provider = COLLECTION_TO_PROVIDER_TYPE_MAP[args.collection]
                args.batch_ids = self.affected_mgrs_set_id_acquisition_ts_cycle_indexes
            elif COLLECTION_TO_PRODUCT_TYPE_MAP[args.collection] == ProductType.CSLC:
                args.provider = COLLECTION_TO_PROVIDER_TYPE_MAP[args.collection]
                args.chunk_size = args.k
                args.batch_ids = list(set(granule["download_batch_id"] for granule in download_granules))

            return {"download_granules": download_granules}

        if args.no_schedule_download:
            logger.info(f"{args.no_schedule_download=}. Forcefully skipping download job submission.")
            return {"download_granules": download_granules}

        if not args.chunk_size:
            logger.info(f"{args.chunk_size=}. Insufficient chunk size. Skipping download job submission.")
            return

        if COLLECTION_TO_PRODUCT_TYPE_MAP[args.collection] == ProductType.RTC:
<<<<<<< HEAD
            job_submission_tasks = submit_rtc_download_job_submissions_tasks(batch_id_to_products_map.keys(), args)
=======
            job_submission_tasks = submit_rtc_download_job_submissions_tasks(batch_id_to_products_map.keys(), args, settings)
>>>>>>> 0b276323
        else:
            job_submission_tasks = self.download_job_submission_handler(download_granules, query_timerange)

        results = await asyncio.gather(*job_submission_tasks, return_exceptions=True)
        logger.info(f"{len(results)=}")
        logger.debug(f"{results=}")

        succeeded = [job_id for job_id in results if isinstance(job_id, str)]
        failed = [e for e in results if isinstance(e, Exception)]

        logger.info(f"{succeeded=}")
        logger.info(f"{failed=}")

        return {
            "success": succeeded,
            "fail": failed,
            "download_granules": download_granules
        }

    async def query_cmr(self, args, token, cmr, settings, timerange, now: datetime):
        granules = await async_query_cmr(args, token, cmr, settings, timerange, now)
        return granules

    def eliminate_duplicate_granules(self, granules):
        """
        If we have two granules with the same granule_id, we only keep the one
        with the latest revision_id. This should be very rare.
        """
        granule_dict = {}

        for granule in granules:
            granule_id = granule.get("granule_id")

            if granule_id in granule_dict:
                if granule.get("revision_id") > granule_dict[granule_id].get("revision_id"):
                    granule_dict[granule_id] = granule
            else:
                granule_dict[granule_id] = granule

        granules = list(granule_dict.values())

        return granules

    def prepare_additional_fields(self, granule, args, granule_id):
        additional_fields = {
            "revision_id": granule.get("revision_id"),
            "processing_mode": args.proc_mode
        }

        return additional_fields

    def extend_additional_records(self, granules):
        pass

    async def determine_download_granules(self, granules):
        return granules

    def catalog_granules(self, granules, query_dt):
        for granule in granules:
            granule_id = granule.get("granule_id")

            additional_fields = self.prepare_additional_fields(granule, self.args, granule_id)

            update_url_index(
                self.es_conn,
                granule.get("filtered_urls"),
                granule,
                self.job_id,
                query_dt,
                temporal_extent_beginning_dt=dateutil.parser.isoparse(granule["temporal_extent_beginning_datetime"]),
                revision_date_dt=dateutil.parser.isoparse(granule["revision_date"]),
                **additional_fields
            )

            self.update_granule_index(granule)

    def update_granule_index(self, granule):
        pass

    async def refresh_index(self):
        pass

    def download_job_submission_handler(self, granules, query_timerange):
        batch_id_to_urls_map = defaultdict(set)
        product_type = COLLECTION_TO_PRODUCT_TYPE_MAP[self.args.collection]

        for granule in granules:
            granule_id = granule.get("granule_id")
            revision_id = granule.get("revision_id")

            if granule.get("filtered_urls"):
                # group URLs by this mapping func. E.g. group URLs by granule_id
                if product_type == ProductType.HLS:
                    url_grouping_func = form_batch_id
                elif product_type == ProductType.SLC:
                    url_grouping_func = _slc_url_to_chunk_id
                elif product_type == ProductType.CSLC:
                    # For CSLC force chunk_size to be the same as k in args
                    if self.args.k:
                        self.args.chunk_size = self.args.k
                elif product_type in (ProductType.RTC, ProductType.CSLC_STATIC):
                    raise NotImplementedError(
                        f"Download job submission is not supported for product type {product_type}"
                    )
                else:
                    raise ValueError(f"Can't use {self.args.collection=} to select grouping function.")

                #print("&&&&&&&&&&&&&&&&&&&&&&&&&&&&&&&&&&&&&&&&&&&&&&", granule["download_batch_id"])
                for filter_url in granule.get("filtered_urls"):
                    if product_type == ProductType.CSLC:
                        batch_id_to_urls_map[granule["download_batch_id"]].add(filter_url)
                    else:
                        batch_id_to_urls_map[url_grouping_func(granule_id, revision_id)].add(filter_url)

        logger.debug(f"{batch_id_to_urls_map=}")

        job_submission_tasks = self.submit_download_job_submissions_tasks(batch_id_to_urls_map, query_timerange)

        return job_submission_tasks

    def get_download_chunks(self, batch_id_to_urls_map):
        return chunked(batch_id_to_urls_map.items(), n=self.args.chunk_size)

    def submit_download_job_submissions_tasks(self, batch_id_to_urls_map, query_timerange):
        job_submission_tasks = []
        logger.info(f"{self.args.chunk_size=}")

        for batch_chunk in self.get_download_chunks(batch_id_to_urls_map):
            chunk_batch_ids = []
            chunk_urls = []
            for batch_id, urls in batch_chunk:
                chunk_batch_ids.append(batch_id)
                chunk_urls.extend(urls)

            logger.info(f"{chunk_batch_ids=}")
            logger.debug(f"{chunk_urls=}")

            download_job_id = asyncio.get_event_loop().run_in_executor(
                    executor=None,
                    func=partial(
                        submit_download_job,
                        release_version=self.settings["RELEASE_VERSION"],
                        product_type=COLLECTION_TO_PRODUCT_TYPE_MAP[self.args.collection],
                        params=self.create_download_job_params(query_timerange, chunk_batch_ids),
                        job_queue=self.args.job_queue
                    )
                )

            # Record download job id in ES
            for batch_id, urls in batch_chunk:
                self.es_conn.mark_download_job_id(batch_id, download_job_id)

            job_submission_tasks.append(download_job_id)

        return job_submission_tasks


    def create_download_job_params(self, query_timerange, chunk_batch_ids):
        args = self.args
        download_job_params = [
            {
                "name": "batch_ids",
                "value": "--batch-ids " + " ".join(chunk_batch_ids) if chunk_batch_ids else "",
                "from": "value"
            },
            {
                "name": "smoke_run",
                "value": "--smoke-run" if args.smoke_run else "",
                "from": "value"
            },
            {
                "name": "dry_run",
                "value": "--dry-run" if args.dry_run else "",
                "from": "value"
            },
            {
                "name": "endpoint",
                "value": f"--endpoint={args.endpoint}",
                "from": "value"
            },
            {
                "name": "start_datetime",
                "value": f"--start-date={query_timerange.start_date}",
                "from": "value"
            },
            {
                "name": "end_datetime",
                "value": f"--end-date={query_timerange.end_date}",
                "from": "value"
            },
            {
                "name": "use_temporal",
                "value": "--use-temporal" if args.use_temporal else "",
                "from": "value"
            },
            {
                "name": "chunk_size",
                "value": f"--chunk-size={args.chunk_size}" if args.chunk_size else "",
                "from": "value"
            },
            {
                "name": "transfer_protocol",
                "value": f"--transfer-protocol={args.transfer_protocol}",
                "from": "value"
            },
            {
                "name": "proc_mode",
                "value": f"--processing-mode={args.proc_mode}",
                "from": "value"
            }
        ]
        logger.info(f"{download_job_params=}")
        return download_job_params


def submit_download_job(*, release_version=None, product_type: str, params: list[dict[str, str]], job_queue: str) -> str:
    job_spec_str = f"job-{product_type.lower()}_download:{release_version}"

    return _submit_mozart_job_minimal(
        hysdsio={
            "id": str(uuid.uuid4()),
            "params": params,
            "job-specification": job_spec_str
        },
        job_queue=job_queue,
        provider_str=product_type.lower()
    )


def _submit_mozart_job_minimal(*, hysdsio: dict, job_queue: str, provider_str: str) -> str:
    return submit_mozart_job(
        hysdsio=hysdsio,
        product={},
        rule={
            "rule_name": f"trigger-{provider_str}_download",
            "queue": job_queue,
            "priority": "0",
            "kwargs": "{}",
            "enable_dedup": True
        },
        queue=None,
        job_name=f"job-WF-{provider_str}_download",
        payload_hash=None,
        enable_dedup=None,
        soft_time_limit=None,
        time_limit=None,
        component=None
    )


def update_url_index(
        es_conn,
        urls: list[str],
        granule: dict,
        job_id: str,
        query_dt: datetime,
        temporal_extent_beginning_dt: datetime,
        revision_date_dt: datetime,
        *args,
        **kwargs
):
    # group pairs of URLs (http and s3) by filename
    filename_to_urls_map = defaultdict(list)
    for url in urls:
        filename = Path(url).name
        filename_to_urls_map[filename].append(url)

    for filename, filename_urls in filename_to_urls_map.items():
        es_conn.process_url(filename_urls, granule, job_id, query_dt, temporal_extent_beginning_dt, revision_date_dt, *args, **kwargs)

def get_query_timerange(args, now: datetime, silent=False):
    now_minus_minutes_dt = (
                now - timedelta(minutes=args.minutes)) if not args.native_id else dateutil.parser.isoparse(
        "1900-01-01T00:00:00Z")

    start_date = args.start_date if args.start_date else now_minus_minutes_dt.strftime("%Y-%m-%dT%H:%M:%SZ")
    end_date = args.end_date if args.end_date else now.strftime("%Y-%m-%dT%H:%M:%SZ")

    query_timerange = DateTimeRange(start_date, end_date)
    if not silent:
        logger.info(f"{query_timerange=}")
    return query_timerange

def process_frame_burst_db():
    settings = SettingsConf().cfg
    bucket = settings["GEOJSON_BUCKET"]

    try:
        for geojson in geojsons:
            key = geojson.strip() + ".geojson"
            # output_filepath = os.path.join(working_dir, key)
            download_from_s3(bucket, key, key)
    except Exception as e:
        raise Exception("Exception while fetching geojson file: %s. " % key + str(e))<|MERGE_RESOLUTION|>--- conflicted
+++ resolved
@@ -1,5 +1,3 @@
-#!/usr/bin/env python3
-
 import asyncio
 import logging
 import uuid
@@ -97,11 +95,7 @@
             return
 
         if COLLECTION_TO_PRODUCT_TYPE_MAP[args.collection] == ProductType.RTC:
-<<<<<<< HEAD
-            job_submission_tasks = submit_rtc_download_job_submissions_tasks(batch_id_to_products_map.keys(), args)
-=======
             job_submission_tasks = submit_rtc_download_job_submissions_tasks(batch_id_to_products_map.keys(), args, settings)
->>>>>>> 0b276323
         else:
             job_submission_tasks = self.download_job_submission_handler(download_granules, query_timerange)
 
