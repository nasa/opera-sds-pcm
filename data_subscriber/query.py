import asyncio
import logging
import math
import re
import uuid
from collections import namedtuple, defaultdict
from datetime import datetime, timedelta
from functools import partial
from pathlib import Path
from typing import Literal
<<<<<<< HEAD
from urllib.parse import urlparse
import boto3
import json
=======
>>>>>>> 9c422572

import dateutil.parser
from hysds_commons.job_utils import submit_mozart_job
from more_itertools import chunked, first

<<<<<<< HEAD
#import data_subscriber.download
import extractor.extract
from data_subscriber.aws_token import supply_token
from data_subscriber.cmr import COLLECTION_TO_PRODUCT_TYPE_MAP, async_query_cmr
=======
from data_subscriber.cmr import COLLECTION_TO_PRODUCT_TYPE_MAP, async_query_cmr, CMR_COLLECTION_TO_PROVIDER_TYPE_MAP
>>>>>>> 9c422572
from data_subscriber.hls.hls_catalog import HLSProductCatalog
from data_subscriber.hls_spatial.hls_spatial_catalog_connection import get_hls_spatial_catalog_connection
from data_subscriber.rtc import mgrs_bursts_collection_db_client as mbc_client, evaluator
from data_subscriber.rtc.rtc_download_job_submitter import submit_rtc_download_job_submissions_tasks
from data_subscriber.slc_spatial.slc_spatial_catalog_connection import get_slc_spatial_catalog_connection
from data_subscriber.url import form_batch_id, form_batch_id_cslc, _slc_url_to_chunk_id
from data_subscriber.cslc_utils import localize_disp_frame_burst_json, expand_clsc_frames, build_cslc_native_ids
from geo.geo_util import does_bbox_intersect_north_america, does_bbox_intersect_region, _NORTH_AMERICA
from rtc_utils import rtc_granule_regex
from util.conf_util import SettingsConf

logger = logging.getLogger(__name__)

DateTimeRange = namedtuple("DateTimeRange", ["start_date", "end_date"])

async def run_query(args, token, es_conn: HLSProductCatalog, cmr, job_id, settings):
    query_dt = datetime.now()
    now = datetime.utcnow()
    query_timerange: DateTimeRange = get_query_timerange(args, now)
    download_batch_id = None

    # If we are querying CSLC data we need to modify parameters going into cmr query
    #TODO: put this in a loop and query one frame at a time
    if COLLECTION_TO_PRODUCT_TYPE_MAP[args.collection] == "CSLC" and args.frame_range is not None:
        disp_burst_map, metadata, version = localize_disp_frame_burst_json()

        #TODO: If we process more than one frame in a single query, we need to restructure this.
        # Use underscore instead of other special characters and lower case so that it can be used in ES term search
        download_batch_id = args.start_date+"_"+args.end_date+"_"+args.frame_range.split(",")[0]
        download_batch_id = download_batch_id.replace("-", "_").replace(":", "_").lower()

        if expand_clsc_frames(args, disp_burst_map) == False:
            logging.info("No valid frames were found.")
            return

    logger.info("CMR query STARTED")
    granules = await async_query_cmr(args, token, cmr, settings, query_timerange, now)
    logger.info("CMR query FINISHED")

    if args.smoke_run:
        logger.info(f"{args.smoke_run=}. Restricting to 1 granule(s).")
        granules = granules[:1]

    # If we are processing ASF collection, we're gonna need the north america geojson
    if COLLECTION_TO_PRODUCT_TYPE_MAP[args.collection] == "SLC":
        localize_geojsons([_NORTH_AMERICA])

    # If processing mode is historical, apply include/exclude-region filtering
    if args.proc_mode == "historical":
        logging.info(f"Processing mode is historical so applying include and exclude regions...")

        # Fetch all necessary geojson files from S3
        localize_include_exclude(args)
        granules[:] = filter_granules_by_regions(granules, args.include_regions, args.exclude_regions)

    logger.info("catalogue-ing STARTED")

    if COLLECTION_TO_PRODUCT_TYPE_MAP[args.collection] == "RTC":
        affected_mgrs_set_id_acquisition_ts_cycle_indexes = set()
        granules[:] = filter_granules_rtc(granules, args)

    for granule in granules:
        granule_id = granule.get("granule_id")
        revision_id = granule.get("revision_id")

        additional_fields = {}
        if download_batch_id is not None:
            additional_fields["download_batch_id"] = download_batch_id
        additional_fields["revision_id"] = revision_id
        additional_fields["processing_mode"] = args.proc_mode

        if COLLECTION_TO_PRODUCT_TYPE_MAP[args.collection] == "RTC":
            additional_fields["instrument"] = "S1A" if "S1A" in granule_id else "S1B"

            match_product_id = re.match(rtc_granule_regex, granule_id)
            acquisition_dts = match_product_id.group("acquisition_ts")
            burst_id = match_product_id.group("burst_id")

            mgrs = mbc_client.cached_load_mgrs_burst_db(filter_land=True)
            mgrs_burst_set_ids = mbc_client.burst_id_to_mgrs_set_ids(mgrs, mbc_client.product_burst_id_to_mapping_burst_id(burst_id))
            additional_fields["mgrs_set_ids"] = mgrs_burst_set_ids


            # RTC: Calculating the Collection Cycle Index (Part 1):
            #  required constants
            MISSION_EPOCH_S1A = dateutil.parser.isoparse("20190101T000000Z")  # set approximate mission start date
            MISSION_EPOCH_S1B = MISSION_EPOCH_S1A + timedelta(days=6)  # S1B is offset by 6 days
            MAX_BURST_IDENTIFICATION_NUMBER = 375887  # gleamed from MGRS burst collection database
            ACQUISITION_CYCLE_DURATION_SECS = timedelta(days=12).total_seconds()

            # RTC: Calculating the Collection Cycle Index (Part 2):
            #  RTC products can be indexed into their respective elapsed collection cycle since mission start/epoch.
            #  The cycle restarts periodically with some miniscule drift over time and the life of the mission.
            burst_identification_number = int(burst_id.split(sep="-")[1])
            instrument_epoch = MISSION_EPOCH_S1A if "S1A" in granule_id else MISSION_EPOCH_S1B
            seconds_after_mission_epoch = (dateutil.parser.isoparse(acquisition_dts) - instrument_epoch).total_seconds()
            acquisition_index = (
                 seconds_after_mission_epoch - (ACQUISITION_CYCLE_DURATION_SECS * (burst_identification_number / MAX_BURST_IDENTIFICATION_NUMBER))
            ) / ACQUISITION_CYCLE_DURATION_SECS
            acquisition_cycle = round(acquisition_index)
            additional_fields["acquisition_cycle"] = acquisition_cycle

            update_additional_fields_mgrs_set_id_acquisition_ts_cycle_indexes(acquisition_cycle, acquisition_index, additional_fields, mgrs_burst_set_ids)
            update_affected_mgrs_set_ids(acquisition_cycle, acquisition_index, affected_mgrs_set_id_acquisition_ts_cycle_indexes, mgrs_burst_set_ids)

        if COLLECTION_TO_PRODUCT_TYPE_MAP[args.collection] == "SLC":
            if does_bbox_intersect_north_america(granule["bounding_box"]):
                additional_fields["intersects_north_america"] = True
        elif COLLECTION_TO_PRODUCT_TYPE_MAP[args.collection] == "CSLC":
            pass
        else:
            pass

        update_url_index(
            es_conn,
            granule.get("filtered_urls"),
            granule_id,
            job_id,
            query_dt,
            temporal_extent_beginning_dt=dateutil.parser.isoparse(granule["temporal_extent_beginning_datetime"]),
            revision_date_dt=dateutil.parser.isoparse(granule["revision_date"]),
            **additional_fields
        )

        if COLLECTION_TO_PRODUCT_TYPE_MAP[args.collection] == "HLS":
            spatial_catalog_conn = get_hls_spatial_catalog_connection(logger)
            update_granule_index(spatial_catalog_conn, granule)
        elif COLLECTION_TO_PRODUCT_TYPE_MAP[args.collection] == "SLC":
            spatial_catalog_conn = get_slc_spatial_catalog_connection(logger)
            update_granule_index(spatial_catalog_conn, granule)
        elif COLLECTION_TO_PRODUCT_TYPE_MAP[args.collection] == "RTC":
            pass
        elif COLLECTION_TO_PRODUCT_TYPE_MAP[args.collection] == "CSLC":
            pass
        else:
            pass

    logger.info("catalogue-ing FINISHED")

    succeeded = []
    failed = []
    if COLLECTION_TO_PRODUCT_TYPE_MAP[args.collection] == "RTC":
        logger.info("performing index refresh")
        es_conn.refresh()
        logger.info("performed index refresh")

        logger.info("evaluating available burst sets")
        logger.info(f"{affected_mgrs_set_id_acquisition_ts_cycle_indexes=}")
        fully_covered_mgrs_sets, target_covered_mgrs_sets, incomplete_mgrs_sets = await evaluator.main(
            mgrs_set_id_acquisition_ts_cycle_indexes=affected_mgrs_set_id_acquisition_ts_cycle_indexes,
            coverage_target=settings["DSWX_S1_COVERAGE_TARGET"]
        )

        processable_mgrs_sets = {**incomplete_mgrs_sets, **fully_covered_mgrs_sets}

        # convert to "batch_id" mapping
        batch_id_to_products_map = defaultdict(set)
        for mgrs_set_id, product_burst_sets in processable_mgrs_sets.items():
            for product_burstset in product_burst_sets:
                rtc_granule_id_to_product_docs_map = first(product_burstset)
                first_product_doc_list = first(rtc_granule_id_to_product_docs_map.values())
                first_product_doc = first(first_product_doc_list)
                acquisition_cycle = first_product_doc["acquisition_cycle"]
                batch_id = "{}${}".format(mgrs_set_id, acquisition_cycle)
                batch_id_to_products_map[batch_id] = product_burstset
                if args.smoke_run:
                    logger.info(f"{args.smoke_run=}. Not processing more burst_sets.")
                    break
            if args.smoke_run:
                logger.info(f"{args.smoke_run=}. Not processing more sets of burst_sets.")
                break

    if args.subparser_name == "full":
        logger.info(f"{args.subparser_name=}. Skipping download job submission. Download will be performed directly.")
        if COLLECTION_TO_PRODUCT_TYPE_MAP[args.collection] == "RTC":
            args.provider = CMR_COLLECTION_TO_PROVIDER_TYPE_MAP[args.collection]
            args.batch_ids = affected_mgrs_set_id_acquisition_ts_cycle_indexes
        return
    if args.no_schedule_download:
        logger.info(f"{args.no_schedule_download=}. Forcefully skipping download job submission.")
        return
    if not args.chunk_size:
        logger.info(f"{args.chunk_size=}. Insufficient chunk size. Skipping download job submission.")
        return

    if COLLECTION_TO_PRODUCT_TYPE_MAP[args.collection] == "RTC":
        job_submission_tasks = submit_rtc_download_job_submissions_tasks(batch_id_to_products_map.keys(), args)
    else:
<<<<<<< HEAD
        if args.subparser_name == "full":
            logger.info(f"{args.subparser_name=}. Skipping download job submission. Download will be performed directly.")
            return
        if args.no_schedule_download:
            logger.info(f"{args.no_schedule_download=}. Forcefully skipping download job submission.")
            return
        if not args.chunk_size:
            logger.info(f"{args.chunk_size=}. Insufficient chunk size. Skipping download job submission.")
            return

        job_submission_tasks = download_job_submission_handler(args, granules, query_timerange, download_batch_id)
=======
        job_submission_tasks = download_job_submission_handler(args, granules, query_timerange)
>>>>>>> 9c422572

    results = await asyncio.gather(*job_submission_tasks, return_exceptions=True)
    logger.info(f"{len(results)=}")
    logger.info(f"{results=}")

    succeeded = [job_id for job_id in results if isinstance(job_id, str)]
    failed = [e for e in results if isinstance(e, Exception)]

    logger.info(f"{succeeded=}")
    logger.info(f"{failed=}")

    return {
        "success": succeeded,
        "fail": failed
    }


def update_affected_mgrs_set_ids(acquisition_cycle, acquisition_index, affected_mgrs_set_id_acquisition_ts_cycle_indexes, mgrs_burst_set_ids):
    acquisition_index_floor = math.floor(acquisition_index)
    acquisition_index_ceil = math.ceil(acquisition_index)
    # construct filters for evaluation
    if len(mgrs_burst_set_ids) == 1:
        # ati = Acquisition Time Index
        if acquisition_cycle == acquisition_index_floor:  # rounded down, closer to start of cycle
            current_ati = "{}${}".format(sorted(mgrs_burst_set_ids)[0], acquisition_cycle)
            future_ati = "{}${}".format(sorted(mgrs_burst_set_ids)[0], acquisition_cycle + 1)

            affected_mgrs_set_id_acquisition_ts_cycle_indexes.add(current_ati)
            affected_mgrs_set_id_acquisition_ts_cycle_indexes.add(future_ati)

        if acquisition_cycle == acquisition_index_ceil:  # rounded up, closer to end of cycle
            past_ati = "{}${}".format(sorted(mgrs_burst_set_ids)[0], acquisition_cycle - 1)
            current_ati = "{}${}".format(sorted(mgrs_burst_set_ids)[0], acquisition_cycle)

            affected_mgrs_set_id_acquisition_ts_cycle_indexes.add(past_ati)
            affected_mgrs_set_id_acquisition_ts_cycle_indexes.add(current_ati)
    elif len(mgrs_burst_set_ids) == 2:
        if acquisition_cycle == acquisition_index_floor:  # rounded down, closer to start of cycle
            current_ati_a = "{}${}".format(sorted(mgrs_burst_set_ids)[0], acquisition_cycle)
            current_ati_b = "{}${}".format(sorted(mgrs_burst_set_ids)[1], acquisition_cycle)
            future_ati = "{}${}".format(sorted(mgrs_burst_set_ids)[1], acquisition_cycle + 1)

            affected_mgrs_set_id_acquisition_ts_cycle_indexes.add(current_ati_a)
            affected_mgrs_set_id_acquisition_ts_cycle_indexes.add(current_ati_b)
            affected_mgrs_set_id_acquisition_ts_cycle_indexes.add(future_ati)
        if acquisition_cycle == acquisition_index_ceil:  # rounded up, closer to end of cycle
            past_ati = "{}${}".format(sorted(mgrs_burst_set_ids)[0], acquisition_cycle - 1)
            current_ati_a = "{}${}".format(sorted(mgrs_burst_set_ids)[0], acquisition_cycle)
            current_ati_b = "{}${}".format(sorted(mgrs_burst_set_ids)[1], acquisition_cycle)

            affected_mgrs_set_id_acquisition_ts_cycle_indexes.add(past_ati)
            affected_mgrs_set_id_acquisition_ts_cycle_indexes.add(current_ati_a)
            affected_mgrs_set_id_acquisition_ts_cycle_indexes.add(current_ati_b)
    else:
        raise AssertionError("Unexpected burst overlap")


def update_additional_fields_mgrs_set_id_acquisition_ts_cycle_indexes(acquisition_cycle, acquisition_index, additional_fields, mgrs_burst_set_ids):
    acquisition_index_floor = math.floor(acquisition_index)
    acquisition_index_ceil = math.ceil(acquisition_index)
    # construct filters for evaluation
    if len(mgrs_burst_set_ids) == 1:
        # ati = Acquisition Time Index
        if acquisition_cycle == acquisition_index_floor:  # rounded down, closer to start of cycle
            current_ati = "{}${}".format(sorted(mgrs_burst_set_ids)[0], acquisition_cycle)
            future_ati = "{}${}".format(sorted(mgrs_burst_set_ids)[0], acquisition_cycle + 1)

            additional_fields["mgrs_set_id_acquisition_ts_cycle_indexes"] = [current_ati]

        if acquisition_cycle == acquisition_index_ceil:  # rounded up, closer to end of cycle
            past_ati = "{}${}".format(sorted(mgrs_burst_set_ids)[0], acquisition_cycle - 1)
            current_ati = "{}${}".format(sorted(mgrs_burst_set_ids)[0], acquisition_cycle)

            additional_fields["mgrs_set_id_acquisition_ts_cycle_indexes"] = [current_ati]
    elif len(mgrs_burst_set_ids) == 2:
        if acquisition_cycle == acquisition_index_floor:  # rounded down, closer to start of cycle
            current_ati_a = "{}${}".format(sorted(mgrs_burst_set_ids)[0], acquisition_cycle)
            current_ati_b = "{}${}".format(sorted(mgrs_burst_set_ids)[1], acquisition_cycle)
            future_ati = "{}${}".format(sorted(mgrs_burst_set_ids)[1], acquisition_cycle + 1)

            additional_fields["mgrs_set_id_acquisition_ts_cycle_indexes"] = [current_ati_a, current_ati_b]
        if acquisition_cycle == acquisition_index_ceil:  # rounded up, closer to end of cycle
            past_ati = "{}${}".format(sorted(mgrs_burst_set_ids)[0], acquisition_cycle - 1)
            current_ati_a = "{}${}".format(sorted(mgrs_burst_set_ids)[0], acquisition_cycle)
            current_ati_b = "{}${}".format(sorted(mgrs_burst_set_ids)[1], acquisition_cycle)

            additional_fields["mgrs_set_id_acquisition_ts_cycle_indexes"] = [current_ati_a, current_ati_b]
    else:
        raise AssertionError("Unexpected burst overlap")


def download_job_submission_handler(args, granules, query_timerange, download_batch_id):
    batch_id_to_urls_map = defaultdict(set)
    for granule in granules:
        granule_id = granule.get("granule_id")
        revision_id = granule.get("revision_id")

        if granule.get("filtered_urls"):
            # group URLs by this mapping func. E.g. group URLs by granule_id
            if COLLECTION_TO_PRODUCT_TYPE_MAP[args.collection] == "HLS":
                url_grouping_func = form_batch_id
            elif COLLECTION_TO_PRODUCT_TYPE_MAP[args.collection] == "SLC":
                url_grouping_func = _slc_url_to_chunk_id
            elif COLLECTION_TO_PRODUCT_TYPE_MAP[args.collection] == "RTC":
                pass
            elif COLLECTION_TO_PRODUCT_TYPE_MAP[args.collection] == "CSLC":
                # CSLC will use the download_batch_id directly
                pass
            else:
                raise AssertionError(f"Can't use {args.collection=} to select grouping function.")

            for filter_url in granule.get("filtered_urls"):
                if COLLECTION_TO_PRODUCT_TYPE_MAP[args.collection] == "CSLC":
                    batch_id_to_urls_map[download_batch_id].add(filter_url)
                else:
                    batch_id_to_urls_map[url_grouping_func(granule_id, revision_id)].add(filter_url)
    logger.info(f"{batch_id_to_urls_map=}")
    if COLLECTION_TO_PRODUCT_TYPE_MAP[args.collection] == "RTC":
        raise NotImplementedError()
    else:
        job_submission_tasks = submit_download_job_submissions_tasks(batch_id_to_urls_map, query_timerange, args)
    return job_submission_tasks


def get_query_timerange(args, now: datetime, silent=False):
    now_minus_minutes_dt = (now - timedelta(minutes=args.minutes)) if not args.native_id else dateutil.parser.isoparse("1900-01-01T00:00:00Z")

    start_date = args.start_date if args.start_date else now_minus_minutes_dt.strftime("%Y-%m-%dT%H:%M:%SZ")
    end_date = args.end_date if args.end_date else now.strftime("%Y-%m-%dT%H:%M:%SZ")

    query_timerange = DateTimeRange(start_date, end_date)
    if not silent:
        logger.info(f"{query_timerange=}")
    return query_timerange


def submit_download_job_submissions_tasks(batch_id_to_urls_map, query_timerange, args):
    job_submission_tasks = []
    logger.info(f"{args.chunk_size=}")
    for batch_chunk in chunked(batch_id_to_urls_map.items(), n=args.chunk_size):
        chunk_id = str(uuid.uuid4())
        logger.info(f"{chunk_id=}")

        chunk_batch_ids = []
        chunk_urls = []
        for batch_id, urls in batch_chunk:
            chunk_batch_ids.append(batch_id)
            chunk_urls.extend(urls)

        logger.info(f"{chunk_batch_ids=}")
        logger.info(f"{chunk_urls=}")

        job_submission_tasks.append(
            asyncio.get_event_loop().run_in_executor(
                executor=None,
                func=partial(
                    submit_download_job,
                    release_version=args.release_version,
                    product_type=COLLECTION_TO_PRODUCT_TYPE_MAP[args.collection],
                    params=create_download_job_params(args, query_timerange, chunk_batch_ids),
                    job_queue=args.job_queue
                )
            )
        )
    return job_submission_tasks


def create_download_job_params(args, query_timerange, chunk_batch_ids):
    return [
        {
            "name": "batch_ids",
            "value": "--batch-ids " + " ".join(chunk_batch_ids) if chunk_batch_ids else "",
            "from": "value"
        },
        {
            "name": "smoke_run",
            "value": "--smoke-run" if args.smoke_run else "",
            "from": "value"
        },
        {
            "name": "dry_run",
            "value": "--dry-run" if args.dry_run else "",
            "from": "value"
        },
        {
            "name": "endpoint",
            "value": f"--endpoint={args.endpoint}",
            "from": "value"
        },
        {
            "name": "start_datetime",
            "value": f"--start-date={query_timerange.start_date}",
            "from": "value"
        },
        {
            "name": "end_datetime",
            "value": f"--end-date={query_timerange.end_date}",
            "from": "value"
        },
        {
            "name": "use_temporal",
            "value": "--use-temporal" if args.use_temporal else "",
            "from": "value"
        },
        {
            "name": "transfer_protocol",
            "value": f"--transfer-protocol={args.transfer_protocol}",
            "from": "value"
        },
        {
            "name": "proc_mode",
            "value": f"--processing-mode={args.proc_mode}",
            "from": "value"
        }
    ]


def submit_download_job(*, release_version=None, product_type: Literal["HLS", "SLC", "RTC", "CSLC"], params: list[dict[str, str]], job_queue: str) -> str:
    job_spec_str = f"job-{product_type.lower()}_download:{release_version}"

    return _submit_mozart_job_minimal(
        hysdsio={
            "id": str(uuid.uuid4()),
            "params": params,
            "job-specification": job_spec_str
        },
        job_queue=job_queue,
        provider_str=product_type.lower()
    )


def _submit_mozart_job_minimal(*, hysdsio: dict, job_queue: str, provider_str: str) -> str:
    return submit_mozart_job(
        hysdsio=hysdsio,
        product={},
        rule={
            "rule_name": f"trigger-{provider_str}_download",
            "queue": job_queue,
            "priority": "0",
            "kwargs": "{}",
            "enable_dedup": True
        },
        queue=None,
        job_name=f"job-WF-{provider_str}_download",
        payload_hash=None,
        enable_dedup=None,
        soft_time_limit=None,
        time_limit=None,
        component=None
    )


def update_url_index(
        es_conn,
        urls: list[str],
        granule_id: str,
        job_id: str,
        query_dt: datetime,
        temporal_extent_beginning_dt: datetime,
        revision_date_dt: datetime,
        *args,
        **kwargs
):
    # group pairs of URLs (http and s3) by filename
    filename_to_urls_map = defaultdict(list)
    for url in urls:
        filename = Path(url).name
        filename_to_urls_map[filename].append(url)

    for filename, filename_urls in filename_to_urls_map.items():
        es_conn.process_url(filename_urls, granule_id, job_id, query_dt, temporal_extent_beginning_dt, revision_date_dt, *args, **kwargs)


def update_granule_index(es_spatial_conn, granule, *args, **kwargs):
    es_spatial_conn.process_granule(granule, *args, **kwargs)


def localize_include_exclude(args):

    geojsons = []

    if args.include_regions is not None:
        geojsons.extend(args.include_regions.split(","))

    if args.exclude_regions is not None:
        geojsons.extend(args.exclude_regions.split(","))

    localize_geojsons(geojsons)


def localize_geojsons(geojsons):
    settings = SettingsConf().cfg
    bucket = settings["GEOJSON_BUCKET"]

    try:
        for geojson in geojsons:
            key = geojson.strip() + ".geojson"
            # output_filepath = os.path.join(working_dir, key)
            download_from_s3(bucket, key, key)
    except Exception as e:
        raise Exception("Exception while fetching geojson file: %s. " % key + str(e))
def process_frame_burst_db():
    settings = SettingsConf().cfg
    bucket = settings["GEOJSON_BUCKET"]

    try:
        for geojson in geojsons:
            key = geojson.strip() + ".geojson"
            # output_filepath = os.path.join(working_dir, key)
            download_from_s3(bucket, key, key)
    except Exception as e:
        raise Exception("Exception while fetching geojson file: %s. " % key + str(e))

def does_granule_intersect_regions(granule, intersect_regions):
    regions = intersect_regions.split(',')
    for region in regions:
        region = region.strip()
        if does_bbox_intersect_region(granule["bounding_box"], region):
            return True, region

    return False, None


def filter_granules_by_regions(granules, include_regions, exclude_regions):
    '''Filters granules based on include and exclude regions lists'''
    filtered = []

    for granule in granules:

        # Skip this granule if it's not in the include list
        if include_regions is not None:
            (result, region) = does_granule_intersect_regions(granule, include_regions)
            if result is False:
                logging.info(
                    f"The following granule does not intersect with any include regions. Skipping processing %s"
                    % granule.get("granule_id"))
                continue

        # Skip this granule if it's in the exclude list
        if exclude_regions is not None:
            (result, region) = does_granule_intersect_regions(granule, exclude_regions)
            if result is True:
                logging.info(f"The following granule intersects with the exclude region %s. Skipping processing %s"
                             % (region, granule.get("granule_id")))
                continue

        # If both filters don't apply, add this granule to the list
        filtered.append(granule)

    return filtered


def filter_granules_rtc(granules, args):
    filtered_granules = []
    for granule in granules:
        granule_id = granule.get("granule_id")

        if COLLECTION_TO_PRODUCT_TYPE_MAP[args.collection] == "RTC":
            match_product_id = re.match(rtc_granule_regex, granule_id)
            burst_id = match_product_id.group("burst_id")

            mgrs = mbc_client.cached_load_mgrs_burst_db(filter_land=True)
            mgrs_sets = mbc_client.burst_id_to_mgrs_set_ids(mgrs,
                                                            mbc_client.product_burst_id_to_mapping_burst_id(burst_id))
            if not mgrs_sets:
                logging.debug(f"{burst_id=} not associated with land or land/water data. skipping.")
                continue

        filtered_granules.append(granule)
    return filtered_granules

def download_from_s3(bucket, file, path):
    s3 = boto3.resource('s3')
    try:
        s3.Object(bucket, file).download_file(path)
    except Exception as e:
        raise Exception("Exception while fetching disp frame map json file: %s. " % file + str(e))<|MERGE_RESOLUTION|>--- conflicted
+++ resolved
@@ -8,25 +8,14 @@
 from functools import partial
 from pathlib import Path
 from typing import Literal
-<<<<<<< HEAD
-from urllib.parse import urlparse
 import boto3
 import json
-=======
->>>>>>> 9c422572
 
 import dateutil.parser
 from hysds_commons.job_utils import submit_mozart_job
 from more_itertools import chunked, first
 
-<<<<<<< HEAD
-#import data_subscriber.download
-import extractor.extract
-from data_subscriber.aws_token import supply_token
-from data_subscriber.cmr import COLLECTION_TO_PRODUCT_TYPE_MAP, async_query_cmr
-=======
 from data_subscriber.cmr import COLLECTION_TO_PRODUCT_TYPE_MAP, async_query_cmr, CMR_COLLECTION_TO_PROVIDER_TYPE_MAP
->>>>>>> 9c422572
 from data_subscriber.hls.hls_catalog import HLSProductCatalog
 from data_subscriber.hls_spatial.hls_spatial_catalog_connection import get_hls_spatial_catalog_connection
 from data_subscriber.rtc import mgrs_bursts_collection_db_client as mbc_client, evaluator
@@ -215,21 +204,7 @@
     if COLLECTION_TO_PRODUCT_TYPE_MAP[args.collection] == "RTC":
         job_submission_tasks = submit_rtc_download_job_submissions_tasks(batch_id_to_products_map.keys(), args)
     else:
-<<<<<<< HEAD
-        if args.subparser_name == "full":
-            logger.info(f"{args.subparser_name=}. Skipping download job submission. Download will be performed directly.")
-            return
-        if args.no_schedule_download:
-            logger.info(f"{args.no_schedule_download=}. Forcefully skipping download job submission.")
-            return
-        if not args.chunk_size:
-            logger.info(f"{args.chunk_size=}. Insufficient chunk size. Skipping download job submission.")
-            return
-
-        job_submission_tasks = download_job_submission_handler(args, granules, query_timerange, download_batch_id)
-=======
         job_submission_tasks = download_job_submission_handler(args, granules, query_timerange)
->>>>>>> 9c422572
 
     results = await asyncio.gather(*job_submission_tasks, return_exceptions=True)
     logger.info(f"{len(results)=}")
