
import argparse
import asyncio
import hashlib
import uuid
from collections import defaultdict
from datetime import datetime, timedelta
from pathlib import Path

import dateutil.parser
from more_itertools import chunked

from opera_commons.logger import get_logger
from data_subscriber.cmr import (async_query_cmr,
                                 ProductType, DateTimeRange, PGEProduct,
                                 COLLECTION_TO_PRODUCT_TYPE_MAP,
                                 COLLECTION_TO_PROVIDER_TYPE_MAP)
from data_subscriber.cslc.cslc_dependency import CSLCDependency
<<<<<<< HEAD
from data_subscriber.cslc_utils import split_download_batch_id, save_blocked_download_job
from data_subscriber.esa_dataspace import async_query_dataspace
=======
from data_subscriber.cslc_utils import split_download_batch_id, save_blocked_download_job, PENDING_TYPE_CSLC_DOWNLOAD
>>>>>>> d2187401
from data_subscriber.geojson_utils import (localize_include_exclude,
                                           filter_granules_by_regions)
from data_subscriber.rtc.rtc_download_job_submitter import submit_rtc_download_job_submissions_tasks
from data_subscriber.url import form_batch_id, _slc_url_to_chunk_id
from hysds_commons.job_utils import submit_mozart_job


class BaseQuery:
    def __init__(self, args, token, es_conn, cmr, job_id, settings):
        self.logger = get_logger()
        self.args = args
        self.token = token
        self.es_conn = es_conn
        self.cmr = cmr
        self.job_id = job_id
        self.settings = settings
        self.proc_mode = args.proc_mode

        self.validate_args()

    def validate_args(self):
        pass

    def run_query(self):
        query_dt = datetime.now()
        now = datetime.utcnow()
        query_timerange: DateTimeRange = get_query_timerange(self.args, now)

        query_func = self._get_query_func()
        granules = query_func(query_timerange, now)

        # Get rid of duplicate granules. This happens often for CSLC and TODO: probably RTC
        granules = self.eliminate_duplicate_granules(granules)

        if self.args.smoke_run:
            self.logger.info(f"{self.args.smoke_run=}. Restricting to 1 granule(s).")
            granules = granules[:1]

        # If processing mode is historical, apply the include/exclude-region filtering
        if self.proc_mode == "historical":
            self.logger.info(f"Processing mode is historical so applying include and exclude regions...")

            # Fetch all necessary geojson files from S3
            localize_include_exclude(self.args)
            granules[:] = filter_granules_by_regions(granules, self.args.include_regions, self.args.exclude_regions)

        # TODO: This function only applies to CSLC, merge w RTC at some point
        # Generally this function returns the same granules as input but for CSLC (and RTC if also refactored),
        # triggering logic is applied to granules to determine which ones need to be downloaded
        download_granules = self.determine_download_granules(granules)

        '''TODO: Optional. For CSLC query jobs, make sure that we got all the bursts here according to database json.
        Otherwise, fail this job'''

        self.logger.info("Granule Cataloguing STARTED")
        self.logger.info(f"Number of granules to be catalogued: {len(granules)}")
        self.catalog_granules(granules, query_dt)
        self.logger.info("Granule Cataloguing FINISHED")

        # TODO: This function only applies to RTC, merge w CSLC at some point
        batch_id_to_products_map = self.refresh_index()

        if self.args.subparser_name == "full":
            self.logger.info("Skipping download job submission. Download will be performed directly.")

            if COLLECTION_TO_PRODUCT_TYPE_MAP[self.args.collection] == ProductType.RTC:
                self.args.provider = COLLECTION_TO_PROVIDER_TYPE_MAP[self.args.collection]
                self.args.batch_ids = self.affected_mgrs_set_id_acquisition_ts_cycle_indexes
            elif COLLECTION_TO_PRODUCT_TYPE_MAP[self.args.collection] == ProductType.CSLC:
                self.args.provider = COLLECTION_TO_PROVIDER_TYPE_MAP[self.args.collection]
                self.args.chunk_size = self.args.k
                self.args.batch_ids = list(set(granule["download_batch_id"] for granule in download_granules))

            return {"download_granules": download_granules}

        if self.args.no_schedule_download:
            self.logger.info("Forcefully skipping download job submission.")
            return {"download_granules": download_granules}

        if not self.args.chunk_size:
            self.logger.info("Insufficient chunk size (%s). Skipping download job submission.", str(self.args.chunk_size))
            return {"download_granules": download_granules}

        # Only RTC collection that's not DIST-1 does its own unique download job submission
        if COLLECTION_TO_PRODUCT_TYPE_MAP[self.args.collection] == ProductType.RTC and self.args.product != PGEProduct.DIST_1:
            job_submission_tasks = submit_rtc_download_job_submissions_tasks(batch_id_to_products_map.keys(), self.args, self.settings)
            results = asyncio.gather(*job_submission_tasks, return_exceptions=True)
        else:
            job_submission_tasks = self.download_job_submission_handler(download_granules, query_timerange)
            results = job_submission_tasks

        succeeded = [job_id for job_id in results if isinstance(job_id, str)]
        failed = [e for e in results if isinstance(e, Exception)]

        self.logger.debug(f"{results=}")
        self.logger.info(f"{len(succeeded)} download jobs {succeeded=}")
        self.logger.info(f"{len(failed)} download jobs {failed=}")
        self.logger.debug(f"{download_granules=}")

        return {
            "success": succeeded,
            "fail": failed,
            "download_granules": download_granules
        }

    def query_cmr(self, timerange: DateTimeRange, now: datetime) -> list:
        self.logger.info("CMR Query STARTED")
        granules = asyncio.run(async_query_cmr(self.args, self.token, self.cmr, self.settings, timerange, now))
        self.logger.info("CMR Query FINISHED")
        return granules

    def query_esa(self, timerange: DateTimeRange, now: datetime) -> list:
        self.logger.info("ESA Query STARTED")
        granules = asyncio.run(async_query_dataspace(self.args, self.settings, timerange, now))
        self.logger.info("ESA Query FINISHED")
        return granules

    def _get_query_func(self):
        product_type = COLLECTION_TO_PRODUCT_TYPE_MAP[self.args.collection]

        if product_type == ProductType.SLC and self.settings.get('SLC_ALT_SRC', False):
            self.logger.info('Selected data source: ESA')
            return self.query_esa

        self.logger.info('Selected data source: CMR')
        return self.query_cmr

    def eliminate_duplicate_granules(self, granules):
        """
        If we have two granules with the same granule_id, we only keep the one
        with the latest revision_id. This should be very rare.
        """
        granule_dict = {}

        for granule in granules:
            granule_id = granule.get("granule_id")

            if granule_id in granule_dict:
                if granule.get("revision_id") > granule_dict[granule_id].get("revision_id"):
                    granule_dict[granule_id] = granule
            else:
                granule_dict[granule_id] = granule

        granules = list(granule_dict.values())

        return granules

    def prepare_additional_fields(self, granule, args, granule_id):
        additional_fields = {
            "revision_id": granule.get("revision_id"),
            "processing_mode": args.proc_mode
        }

        return additional_fields

    def extend_additional_records(self, granules):
        pass

    def determine_download_granules(self, granules):
        return granules

    def catalog_granules(self, granules, query_dt, force_es_conn = None):

        es_conn = force_es_conn if force_es_conn else self.es_conn

        for granule in granules:
            granule_id = granule.get("granule_id")

            additional_fields = self.prepare_additional_fields(granule, self.args, granule_id)

            self.update_url_index(
                es_conn,
                granule.get("filtered_urls"),
                granule,
                self.job_id,
                query_dt,
                temporal_extent_beginning_dt=dateutil.parser.isoparse(granule["temporal_extent_beginning_datetime"]),
                revision_date_dt=dateutil.parser.isoparse(granule["revision_date"]),
                **additional_fields
            )

            self.update_granule_index(granule)

    def update_url_index(
            self,
            es_conn,
            urls: list[str],
            granule: dict,
            job_id: str,
            query_dt: datetime,
            temporal_extent_beginning_dt: datetime,
            revision_date_dt: datetime,
            *args,
            **kwargs
    ):
        # group pairs of URLs (http and s3) by filename
        filename_to_urls_map = defaultdict(list)
        for url in urls:
            filename = Path(url).name
            filename_to_urls_map[filename].append(url)

        for filename, filename_urls in filename_to_urls_map.items():
            es_conn.process_url(filename_urls, granule, job_id, query_dt, temporal_extent_beginning_dt,
                                revision_date_dt, *args, **kwargs)

    def update_granule_index(self, granule):
        pass

    def refresh_index(self):
        pass

    def download_job_submission_handler(self, granules, query_timerange):
        batch_id_to_urls_map = defaultdict(set)

        # DIST-S1 products are generated from RTC input files. RTC input files are also used by DSWx-S1 products.
        # COLLECTION_TO_PRODUCT_TYPE_MAP does not allow for one collection to be used by multiple products so we'll deal piece-wise for now.
        # TODO: Refactor in the future.
        if hasattr(self.args, "product") and self.args.product == PGEProduct.DIST_1:
            product_type = PGEProduct.DIST_1
        else:
            product_type = COLLECTION_TO_PRODUCT_TYPE_MAP[self.args.collection]

        for granule in granules:
            granule_id = granule.get("granule_id")
            revision_id = granule.get("revision_id")

            if granule.get("filtered_urls"):
                # group URLs by this mapping func. E.g. group URLs by granule_id
                if product_type == ProductType.HLS:
                    url_grouping_func = form_batch_id
                elif product_type == ProductType.SLC:
                    url_grouping_func = _slc_url_to_chunk_id
                elif product_type == ProductType.CSLC:
                    # For CSLC force chunk_size to be the same as k in args
                    if self.args.k:
                        self.args.chunk_size = self.args.k
                elif product_type == PGEProduct.DIST_1:
                    url_grouping_func = None
                elif product_type in (ProductType.RTC, ProductType.CSLC_STATIC):
                    raise NotImplementedError(
                        f"Download job submission is not supported for product type {product_type}"
                    )
                else:
                    raise ValueError(f"Can't use {self.args.collection=} to select grouping function.")

                for filter_url in granule.get("filtered_urls"):
                    if product_type == ProductType.CSLC or product_type == PGEProduct.DIST_1:
                        batch_id_to_urls_map[granule["download_batch_id"]].add(filter_url)
                    else:
                        batch_id_to_urls_map[url_grouping_func(granule_id, revision_id)].add(filter_url)

        self.logger.debug(f"{batch_id_to_urls_map=}")

        job_submission_tasks = self.submit_download_job_submissions_tasks(batch_id_to_urls_map, query_timerange)

        return job_submission_tasks

    def get_download_chunks(self, batch_id_to_urls_map):
        return chunked(batch_id_to_urls_map.items(), n=self.args.chunk_size)

    def submit_download_job_submissions_tasks(self, batch_id_to_urls_map, query_timerange):
        job_submission_tasks = []

        if COLLECTION_TO_PRODUCT_TYPE_MAP[self.args.collection] == ProductType.CSLC:
            # Note that self.disp_burst_map_hist and self.blackout_dates_obj are created in the child class
            cslc_dependency = CSLCDependency(
                self.args.k, self.args.m, self.disp_burst_map_hist, self.args,
                self.token, self.cmr, self.settings, self.blackout_dates_obj
            )

        for batch_chunk in self.get_download_chunks(batch_id_to_urls_map):
            chunk_batch_ids = []
            chunk_urls = []
            for batch_id, urls in batch_chunk:
                chunk_batch_ids.append(batch_id)
                chunk_urls.extend(urls)

            # If we are downlaoding SLC input data, we will compute payload hash using the granule_id without the revision_id
            # NOTE: This will only work properly if the chunk size is 1 which should always be the case for SLC downloads
            payload_hash = None
            if COLLECTION_TO_PRODUCT_TYPE_MAP[self.args.collection] == ProductType.SLC:
                granule_to_hash = ''
                for batch_id in chunk_batch_ids:
                    granule_id, revision_id = self.es_conn.granule_and_revision(batch_id)
                    granule_to_hash += granule_id

                payload_hash = hashlib.md5(granule_to_hash.encode()).hexdigest()

            self.logger.debug(f"{chunk_batch_ids=}")
            self.logger.debug(f"{payload_hash=}")
            self.logger.debug(f"{chunk_urls=}")

            params = self.create_download_job_params(query_timerange, chunk_batch_ids)

            product_type = COLLECTION_TO_PRODUCT_TYPE_MAP[self.args.collection].lower()
            if COLLECTION_TO_PRODUCT_TYPE_MAP[self.args.collection] == ProductType.CSLC:
                frame_id = split_download_batch_id(chunk_batch_ids[0])[0]
                acq_indices = [split_download_batch_id(chunk_batch_id)[1] for chunk_batch_id in chunk_batch_ids]
                job_name = f"job-WF-{product_type}_download-frame-{frame_id}-acq_indices-{min(acq_indices)}-to-{max(acq_indices)}"

                # See if all the compressed cslcs are satisfied. If not, do not submit the job. Instead, save all the job info in ES
                # and wait for the next query to come in. Any acquisition index will work because all batches
                # require the same compressed cslcs
                if not cslc_dependency.compressed_cslc_satisfied(frame_id, acq_indices[0], self.es_conn.es_util):
                    self.logger.info(f"Not all compressed CSLCs are satisfied so this download job is blocked until they are satisfied.")
                    add_attributes = {
                        "frame_id": frame_id,
                        "acq_index": acq_indices[0],
                        "k": self.args.k,
                        "m": self.args.m,
                        "batch_ids": chunk_batch_ids
                    }
                    save_blocked_download_job(self.es_conn.es_util, PENDING_TYPE_CSLC_DOWNLOAD, self.settings["RELEASE_VERSION"],
                                              product_type, params, self.args.job_queue, job_name, add_attributes)

                    # While we technically do not have a download job here, we mark it as so in ES.
                    # That's because this flag is used to determine if the granule has been triggered or not
                    for batch_id, urls in batch_chunk:
                        self.es_conn.mark_download_job_id(batch_id, "PENDING")

                    continue # don't actually submit download job
            elif self.args.product == PGEProduct.DIST_1:
                product_type = "rtc_for_dist"
                job_name = f"job-WF-{product_type}_download-{chunk_batch_ids[0]}"

            else:
                job_name = f"job-WF-{product_type}_download-{chunk_batch_ids[0]}"

            download_job_id = submit_download_job(release_version=self.settings["RELEASE_VERSION"],
                    product_type=product_type,
                    params=params,
                    job_queue=self.args.job_queue,
                    job_name = job_name,
                    payload_hash = payload_hash
                )

            # Record download job id in ES
            for batch_id, urls in batch_chunk:
                self.es_conn.mark_download_job_id(batch_id, download_job_id)

            job_submission_tasks.append(download_job_id)

        return job_submission_tasks

    def create_download_job_params(self, query_timerange, chunk_batch_ids):
        args = self.args
        download_job_params = [
            {
                "name": "batch_ids",
                "value": "--batch-ids " + " ".join(chunk_batch_ids) if chunk_batch_ids else "",
                "from": "value"
            },
            {
                "name": "smoke_run",
                "value": "--smoke-run" if args.smoke_run else "",
                "from": "value"
            },
            {
                "name": "dry_run",
                "value": "--dry-run" if args.dry_run else "",
                "from": "value"
            },
            {
                "name": "endpoint",
                "value": f"--endpoint={args.endpoint}",
                "from": "value"
            },
            {
                "name": "start_datetime",
                "value": f"--start-date={query_timerange.start_date}",
                "from": "value"
            },
            {
                "name": "end_datetime",
                "value": f"--end-date={query_timerange.end_date}",
                "from": "value"
            },
            {
                "name": "use_temporal",
                "value": "--use-temporal" if args.use_temporal else "",
                "from": "value"
            },
            {
                "name": "chunk_size",
                "value": f"--chunk-size={args.chunk_size}" if args.chunk_size else "",
                "from": "value"
            },
            {
                "name": "transfer_protocol",
                "value": f"--transfer-protocol={args.transfer_protocol}",
                "from": "value"
            },
            {
                "name": "proc_mode",
                "value": f"--processing-mode={args.proc_mode}",
                "from": "value"
            }
        ]
        self.logger.debug(f"{download_job_params=}")
        return download_job_params


def submit_download_job(*, release_version=None, product_type: str, params: list[dict[str, str]],
                        job_queue: str, job_name = None, payload_hash = None) -> str:
    job_spec_str = f"job-{product_type}_download:{release_version}"

    return _submit_mozart_job_minimal(
        hysdsio={
            "id": str(uuid.uuid4()),
            "params": params,
            "job-specification": job_spec_str
        },
        job_queue=job_queue,
        provider_str=product_type,
        job_name=job_name,
        payload_hash = payload_hash
    )


def _submit_mozart_job_minimal(*, hysdsio: dict, job_queue: str, provider_str: str, job_name = None, payload_hash = None) -> str:
    if not job_name:
        job_name = f"job-WF-{provider_str}_download"

    return submit_mozart_job(
        hysdsio=hysdsio,
        product={},
        rule={
            "rule_name": f"trigger-{provider_str}_download",
            "queue": job_queue,
            "priority": "0",
            "kwargs": "{}",
            "enable_dedup": True
        },
        queue=None,
        job_name=job_name,
        payload_hash=payload_hash,
        enable_dedup=None,
        soft_time_limit=None,
        time_limit=None,
        component=None
    )

def get_query_timerange(args: argparse.Namespace, now: datetime):
    logger = get_logger()

    now_minus_minutes_dt = (
        now - timedelta(minutes=args.minutes)
        if not args.native_id
        else dateutil.parser.isoparse("1900-01-01T00:00:00Z")
    )

    start_date = args.start_date if args.start_date else now_minus_minutes_dt.strftime("%Y-%m-%dT%H:%M:%SZ")
    end_date = args.end_date if args.end_date else now.strftime("%Y-%m-%dT%H:%M:%SZ")

    query_timerange = DateTimeRange(start_date, end_date)

    logger.debug(f"{query_timerange=}")

    return query_timerange<|MERGE_RESOLUTION|>--- conflicted
+++ resolved
@@ -16,12 +16,8 @@
                                  COLLECTION_TO_PRODUCT_TYPE_MAP,
                                  COLLECTION_TO_PROVIDER_TYPE_MAP)
 from data_subscriber.cslc.cslc_dependency import CSLCDependency
-<<<<<<< HEAD
-from data_subscriber.cslc_utils import split_download_batch_id, save_blocked_download_job
+from data_subscriber.cslc_utils import split_download_batch_id, save_blocked_download_job, PENDING_TYPE_CSLC_DOWNLOAD
 from data_subscriber.esa_dataspace import async_query_dataspace
-=======
-from data_subscriber.cslc_utils import split_download_batch_id, save_blocked_download_job, PENDING_TYPE_CSLC_DOWNLOAD
->>>>>>> d2187401
 from data_subscriber.geojson_utils import (localize_include_exclude,
                                            filter_granules_by_regions)
 from data_subscriber.rtc.rtc_download_job_submitter import submit_rtc_download_job_submissions_tasks
