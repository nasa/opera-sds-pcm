--- conflicted
+++ resolved
@@ -82,23 +82,13 @@
       "name": "container_home",
       "from": "value",
       "type": "text",
-<<<<<<< HEAD
-      "value": "/home/conda",
-      "default": "/home/conda"
-=======
       "value": "/home/dswx_user"
->>>>>>> 41f7d3ed
     },
     {
       "name": "container_working_dir",
       "from": "value",
       "type": "text",
-<<<<<<< HEAD
-      "value": "/home/conda",
-      "default": "/home/conda"
-=======
       "value": "/home/dswx_user"
->>>>>>> 41f7d3ed
     }
   ]
 }