from airflow.decorators import dag, task, task_group
<<<<<<< HEAD
from datetime import datetime, timezone, timedelta
=======
from airflow.models.param import Param
from datetime import datetime, timedelta
>>>>>>> 2af64b7e
import time
import logging
import yaml
import os
import sys
from util import get_tropo_objects
import boto3
from airflow.providers.cncf.kubernetes.operators.pod import KubernetesPodOperator

dag_dir = os.path.dirname(os.path.realpath(__file__))
sys.path.append(dag_dir)
bucket_name = ''
container_name = "Temp"

def create_modified_runconfig(template_path, output_path, **kwargs):
    """
    Create a modified run configuration based on a template.
    
    Args:
        template_path: Path to the template run configuration file
        output_path: Path where the modified configuration will be saved
        **kwargs: Key-value pairs for configuration modifications
    """
    with open(template_path, 'r') as file:
        config = yaml.safe_load(file)
    
    # Extract common parameters from kwargs
    input_file = kwargs.get('input_file')
    output_dir = kwargs.get('output_dir')
    scratch_dir = kwargs.get('scratch_dir')
    n_workers = kwargs.get('n_workers', 4)
    product_version = kwargs.get('product_version', '1.0')
    
    config['RunConfig']['Groups']['PGE']['InputFilesGroup']['InputFilePaths'] = [input_file]
    config['RunConfig']['Groups']['SAS']['input_file']['input_file_path'] = input_file
    config['RunConfig']['Groups']['PGE']['ProductPathGroup']['OutputProductPath'] = output_dir
    config['RunConfig']['Groups']['PGE']['ProductPathGroup']['ScratchPath'] = scratch_dir
    config['RunConfig']['Groups']['SAS']['product_path_group']['product_path'] = output_dir
    config['RunConfig']['Groups']['SAS']['product_path_group']['scratch_path'] = scratch_dir
    config['RunConfig']['Groups']['SAS']['product_path_group']['sas_output_path'] = output_dir
    config['RunConfig']['Groups']['SAS']['worker_settings']['n_workers'] = n_workers
    config['RunConfig']['Groups']['PGE']['PrimaryExecutable']['ProductVersion'] = str(product_version)
    config['RunConfig']['Groups']['SAS']['product_path_group']['product_version'] = str(product_version)
    os.makedirs(os.path.dirname(output_path), exist_ok=True)
    with open(f"{output_path}runconfig.yaml", 'w') as file:
        yaml.dump(config, file, default_flow_style=False, sort_keys=False, indent=2)
    runconfig_output = f"{output_path}runconfig.yaml"
    return runconfig_output

default_args = {
    'owner': 'airflow',
    'retries': 0,
    'retry_delay': timedelta(minutes=1),
}


@dag(
    dag_id='tropo_PGE',
    default_args=default_args,
    schedule=None,
    start_date=datetime(2025, 1, 1),
    catchup=False,
    tags=['Luca'],
    params = {
        "bucket": Param(None, type="string"), 
        "date": Param(None, type="string"),
        "start_datetime": Param(None, type= "string"),
        "end_datetime": Param(None, type="string") ,
        "prefix": Param(None, type="string"),
        "forward_mode_age": Param(None, type="string")
    }
)
def tropo_job_dag():
    
    @task
    def data_search(**context):
        params = context["params"]
        response = get_tropo_objects(
            params["bucket"], 
            params["date"], 
            params["start_datetime"], 
            params["end_datetime"], 
            params["prefix"], 
            params["forward_mode_age"]
            )   
        logging.info(f"{response}")
        return [response[0]]

    @task_group(group_id="tropo_job_group")
    def process_tropo_object(s3_uri):

        @task
        def job_preprocessing(s3_uri):

            s3 = boto3.resource("s3")
            logging.info(f"Generating runconfig for job {s3_uri}")

            DAG_DIR = os.path.dirname(__file__)
            template_file = os.path.join(DAG_DIR, "tropo_sample_runconfig-v3.0.0-er.3.1.yaml")
            local_config_path = create_modified_runconfig(
                template_path=template_file,
                output_path= f"/opt/airflow/storage/runconfigs/{s3_uri.split('/')[-1].split('.')[0]}",
                input_file=  f"/workdir/input/{s3_uri.split('/')[-1]}",
                output_dir="/workdir/output/",
                scratch_dir="/workdir/scratch",
                n_workers=4,
                product_version="1.0"
            )
            bucket_name = "opera-dev-cc-verweyen"
            bucket = s3.Bucket(bucket_name)
            s3_config_uri = f"tropo/runconfigs/{s3_uri.split('/')[-1].split('.')[0]}runconfig.yaml"
            bucket.upload_file(local_config_path, s3_config_uri)
            return {
            'tropo_uri': s3_uri,
            'config_uri': s3_config_uri,
            'tropo_key': s3_uri.split('/')[-1].split('.')[0]
            }

<<<<<<< HEAD
        job_id = str(uuid.uuid4()).replace('-', '')[:8].lower()  # Remove hyphens and ensure lowercase
        timestamp = datetime.now(timezone.utc).strftime("%Y%m%d-%H%M%S")
        preprocessing_result = job_preprocessing(s3_uri=s3_uri)
        
        # Environment variables for the main container and init containers
        env_vars = {
            "UID": "1000", 
            "CONFIG_PATH": f"/workdir/config/runconfig.yaml",
            "INPUT_DATA_PATH": "/workdir/input1/data.nc",
            "OUTPUT_PATH": "/workdir/output/",
            "S3_OUTPUT_BUCKET": "opera-dev-cc-verweyen",
            "JOB_ID": job_id,
            "TROPO_OBJECT": "20241231/ECMWF_TROP_202412310000_202412310000_1.nc",
            "RUN_CONFIG": "ECMWF_TROP_202412310000_202412310000_1runconfig.yaml"
        }
=======
        logging.info("{{ ti.xcom_pull(task_ids='tropo_job_group.job_preprocessing')['tropo_uri'] }}")
>>>>>>> 2af64b7e

        env_vars = [
            {"name": "UID", "value": "1000"},
            {"name": "CONFIG_PATH", "value": "/workdir/config/runconfig.yaml"},
            {"name": "OUTPUT_PATH", "value": "/workdir/output/"},
            {"name": "S3_OUTPUT_BUCKET", "value": "opera-dev-cc-verweyen"},
            {"name": "TROPO_KEY", "value": "{{ ti.xcom_pull(task_ids='tropo_job_group.job_preprocessing')['tropo_key'] }}"},
            {"name": "TROPO_OBJECT", "value": "{{ ti.xcom_pull(task_ids='tropo_job_group.job_preprocessing')['tropo_uri'] }}"},
            {"name": "RUN_CONFIG", "value": "{{ ti.xcom_pull(task_ids='tropo_job_group.job_preprocessing')['config_uri'] }}"},
        ]

        pod_template = {
            "apiVersion": "v1",
            "kind": "Pod",
            "metadata": {
                "name": "tropo-pge-{{ ts_nodash }}-{{ ti.map_index }}"
            },
            "spec": {
                "restartPolicy": "Never",
                "serviceAccountName": "airflow-worker",
                "imagePullSecrets": [
                    {"name": "artifactory-creds"}
                ],
                "initContainers": [
                    {
                        "name": "download-tropo-data",
                        "image": "amazon/aws-cli:2.17.52",
                        "command": ["/bin/sh", "-c"],
                        "args": [
                            "set -e; "
                            "mkdir -p /workdir/input; "
                            "F=$(basename \"$TROPO_OBJECT\"); "
                            "aws s3 cp \"s3://opera-ecmwf/$TROPO_OBJECT\" \"/workdir/input/$F\"; "
                            "echo \"Downloaded $F to /workdir/input/\""
                        ],
                        "env": env_vars,
                        "volumeMounts": [
                            {
                                "name": "workdir",
                                "mountPath": "/workdir"
                            }
                        ]
                    },
                    {
                        "name": "download-runconfig",
                        "image": "amazon/aws-cli:2.17.52",
                        "command": ["/bin/sh", "-c"],
                        "args": [
                            "set -e; "
                            "mkdir -p /workdir/config; "
                            "aws s3 cp \"s3://$S3_OUTPUT_BUCKET/$RUN_CONFIG\" '/workdir/config/runconfig.yaml'; "
                            "echo 'Downloaded runconfig to /workdir/config/runconfig.yaml'"
                        ],
                        "env": env_vars,
                        "volumeMounts": [
                            {
                                "name": "workdir",
                                "mountPath": "/workdir"
                            }
                        ]
                    }
                ],
                "containers": [
                    {
                        "name": "tropo-pge",
                        "image": "artifactory-fn.jpl.nasa.gov:16001/gov/nasa/jpl/opera/sds/pge/opera_pge/tropo:3.0.0-rc.1.0-tropo",
                        "args": ["-f", "/workdir/config/runconfig.yaml"],
                        "env": env_vars,
                        "volumeMounts": [
                            {
                                "name": "workdir",
                                "mountPath": "/workdir"
                            }
                        ],
                        "resources": {
                            "requests": {
                                "cpu": "12000m",
                                "memory": "48Gi"
                            },
                            "limits": {
                                "cpu": "15000m",
                                "memory": "60Gi"
                            }
                        }
                    },
                    {
                        "name": "s3-upload-sidecar",
                        "image": "amazon/aws-cli:2.17.52",
                        "command": ["sh", "-c"],
                        "args": [
                            "echo 'Starting S3 sidecar, waiting for output files...'; "
                            "while true; do "
                            "  if [ -d /workdir/output ] && [ \"$(ls -A /workdir/output 2>/dev/null)\" ]; then "
                            "    echo 'Found output files! Starting 2-minute sync period...'; "
                            "    END_TIME=$(($(date +%s) + 120)); "
                            "    while [ $(date +%s) -lt $END_TIME ]; do "
                            "      echo 'Syncing to S3...'; "
                            "      aws s3 sync /workdir/output s3://$S3_OUTPUT_BUCKET/tropo/outputs/$TROPO_KEY/ --exclude 'scratch/*'; "
                            "      sleep 10; "
                            "    done; "
                            "    echo 'Final sync and exit'; "
                            "    aws s3 sync /workdir/output s3://$S3_OUTPUT_BUCKET/tropo/outputs/$TROPO_KEY/ --exclude 'scratch/*'; "
                            "    exit 0; "
                            "  fi; "
                            "  sleep 5; "
                            "done"
                        ],
                        "env": env_vars,
                        "volumeMounts": [
                            {
                                "name": "workdir",
                                "mountPath": "/workdir"
                            }
                        ]
                    }
                ],
                "volumes": [
                    {
                        "name": "workdir",
                        "emptyDir": {}
                    }
                ]
            }
        }

        kpo = KubernetesPodOperator(
            task_id="run_tropo_pge",
            namespace="opera-dev",
            name="tropo-pge-{{ ts_nodash }}-{{ ti.map_index }}",
            in_cluster=True,
            kubernetes_conn_id=None,
            config_file=None,
            startup_timeout_seconds=600,
            pod_template_dict=pod_template,
            get_logs=True,
            is_delete_operator_pod=False
        )
           

        @task 
        def post_processing(s3_uri):
            logging.info("PostProcessing job")  
            s3=boto3.resource("s3")
            bucket_name = "opera-dev-cc-verweyen"
            bucket = s3.Bucket(bucket_name)
            prefix = f"/tropo/outputs/{s3_uri.split('/')[-1].split('.')[0]}"
            if not any(bucket.objects.filter(Prefix=prefix)):
                raise ValueError(f"S3 prefix {prefix} missing from {bucket_name}")

            return "Postprocessed job"
            
        preprocessing_result = job_preprocessing(s3_uri=s3_uri)
        post_processing_result = post_processing(s3_uri=s3_uri)

        preprocessing_result >> kpo >> post_processing_result

        return kpo
    
    s3_uris = data_search()
    process_tropo_object.expand(s3_uri=s3_uris)

job = tropo_job_dag()<|MERGE_RESOLUTION|>--- conflicted
+++ resolved
@@ -1,10 +1,6 @@
 from airflow.decorators import dag, task, task_group
-<<<<<<< HEAD
+from airflow.models.param import Param
 from datetime import datetime, timezone, timedelta
-=======
-from airflow.models.param import Param
-from datetime import datetime, timedelta
->>>>>>> 2af64b7e
 import time
 import logging
 import yaml
@@ -123,25 +119,7 @@
             'tropo_key': s3_uri.split('/')[-1].split('.')[0]
             }
 
-<<<<<<< HEAD
-        job_id = str(uuid.uuid4()).replace('-', '')[:8].lower()  # Remove hyphens and ensure lowercase
-        timestamp = datetime.now(timezone.utc).strftime("%Y%m%d-%H%M%S")
-        preprocessing_result = job_preprocessing(s3_uri=s3_uri)
-        
-        # Environment variables for the main container and init containers
-        env_vars = {
-            "UID": "1000", 
-            "CONFIG_PATH": f"/workdir/config/runconfig.yaml",
-            "INPUT_DATA_PATH": "/workdir/input1/data.nc",
-            "OUTPUT_PATH": "/workdir/output/",
-            "S3_OUTPUT_BUCKET": "opera-dev-cc-verweyen",
-            "JOB_ID": job_id,
-            "TROPO_OBJECT": "20241231/ECMWF_TROP_202412310000_202412310000_1.nc",
-            "RUN_CONFIG": "ECMWF_TROP_202412310000_202412310000_1runconfig.yaml"
-        }
-=======
         logging.info("{{ ti.xcom_pull(task_ids='tropo_job_group.job_preprocessing')['tropo_uri'] }}")
->>>>>>> 2af64b7e
 
         env_vars = [
             {"name": "UID", "value": "1000"},
