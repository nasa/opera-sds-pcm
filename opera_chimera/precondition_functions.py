"""
Class that contains the precondition evaluation steps used in the various PGEs
that are part of the OPERA PCM pipeline.

"""

import argparse
import glob
import inspect
import json
import os
import re
import traceback
from datetime import datetime
from pathlib import PurePath
from typing import Dict, List
from urllib.parse import urlparse

import boto3

from chimera.precondition_functions import PreConditionFunctions
from commons.constants import product_metadata
from commons.logger import LogLevels
from commons.logger import logger
from opera_chimera.constants.opera_chimera_const import (
    OperaChimeraConstants as oc_const,
)
from tools.stage_ancillary_map import main as stage_ancillary_map
from tools.stage_dem import main as stage_dem
from tools.stage_ionosphere_file import VALID_IONOSPHERE_TYPES
from tools.stage_worldcover import main as stage_worldcover
from util import datasets_json_util
from util.common_util import get_working_dir
from util.geo_util import bounding_box_from_slc_granule
from util.pge_util import (download_object_from_s3,
                           get_disk_usage,
                           get_input_hls_dataset_tile_code,
                           write_pge_metrics)


class OperaPreConditionFunctions(PreConditionFunctions):
    def __init__(self, context, pge_config, settings, job_params):
        PreConditionFunctions.__init__(
            self, context, pge_config, settings, job_params
        )

    def __get_keys_from_dict(self, input_dict, keys, attribute_names=None):
        """
        Returns a dict with the requested keys from the input dict
        :param input_dict:
        :param keys:
        :param attribute_names:
        :return:
        """
        new_dict = dict()
        if attribute_names is None:
            attribute_names = dict()
        for key in keys:
            if key in input_dict:
                attribute_name = attribute_names.get(key, key)
                new_dict.update({attribute_name: input_dict.get(key)})
        return new_dict

    def get_ancillary_inputs_coverage_flag(self):
        """Gets the setting for the check_ancillary_inputs_coverage flag from settings.yaml"""
        logger.info(f"Evaluating precondition {inspect.currentframe().f_code.co_name}")

        check_ancillary_inputs_coverage = self._settings.get("DSWX_HLS").get("CHECK_ANCILLARY_INPUTS_COVERAGE")

        rc_params = {
            "check_ancillary_inputs_coverage": check_ancillary_inputs_coverage
        }

        logger.info(f"rc_params : {rc_params}")

        return rc_params

    def get_apply_ocean_masking_flag(self):
        """Gets the setting for the apply_ocean_masking flag from settings.yaml"""
        logger.info(f"Evaluating precondition {inspect.currentframe().f_code.co_name}")

        apply_ocean_masking = self._settings.get("DSWX_HLS").get("APPLY_OCEAN_MASKING")

        rc_params = {
            "apply_ocean_masking": apply_ocean_masking
        }

        logger.info(f"rc_params : {rc_params}")

        return rc_params

    def get_cnm_version(self):
        # we may need to choose different CNM data version for different product types
        # for now, it is set as CNM_VERSION in settings.yaml
        cnm_version = self._settings.get(oc_const.CNM_VERSION)
        print("cnm_version: {}".format(cnm_version))
        return {"cnm_version": cnm_version}

    def get_cslc_product_specification_version(self):
        """
        Returns the appropriate product spec version for a CSLC-S1 job based
        on the workflow (baseline vs. static layer).

        """
        logger.info(f"Evaluating precondition {inspect.currentframe().f_code.co_name}")

        pge_shortname = oc_const.L2_CSLC_S1[3:].upper()

        product_spec_version = self._settings.get(pge_shortname).get(oc_const.PRODUCT_SPEC_VER)

        rc_params = {
            "product_specification_version": product_spec_version
        }

        logger.info(f"rc_params : {rc_params}")

        return rc_params

    def get_data_validity_start_date(self):
        """Gets the setting for the data_validity_start_date flag from settings.yaml"""
        logger.info(f"Evaluating precondition {inspect.currentframe().f_code.co_name}")

        pge_name = self._pge_config.get('pge_name')
        pge_shortname = pge_name[3:].upper()

        logger.info(f'Getting DATA_VALIDITY_START_DATE setting for PGE {pge_shortname}')

        data_validity_start_time = self._settings.get(pge_shortname).get("DATA_VALIDITY_START_DATE")

        rc_params = {
            "data_validity_start_date": data_validity_start_time
        }

        logger.info(f"rc_params : {rc_params}")

        return rc_params

    def get_disp_s1_algorithm_parameters(self):
        """
        Gets the S3 path to the designated algorithm parameters runconfig for use
        with a DISP-S1 job. Takes processing mode into account (forward vs historical)
        to determine the correct parameters to load.
        """
        logger.info(f"Evaluating precondition {inspect.currentframe().f_code.co_name}")

        # get the working directory
        working_dir = get_working_dir()

        processing_mode = self._context["processing_mode"]

        # Convert reprocessing mode to forward for sake of selecting a parameter config
        if processing_mode == oc_const.PROCESSING_MODE_REPROCESSING:
            processing_mode = oc_const.PROCESSING_MODE_FORWARD

        if oc_const.SETTINGS_KEY in self._pge_config.get(oc_const.GET_DISP_S1_ALGORITHM_PARAMETERS, {}):
            settings_key = self._pge_config[oc_const.GET_DISP_S1_ALGORITHM_PARAMETERS][oc_const.SETTINGS_KEY]

            key_path = settings_key.split(".")
            settings_value = self._settings

            # Traverse the key path into settings.yaml until we resolve to the desired value
            while len(key_path) > 0:
                try:
                    settings_value = settings_value[key_path.pop(0)]
                except KeyError:
                    raise RuntimeError(f"Could not resolve settings.yaml key path {settings_key} to a value")

            logger.info("Resolved settings.yaml key path %s to value %s", settings_key, settings_value)

            parsed_s3_url = urlparse(settings_value)
            s3_bucket = parsed_s3_url.netloc
            s3_key = parsed_s3_url.path

            # Strip leading forward slash from url path
            if s3_key.startswith('/'):
                s3_key = s3_key[1:]
        else:
            s3_bucket = self._pge_config.get(oc_const.GET_DISP_S1_ALGORITHM_PARAMETERS, {}).get(oc_const.S3_BUCKET)
            s3_key = self._pge_config.get(oc_const.GET_DISP_S1_ALGORITHM_PARAMETERS, {}).get(oc_const.S3_KEY)

        # Fill in the processing mode
        s3_key = s3_key.format(processing_mode=processing_mode)

        output_filepath = os.path.join(working_dir, os.path.basename(s3_key))

        download_object_from_s3(
            s3_bucket, s3_key, output_filepath, filetype="Algorithm Parameters Template"
        )

        rc_params = {
            oc_const.ALGORITHM_PARAMETERS: output_filepath
        }

        logger.info(f"rc_params : {rc_params}")

        return rc_params

    def get_disp_s1_amplitude_dispersion_files(self):
        """
        Derives the list of S3 paths to the amplitude dispersion files to be
        used with a DISP-S1 job.

        TODO: currently a stub, implement once source of dispersion files is determined
        """
        logger.info(f"Evaluating precondition {inspect.currentframe().f_code.co_name}")

        rc_params = {
            oc_const.AMPLITUDE_DISPERSION_FILES: list()
        }

        logger.info(f"rc_params : {rc_params}")

        return rc_params

    def get_disp_s1_amplitude_mean_files(self):
        """
        Derives the list of S3 paths to the amplitude mean files to be used with
        a  DISP-S1 job.

        TODO: currently a stub, implement once source of mean files is determined
        """
        logger.info(f"Evaluating precondition {inspect.currentframe().f_code.co_name}")

        rc_params = {
            oc_const.AMPLITUDE_MEAN_FILES: list()
        }

        logger.info(f"rc_params : {rc_params}")

        return rc_params

    def get_disp_s1_compressed_cslc_files(self):
        """
        Derives the list of S3 paths to the ionosphere files to be used with a
        DISP-S1 job.
        """
        logger.info(f"Evaluating precondition {inspect.currentframe().f_code.co_name}")

        metadata = self._context["product_metadata"]["metadata"]

        c_cslc_paths = metadata["product_paths"].get(oc_const.L2_CSLC_S1_COMPRESSED, [])

        rc_params = {
            oc_const.COMPRESSED_CSLC_PATHS: c_cslc_paths
        }

        logger.info(f"rc_params : {rc_params}")

        return rc_params

    def get_disp_s1_dem(self):
        """
        This function downloads a DEM sub-region over the bounding box provided
        in the input product metadata for a DISP-S1 processing job.
        """
        logger.info(f"Evaluating precondition {inspect.currentframe().f_code.co_name}")

        # get the working directory
        working_dir = get_working_dir()

        logger.info("working_dir : {}".format(working_dir))

        # Get the bounding box for the sub-region to select
        metadata: Dict[str, str] = self._context["product_metadata"]["metadata"]

        bbox = metadata.get('bounding_box')

        # Get the s3 location parameters
        s3_bucket = self._pge_config.get(oc_const.GET_DISP_S1_DEM, {}).get(oc_const.S3_BUCKET)
        s3_key = self._pge_config.get(oc_const.GET_DISP_S1_DEM, {}).get(oc_const.S3_KEY)

        output_filepath = os.path.join(working_dir, 'dem.vrt')

        # Set up arguments to stage_dem.py
        # Note that since we provide an argparse.Namespace directly,
        # all arguments must be specified, even if it's only with a null value
        args = argparse.Namespace()
        args.s3_bucket = s3_bucket
        args.s3_key = s3_key
        args.outfile = output_filepath
        args.filepath = None
        args.bbox = bbox
        args.tile_code = None
        args.margin = int(self._settings.get("DISP_S1", {}).get("ANCILLARY_MARGIN", 50))  # KM
        args.log_level = LogLevels.INFO.value

        logger.info(f'Using margin value of {args.margin} with staged DEM')

        pge_metrics = self.get_opera_ancillary(ancillary_type='DISP-S1 DEM',
                                               output_filepath=output_filepath,
                                               staging_func=stage_dem,
                                               staging_func_args=args)

        write_pge_metrics(os.path.join(working_dir, "pge_metrics.json"), pge_metrics)

        rc_params = {
            oc_const.DEM_FILE: output_filepath
        }

        logger.info(f"rc_params : {rc_params}")

        return rc_params

    def get_disp_s1_frame_id(self):
        """
        Assigns the frame ID to the RunConfig for DISP-S1 PGE jobs.
        """
        logger.info(f"Evaluating precondition {inspect.currentframe().f_code.co_name}")

        metadata: Dict[str, str] = self._context["product_metadata"]["metadata"]
        frame_id = metadata['frame_id']

        rc_params = {
            oc_const.FRAME_ID: frame_id
        }

        logger.info(f"rc_params : {rc_params}")

        return rc_params

    def get_disp_s1_ionosphere_files(self):
        """
        Derives the list of S3 paths to the ionosphere files to be used with a
        DISP-S1 job.
        """
        logger.info(f"Evaluating precondition {inspect.currentframe().f_code.co_name}")

        metadata = self._context["product_metadata"]["metadata"]

        ionosphere_paths = metadata["product_paths"].get("IONOSPHERE_TEC", [])

        rc_params = {
            oc_const.IONOSPHERE_FILES: ionosphere_paths
        }

        logger.info(f"rc_params : {rc_params}")

        return rc_params

    def get_disp_s1_mask_file(self):
        """
        This function downloads a sub-region of the water mask used with DISP-S1
        processing over the bounding box provided in the input product metadata.
        """
        logger.info(f"Evaluating precondition {inspect.currentframe().f_code.co_name}")

        rc_params = {}

        # get the working directory
        working_dir = get_working_dir()

        logger.info("working_dir : {}".format(working_dir))

        metadata: Dict[str, str] = self._context["product_metadata"]["metadata"]

        bbox = metadata.get('bounding_box')

        s3_bucket = self._pge_config.get(oc_const.GET_DISP_S1_MASK_FILE, {}).get(oc_const.S3_BUCKET)
        s3_key = self._pge_config.get(oc_const.GET_DISP_S1_MASK_FILE, {}).get(oc_const.S3_KEY)

        ancillary_type = "Water mask"
        output_filepath = os.path.join(working_dir, 'water_mask.vrt')

        # Set up arguments to stage_ancillary_map.py
        # Note that since we provide an argparse.Namespace directly,
        # all arguments must be specified, even if it's only with a null value
        args = argparse.Namespace()
        args.outfile = output_filepath
        args.s3_bucket = s3_bucket
        args.s3_key = s3_key
        args.bbox = bbox
        args.margin = int(self._settings.get("DISP_S1", {}).get("ANCILLARY_MARGIN", 50))  # KM
        args.log_level = LogLevels.INFO.value

        logger.info(f'Using margin value of {args.margin} with staged {ancillary_type}')

        pge_metrics = self.get_opera_ancillary(
            ancillary_type=ancillary_type,
            output_filepath=output_filepath,
            staging_func=stage_ancillary_map,
            staging_func_args=args
        )

        write_pge_metrics(os.path.join(working_dir, "pge_metrics.json"), pge_metrics)

        rc_params[oc_const.MASK_FILE] = output_filepath

        logger.info(f"rc_params : {rc_params}")

        return rc_params

    def get_disp_s1_num_workers(self):
        """
        Determines the number of workers/cores to assign to an DISP-S1 job as a
        fraction of the total available.

        """
        logger.info(f"Evaluating precondition {inspect.currentframe().f_code.co_name}")

        available_cores = os.cpu_count()

        try:
            threads_per_worker = self._settings["DISP_S1"]["NUM_THREADS"]
        except KeyError:
            threads_per_worker = available_cores
            logger.warning(f"DISP_S1.NUM_THREADS not found in settings.yaml. Using default {threads_per_worker=}")

        logger.info(f"Allocating {threads_per_worker=} out of {available_cores} available")

        try:
            parallel_factor = self._settings["DISP_S1"]["NUM_WORKERS"]["FACTOR"]
            parallel_constant = self._settings["DISP_S1"]["NUM_WORKERS"]["CONSTANT"]
        except KeyError:
            parallel_factor = 0.25
            parallel_constant = 1
            logger.warning(f"DISP_S1.NUM_WORKERS not found in settings.yaml. Using defaults {parallel_factor=}, {parallel_constant=}")

        # This number is the number of python proceses to run when processing in the wrapped stage. We want 1 minimum.
        # These processes are both memory and CPU intensive so we definite want less than the number of cores we have on the system by some factor
        n_parallel_bursts = max(int(round(available_cores * parallel_factor)) + parallel_constant, 1)
        logger.info(f"Allocating {n_parallel_bursts=} out of {available_cores} available")

        rc_params = {
            "threads_per_worker": str(threads_per_worker),
            "n_parallel_bursts": str(n_parallel_bursts)
        }

        logger.info(f"rc_params : {rc_params}")

        return rc_params

    def get_disp_s1_polarization(self):
        """
        Determines the polarization value of the CSLC-S1 products used with a
        DISP-S1 job
        """
        logger.info(f"Evaluating precondition {inspect.currentframe().f_code.co_name}")

        rc_params = {}

        metadata: Dict[str, str] = self._context["product_metadata"]["metadata"]

        dataset_type = self._context["dataset_type"]

        product_paths = metadata["product_paths"][dataset_type]

        # Define a regex pattern to match and extract the polarization field from
        # a CSLC-S1 tif product filename
        pattern = re.compile(r".*_(?P<pol>VV|VH|HH|HV)_.*\.h5")

        # Filter out all products to just those with a polarization field in the
        # filename
        polarization_layers = filter(
            lambda path: pattern.match(os.path.basename(path)), product_paths
        )

        # Reduce each product filename to just the polarization field value
        available_polarizations = map(
            lambda path: pattern.match(os.path.basename(path)).groupdict()['pol'],
            list(polarization_layers)
        )

        # Reduce again to just the unique set of polarization fields
        unique_polarizations = set(list(available_polarizations))

        # Make sure we are left with only a single polarization value
        if len(unique_polarizations) == 0:
            raise ValueError('No polarization fields parsed from input CSLC product set')

        if len(unique_polarizations) > 1:
            raise ValueError(f'More than one ({len(unique_polarizations)}) polarization values '
                             f'parsed from set of input CSLC granules')

        rc_params[oc_const.POLARIZATION] = list(unique_polarizations)[0]

        logger.info(f"rc_params : {rc_params}")

        return rc_params

    def get_disp_s1_product_type(self):
        """
        Assigns the product type (forward/historical) to the RunConfig for
        DISP-S1 PGE jobs.
        """
        logger.info(f"Evaluating precondition {inspect.currentframe().f_code.co_name}")

        processing_mode = self._context["processing_mode"]

        rc_params = {
            oc_const.PRODUCT_TYPE: (oc_const.DISP_S1_HISTORICAL
                                    if processing_mode == oc_const.PROCESSING_MODE_HISTORICAL
                                    else oc_const.DISP_S1_FORWARD)
        }

        logger.info(f"rc_params : {rc_params}")

        return rc_params

    def get_disp_s1_save_compressed_slc(self):
        """
        Assigns the save_compressed_slc flag based on the value passed to the
        job from the CSLC download job
        """
        logger.info(f"Evaluating precondition {inspect.currentframe().f_code.co_name}")

        metadata: Dict[str, str] = self._context["product_metadata"]["metadata"]

        save_compressed_cslc = metadata["save_compressed_cslc"]

        rc_params = {
            "save_compressed_slc": save_compressed_cslc
        }

        logger.info(f"rc_params : {rc_params}")

        return rc_params

    def get_disp_s1_static_layers_files(self):
        """
        Derives the S3 paths to the CSLC static layer files to be used with a
        DISP-S1 job.

        """
        logger.info(f"Evaluating precondition {inspect.currentframe().f_code.co_name}")

        metadata = self._context["product_metadata"]["metadata"]

        static_layers_paths = metadata["product_paths"].get("L2_CSLC_S1_STATIC", [])

        rc_params = {
            oc_const.STATIC_LAYERS_FILES: static_layers_paths
        }

        logger.info(f"rc_params : {rc_params}")

        return rc_params

    def get_disp_s1_troposphere_files(self):
        """
        Derives the S3 paths to the troposphere files to be used with a DISP-S1
        job.

        TODO: current a stub, implement once ECMWF files are available
        """
        logger.info(f"Evaluating precondition {inspect.currentframe().f_code.co_name}")

        rc_params = {
            oc_const.TROPOSPHERE_FILES: list()
        }

        logger.info(f"rc_params : {rc_params}")

        return rc_params

    def get_dswx_hls_dem(self):
        """
        This function downloads dems over the bbox provided in the PGE yaml config,
        or derives the appropriate bbox based on the tile code of the product's
        metadata (if available).
        """
        logger.info(f"Evaluating precondition {inspect.currentframe().f_code.co_name}")

        # get the working directory
        working_dir = get_working_dir()

        logger.info("working_dir : {}".format(working_dir))

        output_filepath = os.path.join(working_dir, 'dem.vrt')

        # get s3_bucket param
        s3_bucket = self._pge_config.get(oc_const.GET_DSWX_HLS_DEM, {}).get(oc_const.S3_BUCKET)

        # get bbox param
        bbox = self._pge_config.get(oc_const.GET_DSWX_HLS_DEM, {}).get(oc_const.BBOX)

        if bbox:
            # Convert to list if we were given a space-delimited string
            if not isinstance(bbox, list):
                bbox = list(map(float, bbox.split()))

            logger.info(f"Got bbox from PGE config: {bbox}")

        # get MGRS tile code, if available from product metadata
        tile_code = get_input_hls_dataset_tile_code(self._context)

        if tile_code:
            logger.info(f'Derived MGRS tile code {tile_code} from product metadata')
        else:
            logger.warning('Could not determine a tile code from product metadata')

        # do checks
        if bbox is None and tile_code is None:
            raise RuntimeError(
                f"Can not determine a region to obtain DEM for.\n"
                f"The product metadata must specify an MGRS tile code, "
                f"or the 'bbox' parameter must be provided in the "
                f"'{oc_const.GET_DSWX_HLS_DEM}' area of the PGE config"
            )

        # Set up arguments to stage_dem.py
        # Note that since we provide an argparse.Namespace directly,
        # all arguments must be specified, even if it's only with a null value
        args = argparse.Namespace()
        args.s3_bucket = s3_bucket
        args.s3_key = ""
        args.outfile = output_filepath
        args.filepath = None
        args.margin = int(self._settings.get("DSWX_HLS", {}).get("ANCILLARY_MARGIN", 50))  # KM
        args.log_level = LogLevels.INFO.value

        logger.info(f'Using margin value of {args.margin} with staged DEM')

        # Provide both the bounding box and tile code, stage_dem.py should
        # give preference to the tile code over the bbox if both are provided.
        args.bbox = bbox
        args.tile_code = tile_code

        pge_metrics = self.get_opera_ancillary(ancillary_type='DSWx-HLS DEM',
                                               output_filepath=output_filepath,
                                               staging_func=stage_dem,
                                               staging_func_args=args)

        write_pge_metrics(os.path.join(working_dir, "pge_metrics.json"), pge_metrics)

        rc_params = {
            oc_const.DEM_FILE: output_filepath
        }

        logger.info(f"rc_params : {rc_params}")

        return rc_params

    def get_dswx_hls_input_filepaths(self) -> Dict:
        """Returns a partial RunConfig containing the s3 paths of the published L2_HLS products."""
        logger.info(f"Evaluating precondition {inspect.currentframe().f_code.co_name}")

        work_dir = get_working_dir()
        with open(PurePath(work_dir) / "datasets.json") as fp:
            datasets_json_dict = json.load(fp)
        with open(PurePath(work_dir) / "_job.json") as fp:
            job_json_dict = json.load(fp)
            dataset_type = job_json_dict["params"]["dataset_type"]

        metadata: Dict[str, str] = self._context["product_metadata"]["metadata"]
        product_paths: List[str] = []
        for file in metadata["Files"]:
            # Example publish location: "s3://{{ DATASET_S3_ENDPOINT }}:80/{{ DATASET_BUCKET }}/products/{id}"
            publish_location = str(datasets_json_util.find_publish_location_s3(datasets_json_dict, dataset_type).parent) \
                .removeprefix("s3:/").removeprefix("/")  # handle prefix changed by PurePath
            product_path = f's3://{publish_location}/{self._context["input_dataset_id"]}/{file["FileName"]}'
            product_paths.append(product_path)

        # Used in conjunction with PGE Config YAML's $.localize_groups and its referenced properties in $.runconfig.
        # Compare key names of $.runconfig entries, referenced indirectly via $.localize_groups, with this dict.
        return {"L2_HLS": product_paths}

    def get_dswx_ni_sample_inputs(self):
        """
        Temporary function to stage the "golden" inputs for use with the DSWx-NI
        PGE.
        TODO: this function will eventually be phased out as functions to
              acquire the appropriate input files are implemented with future
              releases
        """
        logger.info(f"Evaluating precondition {inspect.currentframe().f_code.co_name}")

        # get the working directory
        working_dir = get_working_dir()

        s3_bucket = "operasds-dev-pge"
        s3_key = "dswx_ni/dswx_ni_beta_0.2_expected_input.zip"

        output_filepath = os.path.join(working_dir, os.path.basename(s3_key))

        pge_metrics = download_object_from_s3(
            s3_bucket, s3_key, output_filepath, filetype="DSWx-S1 Inputs"
        )

        import zipfile
        with zipfile.ZipFile(output_filepath) as myzip:
            zip_contents = myzip.namelist()
            zip_contents = list(filter(lambda x: not x.startswith('__'), zip_contents))
            zip_contents = list(filter(lambda x: not x.endswith('.DS_Store'), zip_contents))
            myzip.extractall(path=working_dir, members=zip_contents)

        rtc_data_dir = os.path.join(working_dir, 'dswx_ni_beta_0.2_expected_input', 'input_dir', 'RTC')
        ancillary_data_dir = os.path.join(working_dir, 'dswx_ni_beta_0.2_expected_input', 'input_dir', 'ancillary_data')

        rtc_files = os.listdir(rtc_data_dir)

        rtc_file_list = [os.path.join(rtc_data_dir, rtc_file) for rtc_file in rtc_files]

        rc_params = {
            'input_file_paths': rtc_file_list,
            'dem_file': os.path.join(ancillary_data_dir, 'dem.tif'),
            'hand_file': os.path.join(ancillary_data_dir, 'hand.tif'),
            'worldcover_file': os.path.join(ancillary_data_dir, 'worldcover.tif'),
            'reference_water_file': os.path.join(ancillary_data_dir, 'reference_water.tif'),
            'glad_classification_file': os.path.join(ancillary_data_dir, 'glad_classification.tif'),
            'algorithm_parameters': os.path.join(ancillary_data_dir, 'algorithm_parameter_ni.yaml'),
            'mgrs_database_file': os.path.join(ancillary_data_dir, 'MGRS_tile.sqlite'),
            'mgrs_collection_database_file': os.path.join(ancillary_data_dir, 'MGRS_collection_db_DSWx-NI_v0.1.sqlite'),
            'input_mgrs_collection_id': "MS_131_19"
        }

        logger.info(f"rc_params : {rc_params}")

        return rc_params

    def get_dist_s1_mgrs_tile(self):
        """
        Assigns the MGRS tile ID for DIST-S1 jobs
        """
        logger.info(f"Evaluating precondition {inspect.currentframe().f_code.co_name}")

        metadata: Dict[str, str] = self._context["product_metadata"]["metadata"]

        rc_params = {
            'mgrs_tile_id': metadata['mgrs_tile_id'],
        }

        logger.info(f"rc_params : {rc_params}")

        return rc_params

    def get_dist_s1_rtc_s3_paths(self):
        """
        Gets the list of input RTCs to be processed by the DIST-S1 job and organizes them into
        the pre-/post-copol/-crosspol lists
        """
        logger.info(f"Evaluating precondition {inspect.currentframe().f_code.co_name}")

        metadata = self._context["product_metadata"]["metadata"]

        dataset_type = self._context["dataset_type"]

        product_paths: Dict[str, List[str]] = metadata["product_paths"][dataset_type]

        rtc_pattern = re.compile(r'OPERA_L2_RTC-S1_(?P<burst_id>\w{4}-\w{6}-\w{3})_\d{8}T\d{6}Z_'
                                 r'(?P<acquisition_ts>\d{8}T\d{6}Z)_S1[AB]_30_v\d+[.]\d+_'
                                 r'(?P<pol>VV|VH|HH|HV|VV\+VH|HH\+HV)[.]tif$')

        pre_copol = []
        pre_crosspol = []
        post_copol = []
        post_crosspol = []

        for path in product_paths["baseline_burst_set"]:
            rtc_match = rtc_pattern.match(os.path.basename(path)).groupdict()

            if rtc_match['pol'] in ['VV', 'HH']:
                pre_copol.append(path)
            else:
                pre_crosspol.append(path)

        for path in product_paths["current_burst_set"]:
            rtc_match = rtc_pattern.match(os.path.basename(path)).groupdict()

            if rtc_match['pol'] in ['VV', 'HH']:
                post_copol.append(path)
            else:
                post_crosspol.append(path)

        def sort_fn(path):
            match = rtc_pattern.match(os.path.basename(path))
            match_dict = match.groupdict()

            return match_dict['burst_id'], match_dict['acquisition_ts']

        pre_copol.sort(key=sort_fn)
        pre_crosspol.sort(key=sort_fn)
        post_copol.sort(key=sort_fn)
        post_crosspol.sort(key=sort_fn)

        rc_params = {
            'pre_rtc_copol': pre_copol,
            'pre_rtc_crosspol': pre_crosspol,
            'post_rtc_copol': post_copol,
            'post_rtc_crosspol': post_crosspol,
        }

        logger.info(f"rc_params : {rc_params}")

        return rc_params

    def get_dist_s1_mask_file(self):
        """
        This function downloads a sub-region of the water mask used with DIST-S1
        processing over the bounding box provided in the input product metadata.
        """
        logger.info(f"Evaluating precondition {inspect.currentframe().f_code.co_name}")

        # get the working directory
        working_dir = get_working_dir()

        logger.info("working_dir : {}".format(working_dir))

        metadata: Dict[str, str] = self._context["product_metadata"]["metadata"]

        bbox = metadata.get('bounding_box')

        if bbox is None:
            rc_params = {
                'water_mask_path': '',
                'apply_water_mask': False,
            }

            return rc_params

        s3_bucket = self._pge_config.get(oc_const.GET_DIST_S1_MASK_FILE, {}).get(oc_const.S3_BUCKET)
        s3_key = self._pge_config.get(oc_const.GET_DIST_S1_MASK_FILE, {}).get(oc_const.S3_KEY)

        ancillary_type = "Water mask"
        output_filepath = os.path.join(working_dir, 'water_mask.vrt')

        # Set up arguments to stage_ancillary_map.py
        # Note that since we provide an argparse.Namespace directly,
        # all arguments must be specified, even if it's only with a null value
        args = argparse.Namespace()
        args.outfile = output_filepath
        args.s3_bucket = s3_bucket
        args.s3_key = s3_key
        args.bbox = bbox
        args.margin = int(self._settings.get("DIST_S1", {}).get("ANCILLARY_MARGIN", 50))  # KM
        args.log_level = LogLevels.INFO.value

        logger.info(f'Using margin value of {args.margin} with staged {ancillary_type}')

        pge_metrics = self.get_opera_ancillary(
            ancillary_type=ancillary_type,
            output_filepath=output_filepath,
            staging_func=stage_ancillary_map,
            staging_func_args=args
        )

        write_pge_metrics(os.path.join(working_dir, "pge_metrics.json"), pge_metrics)

        rc_params = {
            'water_mask_path': output_filepath,
            'apply_water_mask': True,
        }

        logger.info(f"rc_params : {rc_params}")

        return rc_params

    def get_dist_s1_lookbacks(self):
        """
        Get number of lookbacks for DIST-S1 job
        """
        logger.info(f"Evaluating precondition {inspect.currentframe().f_code.co_name}")

        # This is currently hardcoded, should we move it to settings?

        n_desired_lookbacks = int(self._settings.get("DIST_S1", {}).get("DESIRED_LOOKBACKS", 3))
        # Q: Is there any validation here? (ie must be >= 3) ^^

        # TODO: To support testing for smaller (thus quicker) k, contract this value if few sensing dates are
        #  available

        metadata = self._context["product_metadata"]["metadata"]

        dataset_type = self._context["dataset_type"]

        product_paths: Dict[str, List[str]] = metadata["product_paths"][dataset_type]

        rtc_pattern = re.compile(r'OPERA_L2_RTC-S1_\w{4}-\w{6}-\w{3}_(?P<acquisition_date>\d{8})T\d{6}Z_\d{8}T\d{6}Z_'
                                 r'S1[AB]_30_v\d+[.]\d+_(VV|VH|HH|HV|VV\+VH|HH\+HV)[.]tif$')

        baseline_sensing_dates = set()

        for path in product_paths["baseline_burst_set"]:
            rtc_match = rtc_pattern.match(os.path.basename(path)).groupdict()
            baseline_sensing_dates.add(rtc_match['acquisition_date'])

        rc_params = {
            'n_lookbacks': min(n_desired_lookbacks, len(baseline_sensing_dates)),
        }

        return rc_params

<<<<<<< HEAD
    def get_disp_s1_static_inputs(self):
=======
    def get_dist_s1_processing_params(self):
        """Get processing parameters for DIST-S1 execution"""

        logger.info(f"Evaluating precondition {inspect.currentframe().f_code.co_name}")

        despeckle_batch_size = int(self._settings.get("DIST_S1", {}).get("DESPECKLE_BATCH_SIZE", 25))

        worker_settings = self._settings.get("DIST_S1", {}).get("WORKERS", {})

        n_despeckle = int(worker_settings.get("N_DESPECKLE", 1))
        n_norm_param_est = int(worker_settings.get("N_NORM_PARAMS", 1))

        rc_params = {
            'batch_size_for_despeckling': despeckle_batch_size,
            'n_workers_for_despeckling': n_despeckle,
            'n_workers_for_norm_param_estimation': n_norm_param_est
        }

        logger.info(f"rc_params : {rc_params}")

        return rc_params

    def get_disp_s1_static_sample_inputs(self):
>>>>>>> 0e9abc4f
        """
        Gets the lists of input static layers S3 URLs to be processed
        """
        logger.info(f"Evaluating precondition {inspect.currentframe().f_code.co_name}")

        metadata = self._context["product_metadata"]["metadata"]
        product_paths = metadata["product_paths"]

        cslc_static_files = product_paths['L2_CSLC_S1_STATIC']
        rtc_static_files = product_paths['L2_RTC_S1_STATIC']

        rc_params = {
            'input_file_paths': cslc_static_files,
            'rtc_static_layers_files': rtc_static_files,
        }

        logger.info(f"rc_params : {rc_params}")

        return rc_params

    def get_disp_s1_static_frame_id(self):
        """
        Assigns the Frame ID for DISP-S1-STATIC jobs
        """
        logger.info(f"Evaluating precondition {inspect.currentframe().f_code.co_name}")

        metadata: Dict[str, str] = self._context["product_metadata"]["metadata"]

        rc_params = {
            'frame_id': metadata['frame_id'],
        }

        logger.info(f"rc_params : {rc_params}")

        return rc_params

    def get_disp_s1_static_num_workers(self):
        """
        Determines the number of workers/cores to assign to an DISP-S1 job as a
        fraction of the total available.

        """
        logger.info(f"Evaluating precondition {inspect.currentframe().f_code.co_name}")

        available_cores = os.cpu_count()

        try:
            threads_per_worker = self._settings["DISP_S1_STATIC"]["NUM_THREADS"]
        except KeyError:
            threads_per_worker = available_cores
            logger.warning(f"DISP_S1_STATIC.NUM_THREADS not found in settings.yaml. Using default {threads_per_worker=}")

        logger.info(f"Allocating {threads_per_worker=} out of {available_cores} available")

        try:
            parallel_factor = self._settings["DISP_S1_STATIC"]["NUM_WORKERS"]["FACTOR"]
            parallel_constant = self._settings["DISP_S1_STATIC"]["NUM_WORKERS"]["CONSTANT"]
        except KeyError:
            parallel_factor = 0.25
            parallel_constant = 1
            logger.warning(f"DISP_S1_STATIC.NUM_WORKERS not found in settings.yaml. Using defaults {parallel_factor=}, {parallel_constant=}")

        # This number is the number of python proceses to run when processing in the wrapped stage. We want 1 minimum.
        # These processes are both memory and CPU intensive so we definite want less than the number of cores we have on the system by some factor
        n_parallel_bursts = max(int(round(available_cores * parallel_factor)) + parallel_constant, 1)
        logger.info(f"Allocating {n_parallel_bursts=} out of {available_cores} available")

        rc_params = {
            "threads_per_worker": str(threads_per_worker),
            "n_parallel_bursts": str(n_parallel_bursts)
        }

        logger.info(f"rc_params : {rc_params}")

        return rc_params

    def get_disp_s1_static_dem(self):
        """
        This function downloads a DEM sub-region over the bounding box provided
        in the input product metadata for a DISP-S1 processing job.
        """
        logger.info(f"Evaluating precondition {inspect.currentframe().f_code.co_name}")

        # get the working directory
        working_dir = get_working_dir()

        logger.info("working_dir : {}".format(working_dir))

        # Get the bounding box for the sub-region to select
        metadata: Dict[str, str] = self._context["product_metadata"]["metadata"]

        bbox = metadata.get('bounding_box')

        # Get the s3 location parameters
        s3_bucket = self._pge_config.get(oc_const.GET_DISP_S1_STATIC_DEM, {}).get(oc_const.S3_BUCKET)
        s3_key = self._pge_config.get(oc_const.GET_DISP_S1_STATIC_DEM, {}).get(oc_const.S3_KEY)

        output_filepath = os.path.join(working_dir, 'dem.vrt')

        # Set up arguments to stage_dem.py
        # Note that since we provide an argparse.Namespace directly,
        # all arguments must be specified, even if it's only with a null value
        args = argparse.Namespace()
        args.s3_bucket = s3_bucket
        args.s3_key = s3_key
        args.outfile = output_filepath
        args.filepath = None
        args.bbox = bbox
        args.tile_code = None
        args.margin = int(self._settings.get("DISP_S1_STATIC", {}).get("ANCILLARY_MARGIN", 50))  # KM
        args.log_level = LogLevels.INFO.value

        logger.info(f'Using margin value of {args.margin} with staged DEM')

        pge_metrics = self.get_opera_ancillary(ancillary_type='DISP-S1-STATIC DEM',
                                               output_filepath=output_filepath,
                                               staging_func=stage_dem,
                                               staging_func_args=args)

        write_pge_metrics(os.path.join(working_dir, "pge_metrics.json"), pge_metrics)

        rc_params = {
            oc_const.DEM_FILE: output_filepath
        }

        logger.info(f"rc_params : {rc_params}")

        return rc_params

    def get_dswx_s1_algorithm_parameters(self):
        """
        Downloads the designated algorithm parameters runconfig from S3 for use
        with a DSWx-S1 job
        """
        logger.info(f"Evaluating precondition {inspect.currentframe().f_code.co_name}")

        # get the working directory
        working_dir = get_working_dir()

        s3_bucket = self._pge_config.get(oc_const.GET_DSWX_S1_ALGORITHM_PARAMETERS, {}).get(oc_const.S3_BUCKET)
        s3_key = self._pge_config.get(oc_const.GET_DSWX_S1_ALGORITHM_PARAMETERS, {}).get(oc_const.S3_KEY)

        output_filepath = os.path.join(working_dir, os.path.basename(s3_key))

        download_object_from_s3(
            s3_bucket, s3_key, output_filepath, filetype="Algorithm Parameters Template"
        )

        rc_params = {
            oc_const.ALGORITHM_PARAMETERS: output_filepath
        }

        logger.info(f"rc_params : {rc_params}")

        return rc_params

    def get_dswx_s1_dem(self):
        """
        This function downloads a DEM sub-region over the bounding box provided
        in the input product metadata for a DSWx-S1 processing job.
        """
        logger.info(f"Evaluating precondition {inspect.currentframe().f_code.co_name}")

        # get the working directory
        working_dir = get_working_dir()

        logger.info("working_dir : {}".format(working_dir))

        # Get the bounding box for the sub-region to select
        metadata: Dict[str, str] = self._context["product_metadata"]["metadata"]

        bbox = metadata.get('bounding_box')

        # Get the s3 location parameters
        s3_bucket = self._pge_config.get(oc_const.GET_DSWX_S1_DEM, {}).get(oc_const.S3_BUCKET)
        s3_key = self._pge_config.get(oc_const.GET_DSWX_S1_DEM, {}).get(oc_const.S3_KEY)

        output_filepath = os.path.join(working_dir, 'dem.vrt')

        # Set up arguments to stage_dem.py
        # Note that since we provide an argparse.Namespace directly,
        # all arguments must be specified, even if it's only with a null value
        args = argparse.Namespace()
        args.s3_bucket = s3_bucket
        args.s3_key = s3_key
        args.outfile = output_filepath
        args.filepath = None
        args.bbox = bbox
        args.tile_code = None
        args.margin = int(self._settings.get("DSWX_S1", {}).get("ANCILLARY_MARGIN", 50))  # KM
        args.log_level = LogLevels.INFO.value

        logger.info(f'Using margin value of {args.margin} with staged DEM')

        pge_metrics = self.get_opera_ancillary(ancillary_type='DSWx-S1 DEM',
                                               output_filepath=output_filepath,
                                               staging_func=stage_dem,
                                               staging_func_args=args)

        write_pge_metrics(os.path.join(working_dir, "pge_metrics.json"), pge_metrics)

        rc_params = {
            oc_const.DEM_FILE: output_filepath
        }

        logger.info(f"rc_params : {rc_params}")

        return rc_params

    def get_dswx_s1_dynamic_ancillary_maps(self):
        """
        Utilizes the stage_ancillary_map.py script to stage the sub-regions for
        each of the ancillary maps used by DSWx-S1 (excluding the DEM).
        """
        logger.info(f"Evaluating precondition {inspect.currentframe().f_code.co_name}")

        rc_params = {}

        # get the working directory
        working_dir = get_working_dir()

        logger.info("working_dir : {}".format(working_dir))

        metadata: Dict[str, str] = self._context["product_metadata"]["metadata"]

        bbox = metadata.get('bounding_box')

        dynamic_ancillary_maps = self._pge_config.get(oc_const.GET_DSWX_S1_DYNAMIC_ANCILLARY_MAPS, {})

        for dynamic_ancillary_map_name in dynamic_ancillary_maps.keys():
            s3_bucket = dynamic_ancillary_maps.get(dynamic_ancillary_map_name, {}).get(oc_const.S3_BUCKET)
            s3_key = dynamic_ancillary_maps.get(dynamic_ancillary_map_name, {}).get(oc_const.S3_KEY)

            ancillary_type = dynamic_ancillary_map_name.replace("_", " ").capitalize()
            output_filepath = os.path.join(working_dir, f'{dynamic_ancillary_map_name}.vrt')

            # Set up arguments to stage_ancillary_map.py
            # Note that since we provide an argparse.Namespace directly,
            # all arguments must be specified, even if it's only with a null value
            args = argparse.Namespace()
            args.outfile = output_filepath
            args.s3_bucket = s3_bucket
            args.s3_key = s3_key
            args.bbox = bbox
            args.margin = int(self._settings.get("DSWX_S1", {}).get("ANCILLARY_MARGIN", 50))  # KM
            args.log_level = LogLevels.INFO.value

            logger.info(f'Using margin value of {args.margin} with staged {ancillary_type}')

            pge_metrics = self.get_opera_ancillary(
                ancillary_type=ancillary_type,
                output_filepath=output_filepath,
                staging_func=stage_ancillary_map,
                staging_func_args=args
            )

            write_pge_metrics(os.path.join(working_dir, "pge_metrics.json"), pge_metrics)

            rc_params[dynamic_ancillary_map_name] = output_filepath

        logger.info(f"rc_params : {rc_params}")

        return rc_params

    def get_dswx_s1_inundated_vegetation_enabled(self):
        """
        Determines the setting for the inundated vegetation enabled flag for
        DSWx-S1 processing, based on the set of input RTC granules to be processed.
        """
        logger.info(f"Evaluating precondition {inspect.currentframe().f_code.co_name}")

        rc_params = {}

        metadata: Dict[str, str] = self._context["product_metadata"]["metadata"]

        dataset_type = self._context["dataset_type"]

        product_paths = metadata["product_paths"][dataset_type]

        # Define a regex pattern to match and extract the polarization field from
        # an RTC-S1 tif product filename
        pattern = re.compile(r".*_(?P<pol>VV|VH|HH|HV).tif")

        # Filter out all products to just those with a polarization field in the
        # filename
        polarization_layers = filter(
            lambda path: pattern.match(os.path.basename(path)), product_paths
        )

        # Reduce each product filename to just the polarization field value
        available_polarizations = map(
            lambda path: pattern.match(os.path.basename(path)).groupdict()['pol'],
            list(polarization_layers)
        )

        # Reduce again to just the unique set of polarization fields
        unique_polarizations = set(list(available_polarizations))

        if len(unique_polarizations) == 0:
            raise ValueError('No polarization fields parsed from input product set')

        # Disable the inundated vegetation check if only a single polarization
        # channel is available
        rc_params[oc_const.INUNDATED_VEGETATION_ENABLED] = len(unique_polarizations) > 1

        logger.info(f"rc_params : {rc_params}")

        return rc_params

    def get_dswx_s1_mgrs_collection_id(self):
        """
        Inserts the MGRS collection ID from the job metadata into the RunConfig
        for use with a DSWx-S1 job.
        """
        logger.info(f"Evaluating precondition {inspect.currentframe().f_code.co_name}")

        rc_params = {}

        metadata: Dict[str, str] = self._context["product_metadata"]["metadata"]

        mgrs_set_id = metadata["mgrs_set_id"]

        rc_params[oc_const.INPUT_MGRS_COLLECTION_ID] = mgrs_set_id

        logger.info(f"rc_params : {rc_params}")

        return rc_params

    def get_dswx_s1_num_workers(self):
        """
        Determines the number of workers/cores to assign to an DSWx-S1 job as a
        function of the total available.

        """
        logger.info(f"Evaluating precondition {inspect.currentframe().f_code.co_name}")

        available_cores = os.cpu_count()

        # Use one less than the available cores for standard processing
        num_workers = max(available_cores - 1, 1)

        logger.info(f"Allocating {num_workers} core(s) out of {available_cores} available")

        rc_params = {
            "num_workers": str(num_workers)
        }

        logger.info(f"rc_params : {rc_params}")

        return rc_params

    def get_tropo_input_filepaths(self):
        """
        Derives the list of S3 paths to the input files to be used with a
        L4_TROPO job and sets other required runconfig values.
        """
        logger.info(f"Evaluating precondition {inspect.currentframe().f_code.co_name}")

        metadata = self._context["product_metadata"]["metadata"]
        tropo_settings = self._settings["TROPO"]

        input_file_paths = []
        for file_metadata in metadata.get("Files", []):
            input_file_paths.append(file_metadata["FileLocation"])

        if not input_file_paths:
            raise RuntimeError("No input file paths found in product metadata for L4_TROPO job")

        rc_params = {
            "input_file_paths": input_file_paths,
            "n_workers": tropo_settings["NUM_WORKERS"],
            "threads_per_worker": tropo_settings["NUM_THREADS"],
            "max_memory": tropo_settings["MAX_MEMORY"]
        }

        logger.info(f"rc_params : {rc_params}")

        return rc_params

    def get_gpu_enabled(self):
        logger.info(
            "Calling {} pre-condition function".format(oc_const.GPU_ENABLED))

        # read in SciFlo work unit json file and extract work directory
        work_unit_file = os.path.abspath("workunit.json")
        with open(work_unit_file) as f:
            work_unit = json.load(f)
        work_dir = os.path.dirname(work_unit["args"][0])

        # extract docker params for the PGE
        docker_params_file = os.path.join(work_dir, "_docker_params.json")
        with open(docker_params_file) as f:
            docker_params = json.load(f)
        container_image_name = self._context["job_specification"]["dependency_images"][
            0
        ]["container_image_name"]
        pge_docker_params = docker_params[container_image_name]

        # detect GPU
        gpu_enabled = (
            True if "gpus" in pge_docker_params.get("runtime_options", {}) else False
        )
        return {oc_const.GPU_ENABLED: gpu_enabled}

    def get_landcover(self):
        """
        Copies the static landcover file configured for use with a DSWx-HLS job
        to the job's local working area.
        """
        logger.info(f"Evaluating precondition {inspect.currentframe().f_code.co_name}")

        # get the working directory
        working_dir = get_working_dir()

        logger.info("working_dir : {}".format(working_dir))

        output_filepath = os.path.join(working_dir, 'landcover.tif')

        s3_bucket = self._pge_config.get(oc_const.GET_LANDCOVER, {}).get(oc_const.S3_BUCKET)
        s3_key = self._pge_config.get(oc_const.GET_LANDCOVER, {}).get(oc_const.S3_KEY)

        pge_metrics = download_object_from_s3(
            s3_bucket, s3_key, output_filepath, filetype="Landcover"
        )

        write_pge_metrics(os.path.join(working_dir, "pge_metrics.json"), pge_metrics)

        rc_params = {
            oc_const.LANDCOVER_FILE: output_filepath
        }

        logger.info(f"rc_params : {rc_params}")

        return rc_params

    def get_metadata(self):
        """
        Returns a dict with only the key: value pair for keys in 'keys' from the
        input_context

        :return: dict or raises error if not found
        """
        logger.info("Evaluating precondition {}".format(oc_const.GET_METADATA))
        keys = self._pge_config.get(oc_const.GET_METADATA).get("keys")
        try:
            metadata = self.__get_keys_from_dict(self._context, keys)
            logger.info("Returning the following context metadata to the job_params: {}".format(json.dumps(metadata)))
            return metadata
        except Exception as e:
            logger.error(
                "Could not extract metadata from input "
                "context: {}".format(traceback.format_exc())
            )
            raise RuntimeError(
                "Could not extract metadata from input context: {}".format(e)
            )

    def get_opera_ancillary(self, ancillary_type, output_filepath, staging_func, staging_func_args):
        """
        Handles common operations for obtaining ancillary data used with OPERA
        PGE processing
        """
        pge_metrics = {"download": [], "upload": []}

        loc_t1 = datetime.utcnow()

        try:
            staging_func(staging_func_args)
            logger.info(f"Created {ancillary_type} file : {output_filepath}")
        except Exception as e:
            trace = traceback.format_exc()
            error = str(e)
            raise RuntimeError(
                f"Failed to download {ancillary_type} file, reason: {error}\n{trace}"
            )

        loc_t2 = datetime.utcnow()
        loc_dur = (loc_t2 - loc_t1).total_seconds()
        path_disk_usage = 0

        # Use a wildcard pattern to ensure we get transfer size of all ancillary map
        # files, not just the .vrt file referenced in output_filepath
        output_dir = os.path.dirname(output_filepath)
        output_files_pattern = os.path.splitext(os.path.basename(output_filepath))[0] + "*"

        for filename in glob.iglob(os.path.join(output_dir, output_files_pattern)):
            path_disk_usage += get_disk_usage(os.path.join(output_dir, filename))

        pge_metrics["download"].append(
            {
                "url": output_filepath,
                "path": output_filepath,
                "disk_usage": path_disk_usage,
                "time_start": loc_t1.isoformat() + "Z",
                "time_end": loc_t2.isoformat() + "Z",
                "duration": loc_dur,
                "transfer_rate": path_disk_usage / loc_dur,
            }
        )

        return pge_metrics

    # TODO: multiple functions with this name across OPERA PCM, can they be
    #       consolidated?
    def get_product_metadata(self):
        """
        To get the metadata that was extracted from the products generated by the
        previous PGE run

        :return:
        """
        logger.info("Evaluating precondition {}".format(
            oc_const.GET_PRODUCT_METADATA))
        try:
            if self._context.get(oc_const.PRODUCTS_METADATA) is None:
                raise ValueError(
                    "No product metadata key found in the input context")
            keys = self._pge_config.get(
                oc_const.GET_PRODUCT_METADATA).get("keys", [])
            metadata = dict()
            metadata_obj = self._context.get(oc_const.PRODUCTS_METADATA)
            logger.debug("Found Product Metadata: {}".format(json.dumps(metadata_obj)))
            attribute_names = self._pge_config.get(oc_const.GET_PRODUCT_METADATA).get("attribute_names", {})
            if isinstance(metadata_obj, list):
                for product in metadata_obj:
                    metadata.update(self.__get_keys_from_dict(product.get("metadata"), keys, attribute_names))
            else:
                metadata.update(self.__get_keys_from_dict(metadata_obj.get("metadata"), keys, attribute_names))
            logger.info("Returning the following metadata to the job_params: {}".format(json.dumps(metadata)))
            logger.debug(json.dumps(metadata))
            return metadata

        except Exception as e:
            logger.error("Could not extract product metadata: {}".format(traceback))
            raise RuntimeError("Could not extract product metadata: {}".format(e))

    def get_product_version(self):
        """Assigns the product version specified in settings.yaml to PGE RunConfig"""
        logger.info(f"Evaluating precondition {inspect.currentframe().f_code.co_name}")

        version_key = self._pge_config.get(oc_const.GET_PRODUCT_VERSION, {}).get(oc_const.VERSION_KEY)

        product_version = self._settings.get(version_key)

        if not product_version:
            raise RuntimeError(
                f"No value set for {version_key} in settings.yaml"
            )

        rc_params = {
            oc_const.PRODUCT_VERSION: product_version
        }

        logger.info(f"rc_params : {rc_params}")

        return rc_params

    def get_rtc_s1_estimated_geometric_accuracy_values(self):
        """
        Returns the estimated geometric accuracy values from settings.yaml
        for inclusion in the instantiated RTC-S1 RunConfig. These values are
        needed for CEOS metadata compliance.

        """
        logger.info(f"Evaluating precondition {inspect.currentframe().f_code.co_name}")

        pge_shortname = oc_const.L2_RTC_S1[3:].upper()

        estimated_geographic_accuracy_values = self._settings.get(pge_shortname).get(
            oc_const.ESTIMATED_GEOMETRIC_ACCURACY)

        rc_params = {
            "estimated_geometric_accuracy_bias_x": estimated_geographic_accuracy_values["BIAS_X"],
            "estimated_geometric_accuracy_bias_y": estimated_geographic_accuracy_values["BIAS_Y"],
            "estimated_geometric_accuracy_stddev_x": estimated_geographic_accuracy_values["STDDEV_X"],
            "estimated_geometric_accuracy_stddev_y": estimated_geographic_accuracy_values["STDDEV_Y"]
        }

        logger.info(f"rc_params : {rc_params}")

        return rc_params

    def get_rtc_s1_num_workers(self):
        """
        Determines the number of workers/cores to assign to an RTC-S1 job as a
        fraction of the total available.

        """
        logger.info(f"Evaluating precondition {inspect.currentframe().f_code.co_name}")

        available_cores = os.cpu_count()

        # Use 3/4th of the available cores for standard processing
        num_workers = max(int(round((available_cores * 3) / 4)), 1)

        logger.info(f"Allocating {num_workers} core(s) out of {available_cores} available")

        rc_params = {
            "num_workers": str(num_workers)
        }

        logger.info(f"rc_params : {rc_params}")

        return rc_params

    def get_rtc_s1_static_num_workers(self):
        """
        Determines the number of workers/cores to assign to an RTC-S1-STATIC job
        as a fraction of the total available.

        """
        logger.info(f"Evaluating precondition {inspect.currentframe().f_code.co_name}")

        available_cores = os.cpu_count()

        # Use 1/2 of the available cores for static layer processing
        num_workers = max(int(round(available_cores / 2)), 1)

        logger.info(f"Allocating {num_workers} core(s) out of {available_cores} available")

        rc_params = {
            "num_workers": str(num_workers)
        }

        logger.info(f"rc_params : {rc_params}")

        return rc_params

    def get_s3_input_filepaths(self):
        """
        Gets the set of input S3 file paths that comprise the set of products
        to be processed by a DSWx-S1/DISP-S1 PGE job.
        """
        logger.info(f"Evaluating precondition {inspect.currentframe().f_code.co_name}")

        metadata: Dict[str, str] = self._context["product_metadata"]["metadata"]

        dataset_type = self._context["dataset_type"]

        product_paths = metadata["product_paths"][dataset_type]

        # Condense the full set of file paths to just a set of the directories
        # to be localized
        product_set = set(map(lambda path: os.path.dirname(path), product_paths))

        rc_params = {
            oc_const.INPUT_FILE_PATHS: list(product_set)
        }

        logger.info(f"rc_params : {rc_params}")

        return rc_params

    def get_shoreline_shapefiles(self):
        """
        Copies the set of static shoreline shapefiles configured for use with a
        DSWx-HLS job to the job's local working area.
        """
        logger.info(f"Evaluating precondition {inspect.currentframe().f_code.co_name}")

        # get the working directory
        working_dir = get_working_dir()

        logger.info("working_dir : {}".format(working_dir))

        rc_params = {}

        s3_bucket = self._pge_config.get(oc_const.GET_SHORELINE_SHAPEFILES, {}).get(oc_const.S3_BUCKET)
        s3_keys = self._pge_config.get(oc_const.GET_SHORELINE_SHAPEFILES, {}).get(oc_const.S3_KEYS)

        for s3_key in s3_keys:
            output_filepath = os.path.join(working_dir, os.path.basename(s3_key))

            pge_metrics = download_object_from_s3(
                s3_bucket, s3_key, output_filepath, filetype="Shoreline Shapefile"
            )

            write_pge_metrics(os.path.join(working_dir, "pge_metrics.json"), pge_metrics)

            # Set up the main shapefile which is configured in the PGE RunConfig
            if output_filepath.endswith(".shp"):
                rc_params = {
                    oc_const.SHORELINE_SHAPEFILE: output_filepath
                }

        # Make sure the .shp file was included in the set of files localized from S3
        if not rc_params:
            raise RuntimeError("No .shp file included with the localized Shoreline Shapefile dataset.")

        logger.info(f"rc_params : {rc_params}")

        return rc_params

    def get_slc_polarization(self):
        """
        Determines the polarization setting for the CSLC-S1 or RTC-S1 job based
        on the file name of the input SLC granule.
        """
        logger.info(f"Evaluating precondition {inspect.currentframe().f_code.co_name}")

        metadata: Dict[str, str] = self._context["product_metadata"]["metadata"]

        slc_filename = metadata['FileName']

        slc_regex = "(S1A|S1B)_IW_SLC__1S(?P<pol>SH|SV|DH|DV).*"

        result = re.search(slc_regex, slc_filename)

        if not result:
            raise RuntimeError(
                f'Could not parse Polarization from SLC granule {slc_filename}'
            )

        pol = result.groupdict()['pol']

        logger.info(f'Parsed Polarization mode {pol} from SLC granule {slc_filename}')

        polarization_map = {
            'SH': 'co-pol',
            'SV': 'co-pol',
            'DH': 'dual-pol',
            'DV': 'dual-pol'
        }

        slc_polarization = polarization_map[pol]

        rc_params = {
            oc_const.POLARIZATION: slc_polarization
        }

        logger.info(f"rc_params : {rc_params}")

        return rc_params

    def get_slc_s1_burst_database(self):
        """
        Copies the static burst database file configured for use with an SLC-based
        job to the job's local working area.
        """
        logger.info(f"Evaluating precondition {inspect.currentframe().f_code.co_name}")

        # get the working directory
        working_dir = get_working_dir()

        logger.info("working_dir : {}".format(working_dir))

        output_filepath = os.path.join(working_dir, 'opera_burst_database.sqlite3')

        s3_bucket = self._pge_config.get(oc_const.GET_SLC_S1_BURST_DATABASE, {}).get(oc_const.S3_BUCKET)
        s3_key = self._pge_config.get(oc_const.GET_SLC_S1_BURST_DATABASE, {}).get(oc_const.S3_KEY)

        pge_metrics = download_object_from_s3(
            s3_bucket, s3_key, output_filepath, filetype="Burst Database"
        )

        write_pge_metrics(os.path.join(working_dir, "pge_metrics.json"), pge_metrics)

        rc_params = {
            oc_const.BURST_DATABASE_FILE: output_filepath
        }

        logger.info(f"rc_params : {rc_params}")

        return rc_params

    def get_slc_s1_dem(self):
        """
        Stages a DEM file corresponding to the region covered by an input
        S1 SLC SAFE archive.

        The manifest.safe file is extracted from the archive and used to
        determine the lat/lon bounding box of the S1 swath. This bbox is then
        used with the stage_dem tool to obtain the appropriate DEM.

        """
        logger.info(f"Evaluating precondition {inspect.currentframe().f_code.co_name}")

        # get the working directory
        working_dir = get_working_dir()

        # get the local file path of the input SAFE archive (should have already
        # been downloaded by the get_safe_file precondition function)
        safe_file_path = self._job_params.get(oc_const.SAFE_FILE_PATH)

        # get s3_bucket param
        s3_bucket = self._pge_config.get(oc_const.GET_SLC_S1_DEM, {}).get(oc_const.S3_BUCKET)
        s3_key = self._pge_config.get(oc_const.GET_SLC_S1_DEM, {}).get(oc_const.S3_KEY)

        output_filepath = os.path.join(working_dir, 'dem.vrt')

        logger.info(f"working_dir : {working_dir}")
        logger.info(f"safe_file_path: {safe_file_path}")
        logger.info(f"s3_bucket: {s3_bucket}")
        logger.info(f"s3_key: {s3_key}")
        logger.info(f"output_filepath: {output_filepath}")

        if not safe_file_path:
            raise RuntimeError(f'No value set for {oc_const.SAFE_FILE_PATH} in '
                               f'job parameters. Please ensure the get_safe_file '
                               f'precondition function has been run prior to this one.')

        bbox = bounding_box_from_slc_granule(safe_file_path)

        logger.info(f"Derived DEM bounding box: {bbox}")

        pge_name = self._pge_config.get('pge_name')
        pge_shortname = pge_name[3:].upper()

        logger.info(f'Getting ANCILLARY_MARGIN setting for PGE {pge_shortname}')

        margin = self._settings.get(pge_shortname).get("ANCILLARY_MARGIN")

        logger.info(f'Using margin value of {margin} with staged DEM')

        # Set up arguments to stage_dem.py
        # Note that since we provide an argparse.Namespace directly,
        # all arguments must be specified, even if it's only with a null value
        args = argparse.Namespace()
        args.s3_bucket = s3_bucket
        args.s3_key = s3_key
        args.outfile = output_filepath
        args.filepath = None
        args.margin = margin  # KM
        args.log_level = LogLevels.INFO.value
        args.bbox = bbox
        args.tile_code = None

        pge_metrics = self.get_opera_ancillary(ancillary_type='S1 DEM',
                                               output_filepath=output_filepath,
                                               staging_func=stage_dem,
                                               staging_func_args=args)

        write_pge_metrics(os.path.join(working_dir, "pge_metrics.json"), pge_metrics)

        rc_params = {
            oc_const.DEM_FILE: output_filepath
        }

        logger.info(f"rc_params : {rc_params}")

        return rc_params

    def get_slc_s1_orbit_file(self):
        """
        Obtains the S3 location of the orbit file configured for use with a
        CSLC-S1 or RTC-S1 job.
        """
        logger.info(f"Evaluating precondition {inspect.currentframe().f_code.co_name}")

        s3_product_path = self._context['product_path']

        parsed_s3_url = urlparse(s3_product_path)
        s3_path = parsed_s3_url.path

        # Strip leading forward slash from url path
        if s3_path.startswith('/'):
            s3_path = s3_path[1:]

        # Bucket name should be first part of url path, the key is the rest
        s3_bucket_name = s3_path.split('/')[0]
        s3_key = '/'.join(s3_path.split('/')[1:])

        s3 = boto3.resource('s3')

        bucket = s3.Bucket(s3_bucket_name)
        s3_objects = bucket.objects.filter(Prefix=s3_key)

        orbit_file_objects = list(
            filter(lambda s3_object: s3_object.key.endswith('.EOF'), s3_objects)
        )

        if len(orbit_file_objects) < 1:
            raise RuntimeError(
                f'Could not find any orbit files within the S3 location {s3_product_path}'
            )

        s3_orbit_file_paths = [f"s3://{s3_bucket_name}/{orbit_file_object.key}"
                               for orbit_file_object in orbit_file_objects]

        # Assign the s3 location of the orbit file to the chimera config,
        # it will be localized for us automatically
        rc_params = {
            oc_const.ORBIT_FILE_PATH: s3_orbit_file_paths
        }

        logger.info(f"rc_params : {rc_params}")

        return rc_params

    def get_slc_s1_safe_file(self):
        """
        Obtains the input SAFE file for use with an CSLC-S1 or RTC-S1 job.
        This local path is then configured as the value of safe_file_path within the
        interim RunConfig.

        The SAFE file is manually localized here, so it will be available for
        use when obtaining the corresponding DEM.
        """
        logger.info(f"Evaluating precondition {inspect.currentframe().f_code.co_name}")

        # get the working directory
        working_dir = get_working_dir()

        metadata: Dict[str, str] = self._context["product_metadata"]["metadata"]

        s3_product_path = f"{self._context['product_path']}/{metadata['FileName']}"
        parsed_s3_url = urlparse(s3_product_path)
        s3_path = parsed_s3_url.path

        # Strip leading forward slash from url path
        if s3_path.startswith('/'):
            s3_path = s3_path[1:]

        # Bucket name should be first part of url path, the key is the rest
        s3_bucket = s3_path.split('/')[0]
        s3_key = '/'.join(s3_path.split('/')[1:])

        output_filepath = os.path.join(working_dir, os.path.basename(s3_key))

        logger.info(f"working_dir : {working_dir}")
        logger.info(f"s3_product_path : {s3_product_path}")
        logger.info(f"s3_bucket: {s3_bucket}")
        logger.info(f"output_filepath: {output_filepath}")

        pge_metrics = download_object_from_s3(
            s3_bucket, s3_key, output_filepath, filetype="SAFE"
        )

        write_pge_metrics(os.path.join(working_dir, "pge_metrics.json"), pge_metrics)

        rc_params = {
            oc_const.SAFE_FILE_PATH: output_filepath
        }

        logger.info(f"rc_params : {rc_params}")

        return rc_params

    def get_slc_s1_tec_file(self):
        """
        Stages an Ionosphere Correction (TEC) file for use with a CSLC-S1
        job. The name of the SLC archive to be processed is used to obtain
        the date of the corresponding TEC file to download. The stage_ionosphere_file.py
        script is then used to perform the download.

        """
        logger.info(f"Evaluating precondition {inspect.currentframe().f_code.co_name}")

        s3_product_path = self._context['product_path']

        parsed_s3_url = urlparse(s3_product_path)
        s3_path = parsed_s3_url.path

        # Strip leading forward slash from url path
        if s3_path.startswith('/'):
            s3_path = s3_path[1:]

        # Bucket name should be first part of url path, the key is the rest
        s3_bucket_name = s3_path.split('/')[0]
        s3_key = '/'.join(s3_path.split('/')[1:])

        s3 = boto3.resource('s3')

        bucket = s3.Bucket(s3_bucket_name)
        s3_objects = bucket.objects.filter(Prefix=s3_key)

        # Find the available Ionosphere files staged by the download job
        ionosphere_file_objects = []
        for ionosphere_file_type in VALID_IONOSPHERE_TYPES + ['RAP', 'FIN']:
            ionosphere_file_objects.extend(
                list(filter(lambda s3_object: ionosphere_file_type in s3_object.key, s3_objects))
            )
        logger.info(f"{ionosphere_file_objects}=")

        # May not of found any Ionosphere files during download phase, so check now
        if len(ionosphere_file_objects) < 1:
            raise RuntimeError(
                f'Could not find an Ionosphere file within the S3 location {s3_product_path}'
            )

        # There should only have been one file downloaded, but any should
        # work so just take the first
        ionosphere_file_object = ionosphere_file_objects[0]

        s3_ionosphere_file_path = f"s3://{s3_bucket_name}/{ionosphere_file_object.key}"

        # Assign the s3 location of the Ionosphere file to the chimera config,
        # it will be localized for us automatically
        rc_params = {
            oc_const.TEC_FILE: s3_ionosphere_file_path
        }

        logger.info(f"rc_params : {rc_params}")

        return rc_params

    def get_static_ancillary_files(self):
        """
        Gets the S3 paths to the configured static ancillary input files.
        """
        logger.info(f"Evaluating precondition {inspect.currentframe().f_code.co_name}")

        working_dir = get_working_dir()

        rc_params = {}

        static_ancillary_products = self._pge_config.get(oc_const.GET_STATIC_ANCILLARY_FILES, {})

        for static_ancillary_product in static_ancillary_products.keys():
            if "settings_key" in static_ancillary_products.get(static_ancillary_product, {}):
                settings_key = static_ancillary_products[static_ancillary_product]["settings_key"]

                key_path = settings_key.split(".")
                settings_value = self._settings

                # Traverse the key path into settings.yaml until we resolve to the desired value
                while len(key_path) > 0:
                    try:
                        settings_value = settings_value[key_path.pop(0)]
                    except KeyError:
                        raise RuntimeError(f"Could not resolve settings.yaml key path {settings_key} to a value")

                logger.info("Resolved settings.yaml key path %s to value %s", settings_key, settings_value)

                parsed_s3_url = urlparse(settings_value)
                s3_bucket = parsed_s3_url.netloc
                s3_key = parsed_s3_url.path

                # Strip leading forward slash from url path
                if s3_key.startswith('/'):
                    s3_key = s3_key[1:]
            else:
                s3_bucket = static_ancillary_products.get(static_ancillary_product, {}).get(oc_const.S3_BUCKET)
                s3_key = static_ancillary_products.get(static_ancillary_product, {}).get(oc_const.S3_KEY)

            download = static_ancillary_products.get(static_ancillary_product, {}).get("download", False)

            if download:
                output_filepath = os.path.join(working_dir, os.path.basename(s3_key))
                pge_metrics = download_object_from_s3(s3_bucket, s3_key, output_filepath)
                write_pge_metrics(os.path.join(working_dir, "pge_metrics.json"), pge_metrics)
                rc_params[static_ancillary_product] = output_filepath
            else:
                rc_params[static_ancillary_product] = f"s3://{s3_bucket}/{s3_key}"

        logger.info(f"rc_params : {rc_params}")

        return rc_params

    def get_static_product_version(self):
        """Assigns the static layer product version specified in settings.yaml to PGE RunConfig"""
        logger.info(f"Evaluating precondition {inspect.currentframe().f_code.co_name}")

        version_key = self._pge_config.get(oc_const.GET_STATIC_PRODUCT_VERSION, {}).get(oc_const.VERSION_KEY)

        product_version = self._settings.get(version_key)

        if not product_version:
            raise RuntimeError(
                f"No value set for {version_key} in settings.yaml"
            )

        rc_params = {
            oc_const.STATIC_PRODUCT_VERSION: product_version
        }

        logger.info(f"rc_params : {rc_params}")

        return rc_params

    def get_worldcover(self):
        """
        This function downloads a Worldcover map over the bbox provided in the
        PGE yaml config, or derives the appropriate bbox based on the tile code
        of the product's metadata (if available).
        """
        logger.info(f"Evaluating precondition {inspect.currentframe().f_code.co_name}")

        # get the working directory
        working_dir = get_working_dir()

        logger.info("working_dir : {}".format(working_dir))

        output_filepath = os.path.join(working_dir, 'worldcover.vrt')

        # get s3 bucket/key params
        s3_bucket = self._pge_config.get(oc_const.GET_WORLDCOVER, {}).get(oc_const.S3_BUCKET)
        worldcover_ver = self._pge_config.get(oc_const.GET_WORLDCOVER, {}).get(oc_const.WORLDCOVER_VER)
        worldcover_year = self._pge_config.get(oc_const.GET_WORLDCOVER, {}).get(oc_const.WORLDCOVER_YEAR)

        # get bbox param
        bbox = self._pge_config.get(oc_const.GET_WORLDCOVER, {}).get(oc_const.BBOX)

        if bbox:
            # Convert to list if we were given a space-delimited string
            if not isinstance(bbox, list):
                bbox = list(map(float, bbox.split()))

            logger.info(f"Got bbox from PGE config: {bbox}")

        # get MGRS tile code, if available from product metadata
        tile_code = get_input_hls_dataset_tile_code(self._context)

        if tile_code:
            logger.info(f'Derived MGRS tile code {tile_code} from product metadata')
        else:
            logger.warning('Could not determine a tile code from product metadata')

        if bbox is None and tile_code is None:
            raise RuntimeError(
                f"Can not determine a region to obtain a Worldcover map for.\n"
                f"The product metadata must specify an MGRS tile code, "
                f"or the '{oc_const.BBOX}' parameter must be provided in the "
                f"'{oc_const.GET_WORLDCOVER}' area of the PGE config"
            )

        # Set up arguments to stage_worldcover.py
        # Note that since we provide an argparse.Namespace directly,
        # all arguments must be specified, even if it's only with a null value
        args = argparse.Namespace()
        args.s3_bucket = s3_bucket
        args.s3_key = ""
        args.worldcover_ver = worldcover_ver
        args.worldcover_year = worldcover_year
        args.outfile = output_filepath
        args.margin = int(self._settings.get("DSWX_HLS", {}).get("ANCILLARY_MARGIN", 50))  # KM
        args.log_level = LogLevels.INFO.value

        logger.info(f'Using margin value of {args.margin} with staged Worldcover')

        # Provide both the bounding box and tile code, stage_worldcover.py should
        # give preference to the tile code over the bbox if both are provided.
        args.bbox = bbox
        args.tile_code = tile_code

        pge_metrics = self.get_opera_ancillary(ancillary_type='Worldcover',
                                               output_filepath=output_filepath,
                                               staging_func=stage_worldcover,
                                               staging_func_args=args)

        write_pge_metrics(os.path.join(working_dir, "pge_metrics.json"), pge_metrics)

        rc_params = {
            oc_const.WORLDCOVER_FILE: output_filepath
        }

        logger.info(f"rc_params : {rc_params}")

        return rc_params

    def instantiate_algorithm_parameters_template(self):
        """
        Downloads a template algorithm parameters yaml file from S3, then
        performs string replacement in memory to instantiate the template.
        String replacement is determined by a pattern mapping associated with
        the chimera configuration for this function.
        """
        logger.info(f"Evaluating precondition {inspect.currentframe().f_code.co_name}")

        # get the working directory
        working_dir = get_working_dir()

        logger.info("working_dir : {}".format(working_dir))

        # Get the path to the templated parameters file which should have already been
        # downloaded at this point
        output_filepath = self._job_params[oc_const.ALGORITHM_PARAMETERS]

        with open(output_filepath, 'r') as infile:
            template_contents = infile.read()

        instantiated_contents = template_contents

        # Pull the mapping of parameters names to the template patterns to be
        # replaced with said parameter's value
        template_mappings = self._pge_config.get(
            oc_const.INSTANTIATE_ALGORITHM_PARAMETERS_TEMPLATE, {}).get(oc_const.TEMPLATE_MAPPING)

        # Replace each pattern with a job parameter value
        for parameter, pattern in template_mappings.items():
            try:
                value = self._job_params[parameter]
            except KeyError:
                raise RuntimeError(f'No value for parameter {parameter} in _job_params')

            logger.info(f'Replacing pattern {pattern} with value {value}')
            instantiated_contents = instantiated_contents.replace(pattern, str(value))

        # Strip the .tmpl suffix to derive the instantiated output filename
        output_filepath = output_filepath.replace(".tmpl", "")

        with open(output_filepath, 'w') as outfile:
            outfile.write(instantiated_contents)

        # Return the updated path to the instantiated template, so it can be
        # written to the runconfig used with the PGE job
        rc_params = {
            oc_const.ALGORITHM_PARAMETERS: output_filepath
        }

        logger.info(f"rc_params : {rc_params}")

        return rc_params

    def set_daac_product_type(self):
        """
        Sets the DAAC product type
        :return: a DAAC product type that will use to populate collection value in CNM-S msg
        """
        logger.info("Calling function {} function".format(oc_const.SET_DAAC_PRODUCT_TYPE))
        template = self._pge_config.get(oc_const.SET_DAAC_PRODUCT_TYPE, {}).get(
            "template", None
        )

        if template:
            daac_product_type = template.format(**self._job_params)
            print("daac_product_type: {}".format(daac_product_type))
            return {product_metadata.DAAC_PRODUCT_TYPE: daac_product_type}
        else:
            raise RuntimeError(
                "Must define a 'template' field for the {} function".format(
                    oc_const.SET_DAAC_PRODUCT_TYPE
                )
            )

    def set_extra_pge_output_metadata(self):
        logger.info(
            "Calling {} pre-condition function".format(
                oc_const.SET_EXTRA_PGE_OUTPUT_METADATA
            )
        )
        extra_met = dict()
        for met_key, job_params_key in self._pge_config.get(
                oc_const.SET_EXTRA_PGE_OUTPUT_METADATA
        ).items():
            if job_params_key in self._job_params:
                extra_met[met_key] = self._job_params.get(job_params_key)
            else:
                raise RuntimeError(
                    "Cannot find {} in the job_params dictionary".format(job_params_key)
                )
        return {oc_const.EXTRA_PGE_OUTPUT_METADATA: extra_met}

    def set_sample_product_metadata(self):
        """
        Overwrites the "product_metadata" field of the context dictionary with
        the contents of a JSON file read from S3. This function is only intended
        for use with testing of PGE SCIFLO workflows, and should not be included
        as a precondition function for any PGE's in production.
        """
        logger.info(f"Evaluating precondition {inspect.currentframe().f_code.co_name}")

        # get the working directory
        working_dir = get_working_dir()

        rc_params = {}

        # get s3_bucket param
        s3_bucket = self._pge_config.get(oc_const.SET_SAMPLE_PRODUCT_METADATA, {}).get(oc_const.S3_BUCKET)
        s3_key = self._pge_config.get(oc_const.SET_SAMPLE_PRODUCT_METADATA, {}).get(oc_const.S3_KEY)

        output_filepath = os.path.join(working_dir, os.path.basename(s3_key))

        download_object_from_s3(s3_bucket, s3_key, output_filepath, filetype="Sample product metadata")

        # read the sample product metadata and assign it to the local context
        with open(output_filepath, "r") as infile:
            product_metadata = json.load(infile)

        if not all(key in product_metadata for key in ["dataset", "metadata"]):
            raise RuntimeError(
                "Product metadata file does not contain expected keys (dataset/metadata)."
            )

        logger.info(f"Read product metadata for dataset {product_metadata['dataset']}")

        # assign the read product metadata into the local context, so it can be
        # used by downstream precondition functions
        self._context["product_metadata"] = product_metadata

        return rc_params<|MERGE_RESOLUTION|>--- conflicted
+++ resolved
@@ -879,9 +879,6 @@
 
         return rc_params
 
-<<<<<<< HEAD
-    def get_disp_s1_static_inputs(self):
-=======
     def get_dist_s1_processing_params(self):
         """Get processing parameters for DIST-S1 execution"""
 
@@ -904,8 +901,7 @@
 
         return rc_params
 
-    def get_disp_s1_static_sample_inputs(self):
->>>>>>> 0e9abc4f
+    def get_disp_s1_static_inputs(self):
         """
         Gets the lists of input static layers S3 URLs to be processed
         """
