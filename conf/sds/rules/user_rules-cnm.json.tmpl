{
  "grq": [
    {
      "enabled": true,
      "job_type": "hysds-io-send_notify_msg:__TAG__",
      "kwargs": "{\"provider_name\":\"JPL-OPERA\",\"checksum_type\":\"md5\",\"publisher_arn\":\"{{ PO_DAAC_PROXY }}\",\"sqs_queue_url\":\"{{ PO_DAAC_SQS_URL }}\",\"sqs_endpoint_url\":\"{{ PO_DAAC_ENDPOINT_URL }}\",\"staged_data_types\":{\"data\":[\"*.tif\",\"*.png\"],\"metadata\":[\"*.log\",\"*.catalog.json\",\"*.iso.xml\",\"*.md5\"]},\"use_s3_uri_structure\": \"{{ USE_S3_URI }}\",\"product_type_key\": \"CollectionName\",\"data_version\":\"0.0\",\"schema_version\":\"1.5\"}",
      "passthru_query": false,
      "priority": 0,
      "query_all": false,
      "query_string": "{\n \"bool\": {\n \"must\": [\n {\n \"term\": {\n \"dataset.keyword\": \"L3_DSWx_HLS\"\n }\n }\n ],\n \"must_not\": [\n {\n \"term\": {\n \"metadata.restaged\": \"true\"\n }\n }\n ]\n }\n}",
      "queue": "opera-job_worker-send_cnm_notify",
      "rule_name": "trigger-send_cnm_notify_msg_L3_DSWX_HLS",
      "username": "hysdsops",
      "workflow": "hysds-io-send_notify_msg:__TAG__",
      "job_spec": "job-send_notify_msg:__TAG__"
<<<<<<< HEAD
    },
    {
      "enabled": true,
      "job_type": "hysds-io-send_notify_msg:__TAG__",
      "kwargs": "{\"provider_name\":\"JPL-OPERA\",\"checksum_type\":\"md5\",\"publisher_arn\":\"{{ ASF_DAAC_PROXY }}\",\"sqs_queue_url\":\"{{ ASF_DAAC_SQS_URL }}\",\"sqs_endpoint_url\":\"{{ ASF_DAAC_ENDPOINT_URL }}\",\"staged_data_types\":{\"data\":[\"*.h5\"],\"metadata\":[\"*.log\",\"*.catalog.json\",\"*.iso.xml\",\"*.md5\"]},\"use_s3_uri_structure\": \"{{ USE_S3_URI }}\",\"product_type_key\": \"CollectionName\",\"data_version\":\"0.0\",\"schema_version\":\"1.5\"}",
      "passthru_query": false,
      "priority": 0,
      "query_all": false,
      "query_string": "{\n \"bool\": {\n \"must\": [\n {\n \"term\": {\n \"dataset.keyword\": \"L2_CSLC_S1\"\n }\n }\n ],\n \"must_not\": [\n {\n \"term\": {\n \"metadata.restaged\": \"true\"\n }\n }\n ]\n }\n}",
      "queue": "opera-job_worker-send_cnm_notify",
      "rule_name": "trigger-send_cnm_notify_msg_L2_CSLC_S1",
      "username": "hysdsops",
      "workflow": "hysds-io-send_notify_msg:__TAG__",
      "job_spec": "job-send_notify_msg:__TAG__"
    },
    {
      "enabled": true,
      "job_type": "hysds-io-send_notify_msg:__TAG__",
      "kwargs": "{\"provider_name\":\"JPL-OPERA\",\"checksum_type\":\"md5\",\"publisher_arn\":\"{{ ASF_DAAC_PROXY }}\",\"sqs_queue_url\":\"{{ ASF_DAAC_SQS_URL }}\",\"sqs_endpoint_url\":\"{{ ASF_DAAC_ENDPOINT_URL }}\",\"staged_data_types\":{\"data\":[\"*.tif\", \"*.h5\"],\"metadata\":[\"*.log\",\"*.catalog.json\",\"*.iso.xml\",\"*.md5\"]},\"use_s3_uri_structure\": \"{{ USE_S3_URI }}\",\"product_type_key\": \"CollectionName\",\"data_version\":\"0.0\",\"schema_version\":\"1.5\"}",
      "passthru_query": false,
      "priority": 0,
      "query_all": false,
      "query_string": "{\n \"bool\": {\n \"must\": [\n {\n \"term\": {\n \"dataset.keyword\": \"L2_RTC_S1\"\n }\n }\n ],\n \"must_not\": [\n {\n \"term\": {\n \"metadata.restaged\": \"true\"\n }\n }\n ]\n }\n}",
      "queue": "opera-job_worker-send_cnm_notify",
      "rule_name": "trigger-send_cnm_notify_msg_L2_RTC_S1",
      "username": "hysdsops",
      "workflow": "hysds-io-send_notify_msg:__TAG__",
      "job_spec": "job-send_notify_msg:__TAG__"
    },
    {
      "enabled": true,
      "job_type": "hysds-io-send_notify_msg:__TAG__",
      "kwargs": "{\"provider_name\":\"JPL-OPERA\",\"checksum_type\":\"md5\",\"publisher_arn\":\"{{ ASF_DAAC_PROXY }}\",\"kinesis_role_arn\":\"\",\"sqs_queue_url\":\"{{ ASF_DAAC_SQS_URL }}\",\"sqs_endpoint_url\":\"{{ ASF_DAAC_ENDPOINT_URL }}\",\"staged_data_types\":{\"data\":[\"*.xml\"],\"metadata\":[\"*.context.json\",\"*.met.json\",\"*.dataset.json\",\"*.md5\"]},\"use_s3_uri_structure\": \"{{ USE_S3_URI }}\",\"product_type_key\": \"ProductType\"}",
      "passthru_query": false,
      "priority": 0,
      "query_all": false,
      "query_string": "{\n \"bool\": {\n \"must\": [\n {\n \"bool\": {\n \"should\": [\n{\n \"term\": {\n \"dataset.keyword\": \"CLCL\"\n}\n},\n{\n \"term\": {\n \"dataset.keyword\": \"CHSL\"\n}\n}\n]\n}\n}\n],\n\"must_not\": [\n {\n \"term\": {\n \"metadata.restaged\": \"true\"\n }\n }\n ]\n }\n}",
      "queue": "opera-job_worker-send_cnm_notify",
      "rule_name": "trigger-send_cnm_notify_msg_ANCILLARY",
      "username": "hysdsops",
      "workflow": "hysds-io-send_notify_msg:__TAG__",
      "job_spec": "job-send_notify_msg:__TAG__"
   }
=======
    }
>>>>>>> b84769ec
  ],
  "mozart": []
}<|MERGE_RESOLUTION|>--- conflicted
+++ resolved
@@ -13,53 +13,7 @@
       "username": "hysdsops",
       "workflow": "hysds-io-send_notify_msg:__TAG__",
       "job_spec": "job-send_notify_msg:__TAG__"
-<<<<<<< HEAD
-    },
-    {
-      "enabled": true,
-      "job_type": "hysds-io-send_notify_msg:__TAG__",
-      "kwargs": "{\"provider_name\":\"JPL-OPERA\",\"checksum_type\":\"md5\",\"publisher_arn\":\"{{ ASF_DAAC_PROXY }}\",\"sqs_queue_url\":\"{{ ASF_DAAC_SQS_URL }}\",\"sqs_endpoint_url\":\"{{ ASF_DAAC_ENDPOINT_URL }}\",\"staged_data_types\":{\"data\":[\"*.h5\"],\"metadata\":[\"*.log\",\"*.catalog.json\",\"*.iso.xml\",\"*.md5\"]},\"use_s3_uri_structure\": \"{{ USE_S3_URI }}\",\"product_type_key\": \"CollectionName\",\"data_version\":\"0.0\",\"schema_version\":\"1.5\"}",
-      "passthru_query": false,
-      "priority": 0,
-      "query_all": false,
-      "query_string": "{\n \"bool\": {\n \"must\": [\n {\n \"term\": {\n \"dataset.keyword\": \"L2_CSLC_S1\"\n }\n }\n ],\n \"must_not\": [\n {\n \"term\": {\n \"metadata.restaged\": \"true\"\n }\n }\n ]\n }\n}",
-      "queue": "opera-job_worker-send_cnm_notify",
-      "rule_name": "trigger-send_cnm_notify_msg_L2_CSLC_S1",
-      "username": "hysdsops",
-      "workflow": "hysds-io-send_notify_msg:__TAG__",
-      "job_spec": "job-send_notify_msg:__TAG__"
-    },
-    {
-      "enabled": true,
-      "job_type": "hysds-io-send_notify_msg:__TAG__",
-      "kwargs": "{\"provider_name\":\"JPL-OPERA\",\"checksum_type\":\"md5\",\"publisher_arn\":\"{{ ASF_DAAC_PROXY }}\",\"sqs_queue_url\":\"{{ ASF_DAAC_SQS_URL }}\",\"sqs_endpoint_url\":\"{{ ASF_DAAC_ENDPOINT_URL }}\",\"staged_data_types\":{\"data\":[\"*.tif\", \"*.h5\"],\"metadata\":[\"*.log\",\"*.catalog.json\",\"*.iso.xml\",\"*.md5\"]},\"use_s3_uri_structure\": \"{{ USE_S3_URI }}\",\"product_type_key\": \"CollectionName\",\"data_version\":\"0.0\",\"schema_version\":\"1.5\"}",
-      "passthru_query": false,
-      "priority": 0,
-      "query_all": false,
-      "query_string": "{\n \"bool\": {\n \"must\": [\n {\n \"term\": {\n \"dataset.keyword\": \"L2_RTC_S1\"\n }\n }\n ],\n \"must_not\": [\n {\n \"term\": {\n \"metadata.restaged\": \"true\"\n }\n }\n ]\n }\n}",
-      "queue": "opera-job_worker-send_cnm_notify",
-      "rule_name": "trigger-send_cnm_notify_msg_L2_RTC_S1",
-      "username": "hysdsops",
-      "workflow": "hysds-io-send_notify_msg:__TAG__",
-      "job_spec": "job-send_notify_msg:__TAG__"
-    },
-    {
-      "enabled": true,
-      "job_type": "hysds-io-send_notify_msg:__TAG__",
-      "kwargs": "{\"provider_name\":\"JPL-OPERA\",\"checksum_type\":\"md5\",\"publisher_arn\":\"{{ ASF_DAAC_PROXY }}\",\"kinesis_role_arn\":\"\",\"sqs_queue_url\":\"{{ ASF_DAAC_SQS_URL }}\",\"sqs_endpoint_url\":\"{{ ASF_DAAC_ENDPOINT_URL }}\",\"staged_data_types\":{\"data\":[\"*.xml\"],\"metadata\":[\"*.context.json\",\"*.met.json\",\"*.dataset.json\",\"*.md5\"]},\"use_s3_uri_structure\": \"{{ USE_S3_URI }}\",\"product_type_key\": \"ProductType\"}",
-      "passthru_query": false,
-      "priority": 0,
-      "query_all": false,
-      "query_string": "{\n \"bool\": {\n \"must\": [\n {\n \"bool\": {\n \"should\": [\n{\n \"term\": {\n \"dataset.keyword\": \"CLCL\"\n}\n},\n{\n \"term\": {\n \"dataset.keyword\": \"CHSL\"\n}\n}\n]\n}\n}\n],\n\"must_not\": [\n {\n \"term\": {\n \"metadata.restaged\": \"true\"\n }\n }\n ]\n }\n}",
-      "queue": "opera-job_worker-send_cnm_notify",
-      "rule_name": "trigger-send_cnm_notify_msg_ANCILLARY",
-      "username": "hysdsops",
-      "workflow": "hysds-io-send_notify_msg:__TAG__",
-      "job_spec": "job-send_notify_msg:__TAG__"
-   }
-=======
     }
->>>>>>> b84769ec
   ],
   "mozart": []
 }