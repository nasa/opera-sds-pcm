VENUE: '{{VENUE}}'
DATASET_BUCKET: '{{ DATASET_BUCKET }}'
PGE_SIMULATION_MODE: !!bool true
CRID: '{{ CRID }}'
RELEASE_VERSION: '{{ RELEASE_VERSION }}'

GRQ_ES_ENGINE: opensearch

# for PST (CalVal products)
#DSWX_HLS_COLLECTION_NAME: "OPERA_L3_DSWX-HLS_PROVISIONAL_V0"
#DSWX_HLS_PRODUCT_VERSION: "0.0"

# uncomment out for OPS in R1
DSWX_HLS_COLLECTION_NAME: "OPERA_L3_DSWX-HLS_V1"
DSWX_HLS_PRODUCT_VERSION: "1.0"

# CSLC & RTC in R2
CSLC_COLLECTION_NAME: "OPERA_L2_CSLC-S1_V1"
RTC_COLLECTION_NAME: "OPERA_L2_RTC-S1_V1"
CSLC_STATIC_COLLECTION_NAME: "OPERA_L2_CSLC-S1-STATIC_V1"
RTC_STATIC_COLLECTION_NAME: "OPERA_L2_RTC-S1-STATIC_V1"
CSLC_S1_PRODUCT_VERSION: "1.1"
RTC_S1_PRODUCT_VERSION: "1.0"
CSLC_S1_STATIC_PRODUCT_VERSION: "1.0"
RTC_S1_STATIC_PRODUCT_VERSION: "1.0"

# DSWx-S1 & DISP-S1 in R3
DSWX_S1_COLLECTION_NAME: "OPERA_L3_DSWX-S1_V1"
DSWX_S1_PRODUCT_VERSION: "1.0"
DISP_S1_COLLECTION_NAME: "OPERA_L3_DISP-S1_V1"
DISP_S1_PRODUCT_VERSION: "1.0"
DISP_S1_STATIC_COLLECTION_NAME: "OPERA_L3_DISP-S1-STATIC_PROVISIONAL_V0"
DISP_S1_STATIC_PRODUCT_VERSION: "1.0"

# DSWx-NI in R4
DSWX_NI_COLLECTION_NAME: "OPERA_L3_DSWX-NI_PROVISIONAL_V0"
DSWX_NI_PRODUCT_VERSION: "0.1"

# DIST-S1 in R6
DIST_S1_COLLECTION_NAME: "OPERA_L3_DIST-S1_PROVISIONAL_V0"
DIST_S1_PRODUCT_VERSION: "0.1"

# TROPO in R3.2
TROPO_COLLECTION_NAME: "OPERA_L4_TROPO-ZENITH_PROVISIONAL_V0"
TROPO_PRODUCT_VERSION: "0.2"

# DAAC S3 download credential URLs
USE_DAAC_S3_CREDENTIALS: !!bool true
DAAC_S3_CRED_URLS:
  HLS_DOWNLOAD: https://data.lpdaac.earthdatacloud.nasa.gov/s3credentials
  SLC_DOWNLOAD: https://sentinel1.asf.alaska.edu/s3credentials
  RTC_DOWNLOAD: https://cumulus.asf.alaska.edu/s3credentials
  CSLC_DOWNLOAD: https://cumulus.asf.alaska.edu/s3credentials

# The minimum coverage, defined as the percent of bursts in a bursts set, required to run DSWx_S1
#  Must be an integer in the closed interval [0, 100] or null (~).
#  Cannot be set together with DSWX_S1_MINIMUM_NUMBER_OF_BURSTS_REQUIRED.
DSWX_S1_COVERAGE_TARGET: ~
# The minimum coverage, defined as the number of bursts in a bursts set, required to run DSWx_S1
#  Must be a non-negative integer or null (~).
#  Cannot be set together with DSWX_S1_COVERAGE_TARGET.
DSWX_S1_MINIMUM_NUMBER_OF_BURSTS_REQUIRED: 4
# Force DSWx-S1 processing of pending burst sets after X minutes, rather than waiting for additional data
DSWX_S1_COLLECTION_GRACE_PERIOD_MINUTES: 210
MGRS_TILE_COLLECTION_DB_S3PATH: "s3://opera-ancillaries/mgrs_tiles/dswx_s1/MGRS_tile_collection_v0.3.sqlite"

# The minimum coverage, defined as the percent of bursts in a bursts set, required to run DISP_S1
#  Must be a number in the closed interval [0, 99].
DISP_S1_COVERAGE_TARGET: 99

# Force DISP-S1 processing of pending burst sets after X minutes, rather than waiting for additional data
# This can be over-ridden by argument into daac_data_subsriber.py
DEFAULT_DISP_S1_QUERY_GRACE_PERIOD_MINUTES: 210

# The k-multiple by which the CSLC granules are queried from CMR at a time for DISP-S1 processing.
# If k=4 and this multiple is 2 then the CSLC granules will be queried by 8 acquisition-cycles at a time, which would be
# 8 * 12  = 96 days. We can tune this number to minimize CMR queries without adding undue load on CMR.
DISP_S1_K_FETCH_MULTIPLE: 2

# This file contains mapping of frame_id to burst_id and all its sensing times based on real CMR data
DISP_S1_BURST_DB_S3PATH: "s3://opera-ancillaries/disp_frames/disp_s1_consistent_burst_db/opera-disp-s1-consistent-burst-ids-2025-02-13-2016-07-01_to_2024-12-31.json"

# This file contains list of blackout date ranges for DISP-S1 processing on a per-frame basis
DISP_S1_BLACKOUT_DATES_S3PATH: "s3://opera-ancillaries/disp_frames/disp_s1_blackout_dates/sample_disp_s1_blackout.json"

# This file contains geo boundaries of all DISP-S1 frames
DISP_S1_FRAME_GEO_SIMPLE: "s3://opera-ancillaries/disp_frames/disp_s1_frame_geo_simple/frame-geometries-simple-0.10.0.geojson"

# Location of the burst lookup table for DIST-S1 processing
DIST_S1_BURST_DB_S3PATH: "s3://opera-ancillaries/dist_s1/mgrs_burst_lookup_table-2025-02-19.parquet"

<<<<<<< HEAD
# Location of the DSWx-NI mgrs tile collection database
DSWX_NI_MGRS_TILE_COLLECTION_DB_S3PATH: "s3://opera-ancillaries/dswx_ni/MGRS_collection_db_DSWx-NI_v0.1.sqlite"
=======
DIST_S1_TRIGGERING:
  DEFAULT_DIST_S1_QUERY_GRACE_PERIOD_MINUTES: 210 # Force DIST-S1 processing of pending burst sets after X minutes, rather than waiting for additional data
  MIN_CMR_RTC_CACHE_DOCUMENT_COUNT: 30000 #1000 RTC granules per day * 30 days
  WARN_CMR_RTC_CACHE_DOCUMENT_COUNT: 150000 #5000 RTC granules per day * 30 days
  MIN_CMR_RTC_CACHE_DOCUMENT_DATE_RANGE_DAYS: 20 # 20 days
  WARN_CMR_RTC_CACHE_DOCUMENT_DATE_RANGE_DAYS: 28 # 28 days
>>>>>>> 2d90d4f0

# Shortname filtering on input product types. RegEx strings ('.' == any single character)
SHORTNAME_FILTERS:
  HLSL30:
#   - L.07 # Landsat-7
    - L.08 # Landsat-8
#   - L.09 # Landsat-9
  HLSS30:
#   - S1 # Sentinel-1
    - S2A # Sentinel-2A
    - S2B # Sentinel-2B
    - S2C # Sentinel-2C
#    - S2D # Sentinel-2D

GEOJSON_BUCKET: "opera-ancillaries"

# Base API urls and login endpoints for the different DAAC environments.
DAAC_ENVIRONMENTS:
  OPS:
    BASE_URL: cmr.earthdata.nasa.gov
    EARTHDATA_LOGIN: urs.earthdata.nasa.gov

  UAT:
    BASE_URL: cmr.uat.earthdata.nasa.gov
    EARTHDATA_LOGIN: uat.urs.earthdata.nasa.gov

# Settings to set the latency period for various jobs
NOMINAL_LATENCY:
    # Latency period in minutes. Expiration time is calculated from when the LDF is being processed.
#   RRST_EVALUATOR: 60

URGENT_RESPONSE_LATENCY:
    # Latency period in minutes. Expiration time is calculated from when the LDF is being processed.
#    RRST_EVALUATOR: 60


# This area is intended to be used to set any PGE configurable settings that an operator can change
# during production.

CSLC_S1:
  # Amount of margin in km to apply to staged ancillaries (DEM)
  ANCILLARY_MARGIN: 100
  # Product specification version for baseline products
  PRODUCT_SPEC_VER: 0.1.7

CSLC_S1_STATIC:
  # Amount of margin in km to apply to staged ancillaries (DEM)
  ANCILLARY_MARGIN: 100
  # Validity start date used to tag static layer products
  DATA_VALIDITY_START_DATE: 20140403
  # Product specification version for static layer products
  PRODUCT_SPEC_VER: 0.1.2

DSWX_HLS:
  # Toggle ancillary overlap coverage check during processing
  CHECK_ANCILLARY_INPUTS_COVERAGE: !!bool true
  # Toggle application of ocean/shoreline masking during processing
  APPLY_OCEAN_MASKING: !!bool false
  # Amount of margin in km to apply to staged ancillaries (DEM/Worldcover)
  ANCILLARY_MARGIN: 200

RTC_S1:
  # Amount of margin in km to apply to staged ancillaries (DEM)
  ANCILLARY_MARGIN: 200
  # Estimated geometric accuracy values needed for CEOS compliance
  ESTIMATED_GEOMETRIC_ACCURACY:
    BIAS_X: -0.72
    BIAS_Y: -0.67
    STDDEV_X: 0.70
    STDDEV_Y: 0.62

RTC_S1_STATIC:
  # Validity start date used to tag static layer products
  DATA_VALIDITY_START_DATE: 20140403
  # Amount of margin in km to apply to staged ancillaries (DEM)
  ANCILLARY_MARGIN: 200
  # Estimated geometric accuracy values needed for CEOS compliance
  ESTIMATED_GEOMETRIC_ACCURACY:
    BIAS_X: -0.72
    BIAS_Y: -0.67
    STDDEV_X: 0.70
    STDDEV_Y: 0.62

DSWX_S1:
  # Amount of margin in km to apply to staged ancillaries (DEM/Worldcover)
  ANCILLARY_MARGIN: 50

DISP_S1:
  # Amount of margin in km to apply to staged ancillaries (DEM)
  ANCILLARY_MARGIN: 50
  # Number of threads to allocate to the "threads_per_worker" field of the DISP-S1 RunConfig
  NUM_THREADS: 8
  # Used to calculate the "n_parallel_bursts" field of the DISP-S1 RunConfig
  # available_cpu_cores * FACTOR + CONSTANT
  NUM_WORKERS:
    FACTOR: 0.25
    CONSTANT: 1
  # S3 path to the frame-to-burst database JSON file to download for all DISP-S1 jobs
  FRAME_TO_BURST_JSON: "s3://opera-ancillaries/disp_frames/disp-s1/0.5.9/opera-s1-disp-0.9.0-frame-to-burst.json"
  # S3 path to the reference date database JSON file to download for all DISP-S1 jobs
  REFERENCE_DATE_DATABASE_JSON: "s3://opera-ancillaries/disp_frames/disp_s1_frame_reference_dates/opera-disp-s1-reference-dates-2025-02-13.json"
  # S3 path to the algorithm parameters YAML file to download for historical DISP-S1 jobs
  ALGORITHM_PARAMETERS_HISTORICAL_YAML: "s3://opera-ancillaries/algorithm_parameters/disp_s1/0.5.9/algorithm_parameters_historical_20250701.yaml"
  # S3 path to the algorithm parameters override JSON file to download for all DISP-S1 jobs
  ALGORITHM_PARAMETERS_OVERRIDES_JSON: "s3://opera-ancillaries/algorithm_parameters/disp_s1/0.5.9/opera-disp-s1-algorithm-parameters-overrides-2025-06-17.json"

DISP_S1_STATIC:
  # Amount of margin in km to apply to staged ancillaries (DEM)
  ANCILLARY_MARGIN: 50
  # Number of threads to allocate to the "threads_per_worker" field of the DISP-S1 RunConfig
  NUM_THREADS: 8
  # Used to calculate the "n_parallel_bursts" field of the DISP-S1 RunConfig
  # available_cpu_cores * FACTOR + CONSTANT
  NUM_WORKERS:
    FACTOR: 0.25
    CONSTANT: 1
  # S3 path to the frame-to-burst database JSON file to download for all DISP-S1 jobs
  FRAME_TO_BURST_JSON: "s3://opera-ancillaries/disp_frames/disp-s1/0.5.9/opera-s1-disp-0.9.0-frame-to-burst.json"

DSWX_NI:
  # Amount of margin in km to apply to staged ancillaries (DEM/Worldcover)
  ANCILLARY_MARGIN: 50

DIST_S1:
  # Amount of margin in km to apply to staged ancillaries (Worldcover)
  ANCILLARY_MARGIN: 50

  DESIRED_LOOKBACKS: 3

  PROCESSING:
    MODEL_OPTIMIZATION: false  # Currently locked to false for now
    BATCH_DESPECKLING: 8
    BATCH_NORM_PARAMS: 32
    STRIDE_NORM_PARAMS: 4  # int between 1 & 16 - 16 is fastest but has bad artifacting in output products. 1 is slowest but cleanest
    WORKERS:
      N_DESPECKLE: 16
      N_NORM_PARAMS: 1  # This doesn't seem to work as expected. Computes 2 bursts at a time but takes twice as long per
      # burst, while eating up double the memory. Recommend keeping this at 1 for now until ADT can
      # reassess

TROPO:
  # Number of workers to allocate to the "n_workers" field of the TROPO RunConfig
  NUM_WORKERS: 4
  # Number of threads to allocate to the "threads_per_worker" field of the TROPO RunConfig
  NUM_THREADS: 2
  # Maximum memory in MB to allocate to the "max_memory" field of the TROPO RunConfig
  MAX_MEMORY: 8GB


# End PGE Configuration section

PRODUCT_TYPES:
    Observation_Accountability_Report:
        Pattern: !!python/regexp '(?P<id>oad_(?P<ContentType>\w+)_(?P<ValidityStartDateTime>\d{4}-\d{3}T\d{2}:\d{2}:\d{2})_(?P<ValidityEndDateTime>\d{4}-\d{3}T\d{2}:\d{2}:\d{2})\.(xml|json))$'
        Extractor: extractor.FilenameRegexMetExtractor
        Configuration:
            Date_Time_Patterns: ['%Y-%jT%H:%M:%S']
        Strip_File_Extension: !!bool true
        Dataset_Keys:
            starttime: ValidityStartDateTime
            endtime: ValidityEndDateTime

    L1_S1_SLC:
        # Pattern for parsing SAFE archives containing SLC burst data from Sentinel-1, such as:
        # S1A_IW_SLC__1SDV_20220501T015035_20220501T015102_043011_0522A4_42CC.zip
        # This pattern groups the metadata information in the filename using named groups.
        #
        # See naming convention documentation (https://sentinels.copernicus.eu/web/sentinel/user-guides/sentinel-1-sar/naming-conventions)
        #
        Pattern: !!python/regexp '(?P<mission_id>S1A|S1B|S1C)_(?P<beam_mode>IW)_(?P<product_type>SLC)(?P<resolution>_)_(?P<level>1)(?P<class>S)(?P<pol>SH|SV|DH|DV)_(?P<start_ts>(?P<start_year>\d{4})(?P<start_month>\d{2})(?P<start_day>\d{2})T(?P<start_hour>\d{2})(?P<start_minute>\d{2})(?P<start_second>\d{2}))_(?P<stop_ts>(?P<stop_year>\d{4})(?P<stop_month>\d{2})(?P<stop_day>\d{2})T(?P<stop_hour>\d{2})(?P<stop_minute>\d{2})(?P<stop_second>\d{2}))_(?P<orbit_num>\d{6})_(?P<data_take_id>[0-9A-F]{6})_(?P<product_id>[0-9A-F]{4})[.](?P<format>zip)$'
        Strip_File_Extension: !!bool true
        Extractor: extractor.FilenameRegexMetExtractor
        Configuration:
            Date_Time_Patterns: ['%Y%m%dT%H%M%S']
            Date_Time_Keys: ['start_ts', 'stop_ts']
        Dataset_Keys: {}

    L1_S1_ORB:
        # Pattern for parsing Orbit files, both Precise (POE) and Restituted (RES) files
        # containing the orbit ephemerides data for Sentinel-1 A/B, such as:
        # S1A_OPER_AUX_POEORB_OPOD_20220521T081912_V20220430T225942_20220502T005942.EOF
        # This pattern groups the metadata information in the filename using named groups.
        #
        # See naming convention documentation (https://sentinel.esa.int/documents/247904/351187/Copernicus_Sentinels_POD_Service_File_Format_Specification)
        #
        Pattern: !!python/regexp '(?P<mission_id>S1A|S1B|S1C)_(?P<file_class>OPER)_(?P<file_type>(?P<category>AUX)_(?P<semantic_desc>POEORB|RESORB))_(?P<instance_id>(?P<site>OPOD)_(?P<creation_ts>(?P<cre_year>\d{4})(?P<cre_month>\d{2})(?P<cre_day>\d{2})T(?P<cre_hour>\d{2})(?P<cre_minute>\d{2})(?P<cre_second>\d{2}))_V(?P<valid_start_ts>(?P<valid_start_year>\d{4})(?P<valid_start_month>\d{2})(?P<valid_start_day>\d{2})T(?P<valid_start_hour>\d{2})(?P<valid_start_minute>\d{2})(?P<valid_start_second>\d{2}))_(?P<valid_stop_ts>(?P<valid_stop_year>\d{4})(?P<valid_stop_month>\d{2})(?P<valid_stop_day>\d{2})T(?P<valid_stop_hour>\d{2})(?P<valid_stop_minute>\d{2})(?P<valid_stop_second>\d{2})))[.](?P<format>EOF)$'
        Strip_File_Extension: !!bool true
        Extractor: extractor.FilenameRegexMetExtractor
        Configuration:
            Date_Time_Patterns: ['%Y%m%dT%H%M%S']
            Date_Time_Keys: ['creation_ts', 'valid_start_ts', 'valid_stop_ts']
        Dataset_Keys: {}

    L2_HLS_L30:
        # Pattern for parsing filenames such as "HLS.L30.T22VEQ.2021248T143156.v2.0.Fmask.tif".
        # This pattern groups the metadata information in the filename using named groups.
        #
        # See naming convention documentation (https://lpdaac.usgs.gov/data/get-started-data/collection-overview/missions/harmonized-landsat-sentinel-2-hls-overview/#hls-naming-conventions)
        #
        # Note: POSIX character class "[[:alnum:]]" is not supported in python's re, and so has been replaced with "[^\W_]" here.
        Pattern: !!python/regexp '(?P<product_shortname>HLS[.]L30)[.](?P<tile_id>T[^\W_]{5})[.](?P<acquisition_ts>(?P<year>\d{4})(?P<day_of_year>\d{3})T(?P<hour>\d{2})(?P<minute>\d{2})(?P<second>\d{2}))[.](?P<collection_version>v\d+[.]\d+)[.](?P<band_or_qa>[^\W_]+)[.](?P<format>tif)$'
        Strip_File_Extension: !!bool true
        Extractor: extractor.FilenameRegexMetExtractor
        Configuration:
            # Custom Pattern for dates like "<year><day number of year>T<hour><minute><second>"
            # For example, "2021248T143156":
            #   year: 2021
            #   day number of year: 248
            #   hour (24hr): 14
            #   minute: 31
            #   second: 56
            Date_Time_Patterns: ['%Y%jT%H%M%S']

            # Specify the metadata key to convert to a start and end time for the dataset times
            Date_Time_Keys: ['acquisition_ts']
            # Specify the metadata key to use as the dataset version.
            #  Note: this affects the data product index name
            Dataset_Version_Key: 'collection_version'
        Dataset_Keys: {}

    L2_HLS_S30:
        # Pattern for parsing filenames such as "HLS.S30.T15SXR.2021250T163901.v2.0.Fmask.tif".
        # This pattern groups the metadata information in the filename using named groups.
        #
        # See naming convention documentation (https://lpdaac.usgs.gov/data/get-started-data/collection-overview/missions/harmonized-landsat-sentinel-2-hls-overview/#hls-naming-conventions)
        #
        # Note: POSIX character class "[[:alnum:]]" is not supported in python's re, and so has been replaced with "[^\W_]" here.
        Pattern: !!python/regexp '(?P<product_shortname>HLS[.]S30)[.](?P<tile_id>T[^\W_]{5})[.](?P<acquisition_ts>(?P<year>\d{4})(?P<day_of_year>\d{3})T(?P<hour>\d{2})(?P<minute>\d{2})(?P<second>\d{2}))[.](?P<collection_version>v\d+[.]\d+)[.](?P<band_or_qa>[^\W_]+)[.](?P<format>tif)$'
        Strip_File_Extension: !!bool true
        Extractor: extractor.FilenameRegexMetExtractor
        Configuration:
            # Custom Pattern for dates like "<year><day number of year>T<hour><minute><second>"
            # For example, "2021248T143156":
            #   year: 2021
            #   day number of year: 248
            #   hour (24hr): 14
            #   minute: 31
            #   second: 56
            Date_Time_Patterns: ['%Y%jT%H%M%S']

            # Specify the metadata key to convert to a start and end time for the dataset times
            Date_Time_Keys: ['acquisition_ts']
            # Specify the metadata key to use as the dataset version.
            #  Note: this affects the data product index name
            Dataset_Version_Key: 'collection_version'
        Dataset_Keys: {}

    L2_CSLC_S1:
        # Pattern for parsing output L2_CSLC-S1 product filenames, such as:
        # OPERA_L2_CSLC-S1_T064-135518-IW1_20220501T015035Z_20230807T212944Z_S1A_VV_v1.0.h5
        # This pattern groups the metadata information in the filename using named groups.
        Pattern: !!python/regexp '(?P<id>(?P<project>OPERA)_(?P<level>L2)_(?P<product_type>CSLC)-(?P<source>S1)_(?P<burst_id>\w{4}-\w{6}-\w{3})_(?P<acquisition_ts>(?P<acq_year>\d{4})(?P<acq_month>\d{2})(?P<acq_day>\d{2})T(?P<acq_hour>\d{2})(?P<acq_minute>\d{2})(?P<acq_second>\d{2})Z)_(?P<creation_ts>(?P<cre_year>\d{4})(?P<cre_month>\d{2})(?P<cre_day>\d{2})T(?P<cre_hour>\d{2})(?P<cre_minute>\d{2})(?P<cre_second>\d{2})Z)_(?P<sensor>S1[A-C])_(?P<pol>VV|VH|HH|HV|VV\+VH|HH\+HV)_(?P<product_version>v\d+[.]\d+))(_BROWSE)?[.](?P<ext>tif|tiff|h5|png|iso\.xml)$'
        Strip_File_Extension: !!bool true
        Extractor: extractor.FilenameRegexMetExtractor
        Configuration:
            Date_Time_Patterns: ['%Y%m%dT%H%M%SZ']
            Date_Time_Keys: ['acquisition_ts', 'creation_ts']
            # Specify the metadata key to use as the dataset version.
            #  Note: this affects the data product index name
            Dataset_Version_Key: 'product_version'
        Dataset_Keys: {}

    L2_CSLC_S1_STATIC:
      # Pattern for parsing output L2_CSLC-S1 static layer product filenames, such as:
      # OPERA_L2_CSLC-S1-STATIC_T064-135524-IW2_20140101_S1A_v1.0.h5
      # This pattern groups the metadata information in the filename using named groups.
      Pattern: !!python/regexp '(?P<id>(?P<project>OPERA)_(?P<level>L2)_(?P<product_type>CSLC)-(?P<source>S1)-STATIC_(?P<burst_id>\w{4}-\w{6}-\w{3})_(?P<validity_ts>(?P<validity_year>\d{4})(?P<validity_month>\d{2})(?P<validity_day>\d{2}))_(?P<sensor>S1[A-C])_(?P<product_version>v\d+[.]\d+))[.](?P<ext>h5|iso\.xml)$'
      Strip_File_Extension: !!bool true
      Extractor: extractor.FilenameRegexMetExtractor
      Configuration:
        Date_Time_Patterns: [ '%Y%m%d' ]
        Date_Time_Keys: [ 'validity_ts' ]
        # Specify the metadata key to use as the dataset version.
        #  Note: this affects the data product index name
        Dataset_Version_Key: 'product_version'
      Dataset_Keys: { }

    L2_RTC_S1:
        # Pattern for parsing output L2_RTC-S1 product filenames, such as:
        # OPERA_L2_RTC-S1_T069-147174-IW3_20180504T104521Z_20230804T203850Z_S1B_30_v1.0.h5
        # OPERA_L2_RTC-S1_T069-147174-IW3_20180504T104521Z_20230804T203850Z_S1B_30_v1.0_VV.tif
        # OPERA_L2_RTC-S1_T069-147174-IW3_20180504T104521Z_20230804T203850Z_S1B_30_v1.0_mask.tif
        # OPERA_L2_RTC-S1_T069-147175-IW1_20180504T104522Z_20230804T203850Z_S1B_30_v1.0_BROWSE.png
        # This pattern groups the metadata information in the filename using named groups.
        Pattern: !!python/regexp '(?P<id>(?P<project>OPERA)_(?P<level>L2)_(?P<product_type>RTC)-(?P<source>S1)_(?P<burst_id>\w{4}-\w{6}-\w{3})_(?P<acquisition_ts>(?P<acq_year>\d{4})(?P<acq_month>\d{2})(?P<acq_day>\d{2})T(?P<acq_hour>\d{2})(?P<acq_minute>\d{2})(?P<acq_second>\d{2})Z)_(?P<creation_ts>(?P<cre_year>\d{4})(?P<cre_month>\d{2})(?P<cre_day>\d{2})T(?P<cre_hour>\d{2})(?P<cre_minute>\d{2})(?P<cre_second>\d{2})Z)_(?P<sensor>S1[A-C])_(?P<spacing>30)_(?P<product_version>v\d+[.]\d+))(_(?P<pol>VV|VH|HH|HV|VV\+VH|HH\+HV)|_BROWSE|_mask)?[.](?P<ext>tif|tiff|h5|png|iso\.xml)$'
        Strip_File_Extension: !!bool true
        Extractor: extractor.FilenameRegexMetExtractor
        Configuration:
          Date_Time_Patterns: ['%Y%m%dT%H%M%SZ']
          Date_Time_Keys: ['acquisition_ts', 'creation_ts']
          # Specify the metadata key to use as the dataset version.
          #  Note: this affects the data product index name
          Dataset_Version_Key: 'product_version'
        Dataset_Keys: {}

    L2_RTC_S1_STATIC:
      # Pattern for parsing output L2_RTC-S1 static layer product filenames, such as:
      # OPERA_L2_RTC-S1-STATIC_T069-147178-IW3_20140101_S1B_30_v1.0.h5
      # OPERA_L2_RTC-S1-STATIC_T069-147178-IW3_20140101_S1B_30_v1.0_incidence_angle.tif
      # OPERA_L2_RTC-S1-STATIC_T069-147178-IW3_20140101_S1B_30_v1.0_number_of_looks.tif
      # This pattern groups the metadata information in the filename using named groups.
      Pattern: !!python/regexp '(?P<id>(?P<project>OPERA)_(?P<level>L2)_(?P<product_type>RTC)-(?P<source>S1)-STATIC_(?P<burst_id>\w{4}-\w{6}-\w{3})_(?P<validity_ts>(?P<validity_year>\d{4})(?P<validity_month>\d{2})(?P<validity_day>\d{2}))_(?P<sensor>S1[A-C])_(?P<spacing>30)_(?P<product_version>v\d+[.]\d+))(_BROWSE|_(?P<static_layer_name>incidence_angle|mask|local_incidence_angle|number_of_looks|rtc_anf_gamma0_to_beta0|rtc_anf_gamma0_to_sigma0))?[.](?P<ext>tif|tiff|h5|png|iso\.xml)$'
      Strip_File_Extension: !!bool true
      Extractor: extractor.FilenameRegexMetExtractor
      Configuration:
        Date_Time_Patterns: [ '%Y%m%d' ]
        Date_Time_Keys: [ 'validity_ts' ]
        # Specify the metadata key to use as the dataset version.
        #  Note: this affects the data product index name
        Dataset_Version_Key: 'product_version'
      Dataset_Keys: { }

    L3_DSWx_HLS:
        # Pattern for parsing filenames such as:
        # * "OPERA_L3_DSWx-HLS_T22VEQ_20210905T143156Z_20220105T143156Z_L8_30_v0.1_B01_WTF.tif"
        # * "OPERA_L3_DSWx-HLS_T15SXR_20210907T163901Z_20220207T163901Z_S2A_30_v0.1_B09_CLOUD.tif"
        # This pattern groups the metadata information in the filename using named groups.
        #
        # Note: POSIX character class "[[:alnum:]]" is not supported in python's re, and so has been replaced with "[^\W_]" here.
        Pattern: !!python/regexp '(?P<id>(?P<project>OPERA)_(?P<level>L3)_(?P<product_type>DSWx)-(?P<source>HLS)_(?P<tile_id>T[^\W_]{5})_(?P<acquisition_ts>(?P<acq_year>\d{4})(?P<acq_month>\d{2})(?P<acq_day>\d{2})T(?P<acq_hour>\d{2})(?P<acq_minute>\d{2})(?P<acq_second>\d{2})Z)_(?P<creation_ts>(?P<cre_year>\d{4})(?P<cre_month>\d{2})(?P<cre_day>\d{2})T(?P<cre_hour>\d{2})(?P<cre_minute>\d{2})(?P<cre_second>\d{2})Z)_(?P<sensor>S2A|S2B|S2C|S2D|L8|L9)_(?P<spacing>30)_(?P<product_version>v\d+[.]\d+))_(?P<band_index>B\d{2})_(?P<band_name>WTR|BWTR|CONF|DIAG|WTR-1|WTR-2|LAND|SHAD|CLOUD|DEM)[.](?P<ext>tif|tiff)$'
        Strip_File_Extension: !!bool true
        Extractor: extractor.FilenameRegexMetExtractor
        Configuration:
            # Custom Pattern for dates like "<year><month><day>T<hour><minute><second>"
            # For example, "20210211T163901":
            #   year: 2021
            #   month: 02 (February)
            #   day of month: 11 (the 11th)
            #   hour (24hr): 16
            #   minute: 39
            #   second: 01
            Date_Time_Patterns: ['%Y%m%dT%H%M%SZ']

            # Specify the metadata key to convert to a start and end time for the dataset times
            Date_Time_Keys: ['acquisition_ts', 'creation_ts']
            # Specify the metadata key to use as the dataset version.
            #  Note: this affects the data product index name
            Dataset_Version_Key: 'product_version'
        Dataset_Keys: {}

    L3_DSWx_S1:
      # Pattern for parsing filenames such as:
      # * "OPERA_L3_DSWx-S1_T18MVA_20200702T231843Z_20230317T190549Z_S1A_30_v0.1_B01_WTR.tif"
      # This pattern groups the metadata information in the filename using named groups.
      #
      # Note: POSIX character class "[[:alnum:]]" is not supported in python's re, and so has been replaced with "[^\W_]" here.
      Pattern: !!python/regexp '(?P<id>(?P<project>OPERA)_(?P<level>L3)_(?P<product_type>DSWx)-(?P<source>S1)_(?P<tile_id>T[^\W_]{5})_(?P<acquisition_ts>(?P<acq_year>\d{4})(?P<acq_month>\d{2})(?P<acq_day>\d{2})T(?P<acq_hour>\d{2})(?P<acq_minute>\d{2})(?P<acq_second>\d{2})Z)_(?P<creation_ts>(?P<cre_year>\d{4})(?P<cre_month>\d{2})(?P<cre_day>\d{2})T(?P<cre_hour>\d{2})(?P<cre_minute>\d{2})(?P<cre_second>\d{2})Z)_(?P<sensor>S1A|S1B|S1C)_(?P<spacing>30)_(?P<product_version>v\d+[.]\d+))((_(?P<band_index>B\d{2})_(?P<band_name>WTR|BWTR|CONF|DIAG))|_BROWSE)?[.](?P<ext>tif|tiff|png|iso\.xml)$'
      Strip_File_Extension: !!bool true
      Extractor: extractor.FilenameRegexMetExtractor
      Configuration:
        # Custom Pattern for dates like "<year><month><day>T<hour><minute><second>"
        # For example, "20210211T163901":
        #   year: 2021
        #   month: 02 (February)
        #   day of month: 11 (the 11th)
        #   hour (24hr): 16
        #   minute: 39
        #   second: 01
        Date_Time_Patterns: [ '%Y%m%dT%H%M%SZ' ]

        # Specify the metadata key to convert to a start and end time for the dataset times
        Date_Time_Keys: [ 'acquisition_ts', 'creation_ts' ]
        # Specify the metadata key to use as the dataset version.
        #  Note: this affects the data product index name
        Dataset_Version_Key: 'product_version'
      Dataset_Keys: { }

    L3_DISP_S1:
      # Pattern for parsing filenames such as:
      # * "OPERA_L3_DISP-S1_IW_F01234_VV_20190101T232711Z_20190906T232711Z_v0.1_20230101T100506Z.nc"
      # * "OPERA_L3_DISP-S1_IW_F01234_VV_20190101T232711Z_20190906T232711Z_v0.1_20230101T100506Z_BROWSE.png"
      # This pattern groups the metadata information in the filename using named groups.
      Pattern: !!python/regexp '(?P<id>(?P<project>OPERA)_(?P<level>L3)_(?P<product_type>DISP)-(?P<source>S1)_(?P<mode>IW)_(?P<frame_id>F\d{5})_(?P<pol>VV|VH|HH|HV|VV\+VH|HH\+HV)_(?P<ref_datetime>\d{8}T\d{6}Z)_(?P<sec_datetime>\d{8}T\d{6}Z)_(?P<product_version>v\d+[.]\d+)_(?P<creation_ts>(?P<cre_year>\d{4})(?P<cre_month>\d{2})(?P<cre_day>\d{2})T(?P<cre_hour>\d{2})(?P<cre_minute>\d{2})(?P<cre_second>\d{2})Z))(_BROWSE)?[.](?P<ext>nc|png|iso\.xml)$'
      Strip_File_Extension: !!bool true
      Extractor: extractor.FilenameRegexMetExtractor
      Configuration:
        # Custom Pattern for dates like "<year><month><day>T<hour><minute><second>"
        Date_Time_Patterns: [ '%Y%m%dT%H%M%SZ' ]

        # Specify the metadata key to convert to a start and end time for the dataset times
        Date_Time_Keys: [ 'ref_datetime', 'sec_datetime' ]
        # Specify the metadata key to use as the dataset version.
        #  Note: this affects the data product index name
        Dataset_Version_Key: 'product_version'
      Dataset_Keys: { }

    L3_DISP_S1_STATIC:
      # Pattern for parsing filenames such as:
      # * "OPERA_L3_DISP-S1-STATIC_F11115_20140403_S1A_v1.0_dem_warped_utm.tif"
      # * "OPERA_L3_DISP-S1-STATIC_F11115_20140403_S1A_v1.0_BROWSE.png"
      # This pattern groups the metadata information in the filename using named groups.
      Pattern: !!python/regexp '(?P<id>(?P<project>OPERA)_(?P<level>L3)_(?P<product_type>DISP)-(?P<source>S1)-STATIC_(?P<frame_id>F\d{5})_(?P<validity_start_date>\d{8})_(?P<sensor>S1[A-C])_(?P<product_version>v\d+[.]\d+))(_(?P<band_name>dem_warped_utm|layover_shadow_mask|los_enu)|(_BROWSE))?[.](?P<ext>tif|png|iso\.xml)$'
      Strip_File_Extension: !!bool true
      Extractor: extractor.FilenameRegexMetExtractor
      Configuration:
        # Custom Pattern for dates like "<year><month><day>T<hour><minute><second>"
        Date_Time_Patterns: [ '%Y%m%d' ]

        # Specify the metadata key to convert to a start and end time for the dataset times
        Date_Time_Keys: [ 'validity_start_date' ]
        # Specify the metadata key to use as the dataset version.
        #  Note: this affects the data product index name
        Dataset_Version_Key: 'product_version'
      Dataset_Keys: { }

    L2_CSLC_S1_COMPRESSED:
      # Pattern for parsing filenames such as:
      # * "OPERA_L2_COMPRESSED-CSLC-S1_F11114_T078-165495-IW3_20190906T000000Z_20190906T000000Z_20191108T000000Z_20230101T100506Z_VV_v1.0.h5"
      # This pattern groups the metadata information in the filename using named groups.
      Pattern: !!python/regexp '(?P<id>(?P<project>OPERA)_(?P<level>L2)_(?P<product_type>COMPRESSED-CSLC)-(?P<source>S1)_(?P<disp_frame_id>F\d{5})_(?P<burst_id>\w{4}-\w{6}-\w{3})_(?P<ref_date_time>\d{8})T000000Z_(?P<first_date_time>\d{8})T000000Z_(?P<last_date_time>\d{8})T000000Z_(?P<creation_ts>(?P<cre_year>\d{4})(?P<cre_month>\d{2})(?P<cre_day>\d{2})T(?P<cre_hour>\d{2})(?P<cre_minute>\d{2})(?P<cre_second>\d{2})Z)_(?P<pol>VV|VH|HH|HV|VV\+VH|HH\+HV)_(?P<product_version>v\d+[.]\d+))[.](?P<ext>h5)$'
      Strip_File_Extension: !!bool true
      Extractor: extractor.FilenameRegexMetExtractor
      Configuration:
        # Custom Pattern for dates like "<year><month><day>T<hour><minute><second>"
        Date_Time_Patterns: [ '%Y%m%d' ]

        # Specify the metadata key to convert to a start and end time for the dataset times
        Date_Time_Keys: [ 'first_date_time', 'last_date_time' ]
      Dataset_Keys: { }

    L3_DSWx_NI:
      # Pattern for parsing output image filenames, such as:
      # * "OPERA_L3_DSWx-NI_T11SLS_20110226T061749Z_20240329T181033Z_LSAR_30_v0.1_B01_WTR.tif"
      # * "OPERA_L3_DSWx-NI_T11SLT_20110226T061749Z_20240329T181033Z_LSAR_30_v0.1_BROWSE.png"
      Pattern: !!python/regexp '(?P<id>(?P<project>OPERA)_(?P<level>L3)_(?P<product_type>DSWx)-(?P<source>NI)_(?P<tile_id>T[^\W_]{5})_(?P<acquisition_ts>(?P<acq_year>\d{4})(?P<acq_month>\d{2})(?P<acq_day>\d{2})T(?P<acq_hour>\d{2})(?P<acq_minute>\d{2})(?P<acq_second>\d{2})Z)_(?P<creation_ts>(?P<cre_year>\d{4})(?P<cre_month>\d{2})(?P<cre_day>\d{2})T(?P<cre_hour>\d{2})(?P<cre_minute>\d{2})(?P<cre_second>\d{2})Z)_(?P<sensor>LSAR)_(?P<spacing>30)_(?P<product_version>v\d+[.]\d+))((_(?P<band_index>B\d{2})_(?P<band_name>WTR|BWTR|CONF|DIAG))|_BROWSE)?[.](?P<ext>tif|tiff|png|iso\.xml)$'
      Strip_File_Extension: !!bool true
      Extractor: extractor.FilenameRegexMetExtractor
      Configuration:
        # Custom Pattern for dates like "<year><month><day>T<hour><minute><second>"
        # For example, "20210211T163901":
        #   year: 2021
        #   month: 02 (February)
        #   day of month: 11 (the 11th)
        #   hour (24hr): 16
        #   minute: 39
        #   second: 01
        Date_Time_Patterns: [ '%Y%m%dT%H%M%SZ' ]

        # Specify the metadata key to convert to a start and end time for the dataset times
        Date_Time_Keys: [ 'acquisition_ts', 'creation_ts' ]
        # Specify the metadata key to use as the dataset version.
        #  Note: this affects the data product index name
        Dataset_Version_Key: 'product_version'
      Dataset_Keys: { }

    L3_DIST_S1:
      # Pattern for parsing output image filenames, such as:
      # * "OPERA_L3_DIST-S1_T15SXR_20210205T163901Z_20220101T140222Z_S1A_30_v0.1_DIST-GEN-STATUS.tif"
      # * "OPERA_L3_DIST-S1_T15SXR_20210205T163901Z_20220101T140222Z_S1A_30_v0.1_BROWSE.png"
      Pattern: !!python/regexp '(?P<id>(?P<project>OPERA)_(?P<level>L3)_(?P<product_type>DIST(-ALERT)?)-(?P<source>S1)_(?P<tile_id>T[^\W_]{5})_(?P<acquisition_ts>(?P<acq_year>\d{4})(?P<acq_month>\d{2})(?P<acq_day>\d{2})T(?P<acq_hour>\d{2})(?P<acq_minute>\d{2})(?P<acq_second>\d{2})Z)_(?P<creation_ts>(?P<cre_year>\d{4})(?P<cre_month>\d{2})(?P<cre_day>\d{2})T(?P<cre_hour>\d{2})(?P<cre_minute>\d{2})(?P<cre_second>\d{2})Z)_(?P<sensor>S1[AC]?)_(?P<spacing>30)_(?P<product_version>v\d+[.]\d+))((_(?P<layer_name>GEN-DIST-STATUS-ACQ|GEN-DIST-STATUS|GEN-METRIC|GEN-DIST-CONF|GEN-DIST-COUNT|GEN-DIST-DATE|GEN-DIST-DUR|GEN-DIST-LAST-DATE|GEN-DIST-PERC|GEN-METRIC-MAX))|_BROWSE)?[.](?P<ext>tif|tiff|png|iso\.xml)$'
      Strip_File_Extension: !!bool true
      Extractor: extractor.FilenameRegexMetExtractor
      Configuration:
        # Custom Pattern for dates like "<year><month><day>T<hour><minute><second>"
        # For example, "20210211T163901":
        #   year: 2021
        #   month: 02 (February)
        #   day of month: 11 (the 11th)
        #   hour (24hr): 16
        #   minute: 39
        #   second: 01
        Date_Time_Patterns: [ '%Y%m%dT%H%M%SZ' ]

        # Specify the metadata key to convert to a start and end time for the dataset times
        Date_Time_Keys: [ 'acquisition_ts', 'creation_ts' ]
        # Specify the metadata key to use as the dataset version.
        #  Note: this affects the data product index name
        Dataset_Version_Key: 'product_version'
      Dataset_Keys: { }

    L4_TROPO:
        # Pattern for parsing filenames
        Pattern: !!python/regexp '(?P<id>(?P<project>OPERA)_(?P<level>L4)_(?P<product_type>TROPO)-ZENITH_(?P<acquisition_ts>(?P<acq_year>\d{4})(?P<acq_month>\d{2})(?P<acq_day>\d{2})T(?P<acq_hour>\d{2})(?P<acq_minute>\d{2})(?P<acq_second>\d{2})Z)_(?P<creation_ts>(?P<cre_year>\d{4})(?P<cre_month>\d{2})(?P<cre_day>\d{2})T(?P<cre_hour>\d{2})(?P<cre_minute>\d{2})(?P<cre_second>\d{2})Z)_(?P<model>.+?)_(?P<product_version>v\d+[.]\d+))?[.](?P<ext>nc|png|iso\.xml)$'
        Strip_File_Extension: !!bool true
        Extractor: extractor.FilenameRegexMetExtractor
        Configuration:
          # Custom Pattern for dates like "<year><month><day>T<hour><minute><second>"
          # For example, "20210211T163901":
          #   year: 2021
          #   month: 02 (February)
          #   day of month: 11 (the 11th)
          #   hour (24hr): 16
          #   minute: 39
          #   second: 01
          Date_Time_Patterns: ['%Y%m%dT%H%M%SZ']
          # Specify the metadata key to convert to a start and end time for the dataset times
          Date_Time_Keys: [ 'acquisition_ts', 'creation_ts' ]
          Dataset_Version_Key: 'product_version'
        Dataset_Keys: { }

# !!!!!!!!!!!!!!!!!!!!!!!!!!!!!!!!!!!!!!!!!!!!!!!!!!!!!!!!!!!!!!!!!!!!!!!!!!!!!!!!!!!!
# WARNING: ONLY MODIFY THE SETTINGS BELOW IF YOU KNOW WHAT YOU'RE DOING !!!!!!!!!!!!!!
# !!!!!!!!!!!!!!!!!!!!!!!!!!!!!!!!!!!!!!!!!!!!!!!!!!!!!!!!!!!!!!!!!!!!!!!!!!!!!!!!!!!!

# Settings to enable forceful ingest of PGE outputs (a.k.a disable no-clobber errors)
# These settings only take effect on those PGE jobs that produce datasets that get
# pushed to object storage (this should not include input product download jobs).
FORCE_INGEST:
    INGEST_STAGED: !!bool true
    slc_download: !!bool true<|MERGE_RESOLUTION|>--- conflicted
+++ resolved
@@ -89,17 +89,15 @@
 # Location of the burst lookup table for DIST-S1 processing
 DIST_S1_BURST_DB_S3PATH: "s3://opera-ancillaries/dist_s1/mgrs_burst_lookup_table-2025-02-19.parquet"
 
-<<<<<<< HEAD
 # Location of the DSWx-NI mgrs tile collection database
 DSWX_NI_MGRS_TILE_COLLECTION_DB_S3PATH: "s3://opera-ancillaries/dswx_ni/MGRS_collection_db_DSWx-NI_v0.1.sqlite"
-=======
+
 DIST_S1_TRIGGERING:
   DEFAULT_DIST_S1_QUERY_GRACE_PERIOD_MINUTES: 210 # Force DIST-S1 processing of pending burst sets after X minutes, rather than waiting for additional data
   MIN_CMR_RTC_CACHE_DOCUMENT_COUNT: 30000 #1000 RTC granules per day * 30 days
   WARN_CMR_RTC_CACHE_DOCUMENT_COUNT: 150000 #5000 RTC granules per day * 30 days
   MIN_CMR_RTC_CACHE_DOCUMENT_DATE_RANGE_DAYS: 20 # 20 days
   WARN_CMR_RTC_CACHE_DOCUMENT_DATE_RANGE_DAYS: 28 # 28 days
->>>>>>> 2d90d4f0
 
 # Shortname filtering on input product types. RegEx strings ('.' == any single character)
 SHORTNAME_FILTERS:
