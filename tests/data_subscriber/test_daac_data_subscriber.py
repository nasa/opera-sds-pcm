--- conflicted
+++ resolved
@@ -42,19 +42,30 @@
     mock_boto3(monkeypatch)
 
     args = "dummy.py full " \
-           "--provider=LPCLOUD " \
-           "--isl-bucket=dummy_bucket " \
-<<<<<<< HEAD
-           "--collection-shortname=S30 " \
+           "--isl-bucket=dummy_bucket " \
+           "--collection-shortname=HLSS30 " \
            "--isl-bucket=dummy_bucket " \
            "--transfer-protocol=s3 " \
-=======
+           "--start-date=1970-01-01T00:00:00Z " \
+           "--end-date=1970-01-01T00:00:00Z " \
+           "".split()
+
+    # ACT
+    results = await data_subscriber.daac_data_subscriber.run(args)
+
+    # ASSERT
+    assert results["query"] is None
+    assert results["download"] is None
+
+
+@pytest.mark.asyncio
+async def test_query(monkeypatch):
+    # ARRANGE
+    patch_subscriber(monkeypatch)
+
+    args = "dummy.py query " \
+           "--isl-bucket=dummy_bucket " \
            "--collection-shortname=HLSS30 " \
-           "--isl-bucket=dummy_bucket " \
-           "--transfer-protocol=not-https " \
-           "--start-date=1970-01-01T00:00:00Z " \
-           "--end-date=1970-01-01T00:00:00Z " \
->>>>>>> a9f1e1bc
            "".split()
 
     # ACT
@@ -62,44 +73,16 @@
 
     # ASSERT
     assert results["query"] is None
-    assert results["download"] is None
-
-
-@pytest.mark.asyncio
-async def test_query(monkeypatch):
+
+
+@pytest.mark.asyncio
+async def test_query_chunked(monkeypatch):
     # ARRANGE
     patch_subscriber(monkeypatch)
 
     args = "dummy.py query " \
-           "--provider=LPCLOUD " \
-           "--isl-bucket=dummy_bucket " \
-<<<<<<< HEAD
-           "--collection-shortname=S30 " \
-=======
+           "--isl-bucket=dummy_bucket " \
            "--collection-shortname=HLSS30 " \
->>>>>>> a9f1e1bc
-           "".split()
-
-    # ACT
-    results = await data_subscriber.daac_data_subscriber.run(args)
-
-    # ASSERT
-    assert results["query"] is None
-
-
-@pytest.mark.asyncio
-async def test_query_chunked(monkeypatch):
-    # ARRANGE
-    patch_subscriber(monkeypatch)
-
-    args = "dummy.py query " \
-           "--provider=LPCLOUD " \
-           "--isl-bucket=dummy_bucket " \
-<<<<<<< HEAD
-           "--collection-shortname=S30 " \
-=======
-           "--collection-shortname=HLSS30 " \
->>>>>>> a9f1e1bc
            "--chunk-size=1 " \
            "".split()
 
@@ -117,13 +100,8 @@
     patch_subscriber(monkeypatch)
 
     args = "dummy.py query " \
-           "--provider=LPCLOUD " \
-           "--isl-bucket=dummy_bucket " \
-<<<<<<< HEAD
-           "--collection-shortname=S30 " \
-=======
+           "--isl-bucket=dummy_bucket " \
            "--collection-shortname=HLSS30 " \
->>>>>>> a9f1e1bc
            "--chunk-size=1 " \
            "--no-schedule-download " \
            "".split()
@@ -141,13 +119,8 @@
     patch_subscriber(monkeypatch)
 
     args = "dummy.py query " \
-           "--provider=LPCLOUD " \
-           "--isl-bucket=dummy_bucket " \
-<<<<<<< HEAD
-           "--collection-shortname=S30 " \
-=======
+           "--isl-bucket=dummy_bucket " \
            "--collection-shortname=HLSS30 " \
->>>>>>> a9f1e1bc
            "--start-date=1970-01-01T00:00:00Z " \
            "--end-date=1970-01-01T00:00:00Z " \
            "--chunk-size=1 " \
@@ -171,15 +144,10 @@
     mock_boto3(monkeypatch)
 
     args = "dummy.py download " \
-           "--provider=LPCLOUD " \
-           "--isl-bucket=dummy_bucket " \
-<<<<<<< HEAD
+           "--isl-bucket=dummy_bucket " \
            "--transfer-protocol=s3 " \
-=======
-           "--transfer-protocol=not-https " \
-           "--start-date=1970-01-01T00:00:00Z " \
-           "--end-date=1970-01-01T00:00:00Z " \
->>>>>>> a9f1e1bc
+           "--start-date=1970-01-01T00:00:00Z " \
+           "--end-date=1970-01-01T00:00:00Z " \
            "".split()
 
     # ACT
@@ -198,16 +166,11 @@
     mock_boto3(monkeypatch)
 
     args = "dummy.py download " \
-           "--provider=LPCLOUD " \
            "--isl-bucket=dummy_bucket " \
            "--tile-ids=T00000 " \
-<<<<<<< HEAD
            "--transfer-protocol=s3 " \
-=======
-           "--transfer-protocol=not-https " \
-           "--start-date=1970-01-01T00:00:00Z " \
-           "--end-date=1970-01-01T00:00:00Z " \
->>>>>>> a9f1e1bc
+           "--start-date=1970-01-01T00:00:00Z " \
+           "--end-date=1970-01-01T00:00:00Z " \
            "".split()
 
     # ACT
@@ -226,7 +189,6 @@
     mock_boto3(monkeypatch)
 
     args = "dummy.py download " \
-           "--provider=LPCLOUD " \
            "--isl-bucket=dummy_bucket " \
            "--tile-ids T00000 T00001 " \
            "--start-date=1970-01-01T00:00:00Z " \
@@ -249,7 +211,6 @@
     mock_boto3(monkeypatch)
 
     args = "dummy.py download " \
-           "--provider=LPCLOUD " \
            "--isl-bucket=dummy_bucket " \
            "--tile-ids=T00000 " \
            "--start-date=1970-01-01T00:00:00Z " \
@@ -273,7 +234,6 @@
     mock_boto3(monkeypatch)
 
     args = "dummy.py download " \
-           "--provider=LPCLOUD " \
            "--isl-bucket=dummy_bucket " \
            "--tile-ids T00000 T00001 " \
            "--start-date=1970-01-01T00:00:00Z " \
@@ -297,7 +257,6 @@
     mock_boto3(monkeypatch)
 
     args = "dummy.py download " \
-           "--provider=LPCLOUD " \
            "--isl-bucket=dummy_bucket " \
            "--tile-ids T00000 T00001 " \
            "--start-date=1970-01-01T00:00:00Z " \
@@ -333,11 +292,6 @@
         data_subscriber.daac_data_subscriber,
         data_subscriber.daac_data_subscriber.get_hls_spatial_catalog_connection.__name__,
         lambda *args, **kwargs: MockHlsSpatialCatalog()
-    )
-    monkeypatch.setattr(
-        data_subscriber.daac_data_subscriber,
-        data_subscriber.daac_data_subscriber.get_slc_catalog_connection.__name__,
-        lambda *args, **kwargs: MockDataSubscriberProductCatalog()
     )
     monkeypatch.setattr(
         data_subscriber.daac_data_subscriber,
@@ -384,19 +338,13 @@
                         "https://example.com/T00002.B02.tif",
                     ],
                     "related_urls": [
-<<<<<<< HEAD
-                        "https://example.com/T00002.B01.tif",
-                    ],
-=======
                         "https://example.com/T00002.B02.tif",
                     ],
                     "identifier": "S2A_dummy",
                     "temporal_extent_beginning_datetime": datetime.now().isoformat()
->>>>>>> a9f1e1bc
                 }
-            ], # product_granules
-            False,  # search_after
-            3 # total_granules
+            ],
+            False  # search_after
         )
     )
     monkeypatch.setattr(
