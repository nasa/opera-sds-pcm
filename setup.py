--- conflicted
+++ resolved
@@ -64,11 +64,7 @@
             "boto3",
             "botocore",
             "click==8.1.3",
-<<<<<<< HEAD
-            "GDAL==3.6.2",  # install native gdal first. `brew install gdal` on macOS.
-=======
             # "GDAL==3.6.2",  # install native gdal first. `brew install gdal` on macOS.
->>>>>>> 1f5a3721
             "Shapely",
             "elasticsearch==7.13.4",
             "elasticsearch[async]>=7.13.4",
@@ -82,13 +78,9 @@
             "validators",
             "cachetools==5.2.0",
             "matplotlib",
-<<<<<<< HEAD
-            "numpy"
-=======
             "numpy",
             "more-itertools==8.13.0",
             "ruamel.yaml"  # NOTE: deployed instances use ruamel-yaml-conda
->>>>>>> 1f5a3721
         ],
         "integration": [
             "pytest==7.2.1",
