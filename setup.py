--- conflicted
+++ resolved
@@ -47,30 +47,20 @@
             "boto3-stubs",
             "boto3-stubs-lite[essential]",  # for ec2, s3, rds, lambda, sqs, dynamo and cloudformation
 
-<<<<<<< HEAD
             "aws-requests-auth",
 
             # for ECMWF merger
             "rioxarray",
             "boto3",
-=======
-            # for ECMWF merger
-            "rioxarray",
-            "boto3",
-            "boto3-stubs[s3]",
->>>>>>> 2f91d1a9
             "backoff",
             "netCDF4",
             "cfgrib",
             "dask",
-<<<<<<< HEAD
-=======
         ],
         "disp_s1_status": [
             # The list of dependencies required to run the disp_s1_status tool.
             "folium",
             "branca",
->>>>>>> 2f91d1a9
         ],
         "subscriber": [
             # The list of dependencies required to run the data_subscriber module standalone.
