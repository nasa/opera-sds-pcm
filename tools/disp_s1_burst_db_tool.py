#!/usr/bin/env python3
import copy
from collections import defaultdict
import math
import logging
import pickle
from data_subscriber import cslc_utils
<<<<<<< HEAD
from data_subscriber.cslc_utils import CSLCDependency, parse_cslc_native_id
=======
from data_subscriber.cslc.cslc_dependency import CSLCDependency
from data_subscriber.cslc.cslc_blackout import DispS1BlackoutDates, process_disp_blackout_dates, localize_disp_blackout_dates
>>>>>>> 943f12f8
from datetime import datetime, timedelta
import argparse
import csv
from tqdm import tqdm
from util.conf_util import SettingsConf
from data_subscriber.cmr import get_cmr_token
from data_subscriber.parser import create_parser
from data_subscriber.query import DateTimeRange
from data_subscriber.cslc.cslc_query import CslcCmrQuery

''' Tool to query the DISP S1 burst database 
    The burst database file must be in the same directory as this script'''

logging.basicConfig(level="INFO")
logger = logging.getLogger(__name__)

parser = argparse.ArgumentParser()
parser.add_argument("--verbose", dest="verbose", help="If true, print out verbose information, mainly cmr queries and k-cycle calculation.", required=False, default=False)
parser.add_argument("--db-file", dest="db_file", help="Specify the DISP-S1 database json file \
on the local file system instead of using the standard one in S3 ancillary", required=False)
parser.add_argument("--blackout-file", dest="blackout_file", help="Specify the DISP-S1 blackout dates json file \
on the local file system instead of using the standard one in S3 ancillary", required=False)
subparsers = parser.add_subparsers(dest="subparser_name", required=True)

server_parser = subparsers.add_parser("list", help="List all frame numbers")

server_parser = subparsers.add_parser("summary", help="List all frame numbers, number of bursts, and sensing datetimes")

server_parser = subparsers.add_parser("native_id", help="Print information based on native_id")
server_parser.add_argument("id", help="The CSLC native id from CMR")
server_parser.add_argument("--k", dest="k", help="If the k parameter is provided, the k-cycle of this granule is computed", required=False)

server_parser = subparsers.add_parser("frame", help="Print information based on frame")
server_parser.add_argument("number", help="The frame number")
server_parser.add_argument("--k", dest="k", help="If the k parameter is provided, the output is grouped by k-cycles", required=False)

server_parser = subparsers.add_parser("burst", help="Print information based on burst id.")
server_parser.add_argument("burst_id", help="Burst id looks like T175-374393-IW1.")

asg_parser = subparsers.add_parser("time_range", help="Print frame that are available within a time range")
asg_parser.add_argument("start_time", help="Start time looks like 2023-10-01T00:00:00")
asg_parser.add_argument("end_time", help="End time looks like 2023-10-25T00:00:00")

server_parser = subparsers.add_parser("unique_id", help="Print information based on unique_id... unique_id is combination of burst patern and acquisition time")
server_parser.add_argument("burst", help="The Burst ID T175-374393-IW1")
server_parser.add_argument("date_time", help="The Acquisition Datetime looks like 2023-10-01T00:00:00")

server_parser = subparsers.add_parser("validate", help="Validates the burst database file against the CMR")
server_parser.add_argument("frame_id", help="The frame id to validate. It be a single number, a comma separated list of numbers (use quotes if there are spaces), or 'all' to validate all frame ids")
server_parser.add_argument("--detect-unexpected-cycles", dest="detect_unexpected_cycles", help="If true, detect unexpected cycles in the CMR", required=False, default=False)
server_parser.add_argument("--cmr-survey-csv", dest="cmr_survey_csv", help="Use the provided CMR survey raw csv file in validation instead of querying CMR in real-time. This will go a few orders of magnitude faster.", required=False, default=None)
server_parser.add_argument("--all-granules-pickle", dest="all_granules_pickle", help="Use the provided pickle file in validation instead of querying CMR in real-time.", required=False, default=None)
server_parser.add_argument("--print-each-result", dest="print_each_result", help="If true, print each result of the validation", required=False, default=False)

args = parser.parse_args()

if args.db_file:
    logger.info(f"Using local DISP-S1 database json file: {args.db_file}")
    disp_burst_map, burst_to_frames, day_indices_to_frames = cslc_utils.process_disp_frame_burst_hist(args.db_file)
else:
    disp_burst_map, burst_to_frames, day_indices_to_frames = cslc_utils.localize_disp_frame_burst_hist()

if args.blackout_file:
    logger.info(f"Using local DISP-S1 blackout dates json file: {args.blackout_file}")
    blackout_dates_obj = DispS1BlackoutDates(process_disp_blackout_dates(args.blackout_file), disp_burst_map, burst_to_frames)
else:
    blackout_dates_obj = DispS1BlackoutDates(localize_disp_blackout_dates(), disp_burst_map, burst_to_frames)

def get_k_cycle(acquisition_dts, frame_id, disp_burst_map, k, verbose):

    subs_args = create_parser().parse_args(["query", "-c", "OPERA_L2_CSLC-S1_V1", "--processing-mode=forward"])

    settings = SettingsConf().cfg
    cmr, token, username, password, edl = get_cmr_token(subs_args.endpoint, settings)

    cslc_dependency = CSLCDependency(k, None, disp_burst_map, subs_args, token, cmr, settings, blackout_dates_obj) # we don't care about m here
    k_cycle: int = cslc_dependency.determine_k_cycle(acquisition_dts, None, frame_id, silent = not verbose)

    return k_cycle

def validate_frame(frame_id, all_granules = None, detect_unexpected_cycles = False, verbose = False):
    if frame_id not in disp_burst_map.keys():
        print("Frame id: ", frame_id, "does not exist")
        exit(-1)

    if all_granules is None:
        start_date = (disp_burst_map[frame_id].sensing_datetimes[0]-timedelta(minutes=30)).strftime("%Y-%m-%dT%H:%M:%SZ")
        end_date = (disp_burst_map[frame_id].sensing_datetimes[-1]+timedelta(minutes=30)).strftime("%Y-%m-%dT%H:%M:%SZ")
        query_timerange = DateTimeRange(start_date, end_date)

        # Query the CMR for the frame_id between the first and the last sensing datetime
        subs_args = create_parser().parse_args(["query", "-c", "OPERA_L2_CSLC-S1_V1", "--k=1", "--m=1", "--use-temporal", "--processing-mode=forward"])
        subs_args.frame_id = frame_id
        settings = SettingsConf().cfg
        cmr, token, username, password, edl = get_cmr_token(subs_args.endpoint, settings)

        cslc_query = CslcCmrQuery(subs_args, token, None, cmr, None, settings)
        all_granules = cslc_query.query_cmr_by_frame_and_dates(subs_args, token, cmr, settings, datetime.now(), query_timerange)
        all_granules = [granule for granule in all_granules if "_VV_" in granule["granule_id"]] # We only want to process VV polarization data
        print(len(all_granules), " granules found in the CMR without HH polarization")

    # Group them by acquisition cycle
    acq_cycles = defaultdict(set)
    granules_map = defaultdict(list)
    for g in all_granules:
        if g["frame_id"] != frame_id:
            continue
        acq_cycles[g["acquisition_cycle"]].add(g["burst_id"])
        granules_map[g["acquisition_cycle"]].append(g["granule_id"])

    '''
    Validation fails if the following conditions are true. Otherwise, it succeeds
    1. If we did not find any complete acquisition cycle that is in the expected list
    2. If we found any complete acquisition cycle that is not in the expected list
        Complete acq cycle is the one that has all the bursts according to the burst pattern 
    '''
    missing_cycles = False
    unexpected_cycles = False
    bursts_expected = disp_burst_map[frame_id].burst_ids
    for i in range(len(disp_burst_map[frame_id].sensing_datetime_days_index)):
        day_index = disp_burst_map[frame_id].sensing_datetime_days_index[i]
        sensing_time = disp_burst_map[frame_id].sensing_datetimes[i]
        bursts_found = acq_cycles[day_index]
        delta = bursts_expected - bursts_found
        if delta:
            missing_cycles = True
            if verbose:
                print(f"Frame {frame_id} acquisition cycle {day_index} is missing {len(delta)} bursts: ", delta)
                print(f"Granules for acquisition cycle {day_index} found:", granules_map[day_index])
        else:
            if verbose:
                print(f"Frame {frame_id} acquisition cycle {day_index} of sensing time {sensing_time} is good ")

    new_cycles = acq_cycles.keys() - disp_burst_map[frame_id].sensing_datetime_days_index
    for i in new_cycles:
        if acq_cycles[i].issuperset(bursts_expected):
            if ("HH" in granules_map[i][0]): # We don't process HH polarization so it's not in the database on purpose
                pass
            else:
                if detect_unexpected_cycles:
                    unexpected_cycles = True
                    if verbose:
                        print(f"Complete acquisition cycle {i} was found in CMR but was not in the database json")
                        print(f"Granules for acquisition cycle {i} found:", granules_map[i])
                else:
                    if verbose:
                        print("Found unexpected cycles but not checking for them. This is generally due to blackout dates.")

    if not missing_cycles:
        if verbose:
            print("All acquisition cycles in the database json are complete in CMR")
    if detect_unexpected_cycles and not unexpected_cycles:
        if verbose:
            print("Did not find any complete acquisition cycles in CMR that is not in the database json")

    if missing_cycles or unexpected_cycles:
        return False, f"frame_id {frame_id} validation failed"
    else:
        return True, f"frame_id {frame_id} validation succeeded!"

if args.subparser_name == "list":
    l = list(disp_burst_map.keys())
    print("Frame numbers (%d): \n" % len(l), l)

elif args.subparser_name == "summary":
    l = list(disp_burst_map.keys())
    print([(f, len(disp_burst_map[f].burst_ids), len(disp_burst_map[f].sensing_datetimes))  for f in l])

    print("Frame numbers: %d" % len(l))

    # Add up all the sensing times and print it out
    total_sensing_times = 0
    for f in l:
        total_sensing_times += len(disp_burst_map[f].sensing_datetimes)
    print("Total sensing times: ", total_sensing_times)

    # Add up and print out the total number of granules.
    total_granules = 0
    for f in l:
        total_granules += len(disp_burst_map[f].burst_ids) * len(disp_burst_map[f].sensing_datetimes)
    print("Total granules: ", total_granules)

elif args.subparser_name == "native_id":
    burst_id, acquisition_dts, acquisition_cycles, frame_ids = cslc_utils.parse_cslc_native_id(args.id, burst_to_frames, disp_burst_map)
    print("Burst id: ", burst_id)
    print("Acquisition datetime: ", acquisition_dts)
    print("Acquisition cycles: ", acquisition_cycles)
    print("Frame ids: ", frame_ids)

    if len(frame_ids) == 0:
        print("Frame ids not found for burst id: ", burst_id, " this burst likely is not valid for DISP-S1 processing")
        exit(-1)

    if args.k:
        k = int(args.k)
        k_cycle = get_k_cycle(acquisition_dts, frame_ids[0], disp_burst_map, k, args.verbose)
        if (k_cycle >= 0):
            print(f"K-cycle: {k_cycle} out of {k}")
        else:
            print("K-cycle can not computed")

elif args.subparser_name == "frame":
    frame_number = int(args.number)
    if frame_number not in disp_burst_map.keys():
        print("Frame number: ", frame_number, "does not exist")
        exit(-1)

    print("Frame number: ", frame_number)
    print("Burst ids (%d): " % len(disp_burst_map[frame_number].burst_ids))
    print(sorted(list(disp_burst_map[frame_number].burst_ids)))
    len_sensing_times = len(disp_burst_map[frame_number].sensing_datetimes)
    print("Sensing datetimes (%d): " % len_sensing_times)
    if args.k:
        k = int(args.k)
        for i in range(0, len_sensing_times, k):
            end = i+k if i+k < len_sensing_times else len_sensing_times - 1
            print(f"K-cycle {math.ceil(i/k)}", [t.isoformat() for t in disp_burst_map[frame_number].sensing_datetimes[i:end]])
    else:
        print([t.isoformat() for t in disp_burst_map[frame_number].sensing_datetimes])

    print("Day indices:")
    if args.k:
        k = int(args.k)
        for i in range(0, len_sensing_times, k):
            end = i+k if i+k < len_sensing_times else len_sensing_times - 1
            print(f"K-cycle {math.ceil(i/k)}", disp_burst_map[frame_number].sensing_datetime_days_index[i:end])
    else:
        print(disp_burst_map[frame_number].sensing_datetime_days_index)

elif args.subparser_name == "burst":
    burst_id = args.burst_id
    if burst_id not in burst_to_frames.keys():
        print("Burst id: ", burst_id, "does not exist")
        exit(-1)

    print("Burst id: ", burst_id)
    frame_numbers = burst_to_frames[burst_id]
    print("Frame numbers: ", frame_numbers)
    print("Sensing datetimes: ")
    for f in frame_numbers:
        print("(%d): " % len(disp_burst_map[f].sensing_datetimes))
        print([t.isoformat() for t in disp_burst_map[f].sensing_datetimes])

elif args.subparser_name == "time_range":
    start_time = datetime.fromisoformat(args.start_time)
    end_time = datetime.fromisoformat(args.end_time)

    for frame_number in disp_burst_map.keys():
        for t in disp_burst_map[frame_number].sensing_datetimes:
            if start_time <= t <= end_time:
                print("Frame number: ", frame_number)
                print("\tSensing datetime: ", t.isoformat())
                print("\tBurst ids (%d):" % len(disp_burst_map[frame_number].burst_ids))
                print("\t", disp_burst_map[frame_number].burst_ids)

elif args.subparser_name == "unique_id":
    print("This feature is not implemented yet")

elif args.subparser_name == "validate":

    success_strings = []
    failed_strings = []
    success = True

<<<<<<< HEAD
    # If cmr survey csv is provided, create a list of granules out of that file and pass that to the validation function
    if args.all_granules_pickle:
        all_granules = pickle.load(open(args.all_granules_pickle, "rb"))
=======
    # Query the CMR for the frame_id between the first and the last sensing datetime
    subs_args = create_parser().parse_args(["query", "-c", "OPERA_L2_CSLC-S1_V1", "--k=1", "--m=1", "--use-temporal", "--processing-mode=forward"])
    subs_args.frame_id = frame_id
    settings = SettingsConf().cfg
    cmr, token, username, password, edl = get_cmr_token(subs_args.endpoint, settings)
    cslc_query = CslcCmrQuery(subs_args, token, None, cmr, None, settings, disp_burst_map, blackout_dates_obj)
    frame_id = int(subs_args.frame_id)
    all_granules = cslc_query.query_cmr_by_frame_and_dates(frame_id, subs_args, token, cmr, settings, datetime.now(), query_timerange)
>>>>>>> 943f12f8

    elif args.cmr_survey_csv:
        num_lines = sum(1 for _ in open(args.cmr_survey_csv)) - 1

        reader = csv.reader(open(args.cmr_survey_csv, "r"))
        next(reader) # Skip header
        all_granules = []

        with tqdm(total=num_lines, desc="Parsing input CSV file", position=0) as pbar:
            for row in reader:
                pbar.update(1)
                granule = {"granule_id": row[0]}
                burst_id, acquisition_dts, acquisition_cycles, frame_ids = parse_cslc_native_id(row[0], burst_to_frames, disp_burst_map)

                if len(frame_ids) == 0:
                    continue

                granule["burst_id"] = burst_id
                granule["frame_id"] = frame_ids[0]
                granule["acquisition_cycle"] = acquisition_cycles[granule["frame_id"]]
                all_granules.append(granule)

                if len(frame_ids) == 2:
                    new_granule = copy.deepcopy(granule)
                    new_granule["frame_id"] = burst_to_frames[burst_id][1]
                    new_granule["acquisition_cycle"] = acquisition_cycles[new_granule["frame_id"]]
                    all_granules.append(new_granule)

        all_granules = [granule for granule in all_granules if "_VV_" in granule["granule_id"]]  # We only want to process VV polarization data
        print(len(all_granules), " granules found in the CMR without HH polarization")

        # Pickle out all_granules
        pickle.dump(all_granules, open(args.cmr_survey_csv+".pickle", "wb"))

    else:
        all_granules = None

    if args.frame_id == "all" or args.frame_id == "ALL":
        frames = list(disp_burst_map.keys())
    else:
        frames = args.frame_id.split(",")

    with tqdm(total=len(frames), desc="Validating frames", position=0) as pbar:
        for frame in frames:
            pbar.update(1)
            result, string = validate_frame(int(frame), all_granules, args.detect_unexpected_cycles, args.print_each_result)

            if result == False:
                success = False
                failed_strings.append(string)
            else:
                success_strings.append(string)

    for string in success_strings:
        print(string)
    for string in failed_strings:
        print(string)
    if success:
        print("SUCCESS: Validation succeeded!")
    else:
        print("FAIL: Validation failed!")
<|MERGE_RESOLUTION|>--- conflicted
+++ resolved
@@ -5,12 +5,9 @@
 import logging
 import pickle
 from data_subscriber import cslc_utils
-<<<<<<< HEAD
-from data_subscriber.cslc_utils import CSLCDependency, parse_cslc_native_id
-=======
+from data_subscriber.cslc_utils import parse_cslc_native_id
 from data_subscriber.cslc.cslc_dependency import CSLCDependency
 from data_subscriber.cslc.cslc_blackout import DispS1BlackoutDates, process_disp_blackout_dates, localize_disp_blackout_dates
->>>>>>> 943f12f8
 from datetime import datetime, timedelta
 import argparse
 import csv
@@ -70,14 +67,18 @@
 if args.db_file:
     logger.info(f"Using local DISP-S1 database json file: {args.db_file}")
     disp_burst_map, burst_to_frames, day_indices_to_frames = cslc_utils.process_disp_frame_burst_hist(args.db_file)
+    disp_burst_map_file = args.db_file
 else:
     disp_burst_map, burst_to_frames, day_indices_to_frames = cslc_utils.localize_disp_frame_burst_hist()
+    disp_burst_map_file = None
 
 if args.blackout_file:
     logger.info(f"Using local DISP-S1 blackout dates json file: {args.blackout_file}")
     blackout_dates_obj = DispS1BlackoutDates(process_disp_blackout_dates(args.blackout_file), disp_burst_map, burst_to_frames)
+    blackout_dates_file = args.blackout_file
 else:
     blackout_dates_obj = DispS1BlackoutDates(localize_disp_blackout_dates(), disp_burst_map, burst_to_frames)
+    blackout_dates_file = None
 
 def get_k_cycle(acquisition_dts, frame_id, disp_burst_map, k, verbose):
 
@@ -107,8 +108,8 @@
         settings = SettingsConf().cfg
         cmr, token, username, password, edl = get_cmr_token(subs_args.endpoint, settings)
 
-        cslc_query = CslcCmrQuery(subs_args, token, None, cmr, None, settings)
-        all_granules = cslc_query.query_cmr_by_frame_and_dates(subs_args, token, cmr, settings, datetime.now(), query_timerange)
+        cslc_query = CslcCmrQuery(subs_args, token, None, cmr, None, settings, disp_burst_map_file, blackout_dates_file)
+        all_granules = cslc_query.query_cmr_by_frame_and_dates(frame_id, subs_args, token, cmr, settings, datetime.now(), query_timerange)
         all_granules = [granule for granule in all_granules if "_VV_" in granule["granule_id"]] # We only want to process VV polarization data
         print(len(all_granules), " granules found in the CMR without HH polarization")
 
@@ -275,20 +276,9 @@
     failed_strings = []
     success = True
 
-<<<<<<< HEAD
     # If cmr survey csv is provided, create a list of granules out of that file and pass that to the validation function
     if args.all_granules_pickle:
         all_granules = pickle.load(open(args.all_granules_pickle, "rb"))
-=======
-    # Query the CMR for the frame_id between the first and the last sensing datetime
-    subs_args = create_parser().parse_args(["query", "-c", "OPERA_L2_CSLC-S1_V1", "--k=1", "--m=1", "--use-temporal", "--processing-mode=forward"])
-    subs_args.frame_id = frame_id
-    settings = SettingsConf().cfg
-    cmr, token, username, password, edl = get_cmr_token(subs_args.endpoint, settings)
-    cslc_query = CslcCmrQuery(subs_args, token, None, cmr, None, settings, disp_burst_map, blackout_dates_obj)
-    frame_id = int(subs_args.frame_id)
-    all_granules = cslc_query.query_cmr_by_frame_and_dates(frame_id, subs_args, token, cmr, settings, datetime.now(), query_timerange)
->>>>>>> 943f12f8
 
     elif args.cmr_survey_csv:
         num_lines = sum(1 for _ in open(args.cmr_survey_csv)) - 1
