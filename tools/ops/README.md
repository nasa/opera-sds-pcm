# OPERA SDS PCM Tools

# Audit

The audit tools can be used to compare input products and output product quantities.
See `pcm_audit/*audit.py --help`, documentation comments, and source code for more details.

## Getting Started

### Prerequisites

1. Git.
2. Python (see `.python-version`).
3. A clone of the `opera-sds-pcm` repo.

### Installation

1. Create a python virtual environment named `venv`.
    1. RECOMMENDED: move `pip.conf` into the resulting `venv/` directory.
2. Activate the virtual environment and install the script dependencies referenced in the imports section as needed.
    1. RECOMMENDED: install dependencies listed in the relevant section of `setup.py` using the following command `pip install -e '.[audit]'`

### Running locally

1. Configure `.env` as needed.
1. Run `python *audit.py` from the same directory.

# CMR Audit

The CMR audit tool can be used to compare input products and output product IDs and quantities.
See `cmr_audit/cmr_audit.py --help`, documentation comments, and source code for more details.

## Getting Started

### Prerequisites

1. Git.
1. Python (see `.python-version`).
1. A clone of the `opera-sds-pcm` repo.
1. slc_audit.py requires GDAL to be natively installed on the host machine. Installation instructions vary by operating system, but macOS users with Homebrew installed may install it using `brew install gdal` or as otherwise noted in `setup.py` in the `cmr_audit` dependency section. NOTE: native `gdal` is distinct from the `GDAL` python package dependency.
1. slc_audit.py requires north_america_opera.geojson file to be present in the current working directory

### Installation

1. Create a python virtual environment named `venv`.
    1. RECOMMENDED: move `pip.conf` into the resulting `venv/` directory.
2. Activate the virtual environment and install the script dependencies referenced in the imports section as needed.
    1. RECOMMENDED: install dependencies listed in the relevant section of `setup.py` using the following command `pip install -e '.[cmr_audit]'`
2. If running slc_audit.py, place north_america_opera.geojson file in the current working directory. This file is found in the ancillary S3 and may also be in the opera-pcm repo.

### Running locally

1. Run `python cmr_audit*.py` from the same directory.


# Elasticsearch Query Executor

The Elasticsearch Query Executor script is a script for executing version-controlled Elasticsearch queries, including for clean-up purposes.

Please see the `README.md` located in `es_query_executor/README.md` for more information.


# Data Subscriber Client

The Data Subscriber Client tool can be used to reduce a given list of RTC products to those representing distinct MGRS set IDs.
See `data_subscriber/data_subscriber_client.py --help`, documentation comments, and source code for more details.

## Getting Started

### Prerequisites

1. Git.
1. Python (see `.python-version`).
1. A clone of the `opera-sds-pcm` repo.
1. data_subscriber_client.py requires GDAL to be natively installed on the host machine. Installation instructions vary by operating system, but macOS users with Homebrew installed may install it using `brew install gdal` or as otherwise noted in `setup.py` in the `cmr_audit` dependency section. NOTE: native `gdal` is distinct from the `GDAL` python package dependency.
<<<<<<< HEAD
1. data_subscriber_client.py requires the MGRS collection DB file to be present in `~/Downloads/MGRS_tile_collection_v0.3.sqlite` or the path defined in environment variable `MGRS_TILE_COLLECTION_DB_FILEPATH`. This file is found in the ancillary S3 and may also be in the opera-pcm repo.
=======
1. data_subscriber_client.py requires the latest MGRS collection DB file (currently `MGRS_tile_collection_v0.3.sqlite`) to be present in `~/Downloads/` This file is found in the ancillary S3 and may also be in the opera-pcm repo.
>>>>>>> a2e6edc3

### Installation

1. Create a python virtual environment named `venv`.
    1. RECOMMENDED: move `pip.conf` into the resulting `venv/` directory.
2. Activate the virtual environment and install the script dependencies referenced in the imports section as needed.
    1. RECOMMENDED: install dependencies listed in the relevant sections of `setup.py` using the following command `pip install -e '.[subscriber]' && pip install -e '.[test]' && pip install -e '.[subscriber_client]'`

### Running locally

1. Run `python data_subscriber/data_subscriber_client.py` from the same directory.<|MERGE_RESOLUTION|>--- conflicted
+++ resolved
@@ -73,11 +73,8 @@
 1. Python (see `.python-version`).
 1. A clone of the `opera-sds-pcm` repo.
 1. data_subscriber_client.py requires GDAL to be natively installed on the host machine. Installation instructions vary by operating system, but macOS users with Homebrew installed may install it using `brew install gdal` or as otherwise noted in `setup.py` in the `cmr_audit` dependency section. NOTE: native `gdal` is distinct from the `GDAL` python package dependency.
-<<<<<<< HEAD
 1. data_subscriber_client.py requires the MGRS collection DB file to be present in `~/Downloads/MGRS_tile_collection_v0.3.sqlite` or the path defined in environment variable `MGRS_TILE_COLLECTION_DB_FILEPATH`. This file is found in the ancillary S3 and may also be in the opera-pcm repo.
-=======
-1. data_subscriber_client.py requires the latest MGRS collection DB file (currently `MGRS_tile_collection_v0.3.sqlite`) to be present in `~/Downloads/` This file is found in the ancillary S3 and may also be in the opera-pcm repo.
->>>>>>> a2e6edc3
+
 
 ### Installation
 
