--- conflicted
+++ resolved
@@ -328,22 +328,11 @@
                 if r.status_code != 200:
                     r.raise_for_status()
                 logging.info("Uploading {} to Bucket={}, Key={}".format(file_name, bucket_name, key))
-<<<<<<< HEAD
-                #total_bytes = 0
-=======
->>>>>>> 239c4474
                 with open("s3://{}/{}".format(bucket, key), "wb") as out:
                     pool = ThreadPool(processes=10)
                     pool.map(upload_chunk, [{'chunk': chunk, 'out': out} for chunk in r.iter_content(chunk_size=chunk_size)])
                     pool.close()
                     pool.join()
-<<<<<<< HEAD
-                    #for chunk in r.iter_content(chunk_size=chunk_size):
-                        #logging.debug("Uploading {} byte(s)".format(len(chunk)))
-                        #out.write(chunk)
-                        #total_bytes += len(chunk)
-=======
->>>>>>> 239c4474
             upload_end_time = datetime.utcnow()
             upload_duration = upload_end_time - upload_start_time
             upload_stats = {
