--- conflicted
+++ resolved
@@ -302,12 +302,6 @@
       "total_jobs_metric" = true
     }
     "opera-job_worker-sciflo-l2_cslc_s1" = {
-<<<<<<< HEAD
-      "instance_type" = ["c6a.4xlarge", "c6i.4xlarge"]
-      "root_dev_size" = 50
-      "data_dev_size" = 350
-      "max_size"      = 10
-=======
       "instance_type"     = ["c6a.4xlarge", "c6i.4xlarge", "c6a.2xlarge", "c6i.2xlarge", "c5a.4xlarge", "c5.4xlarge"]
       "root_dev_size"     = 50
       "data_dev_size"     = 300
@@ -319,7 +313,6 @@
       "root_dev_size"     = 50
       "data_dev_size"     = 300
       "max_size"          = 10
->>>>>>> 4692d680
       "total_jobs_metric" = true
     }
     "opera-job_worker-sciflo-l2_rtc_s1" = {
@@ -420,26 +413,6 @@
       "data_dev_size"     = 100
       "max_size"          = 10
       "total_jobs_metric" = false
-<<<<<<< HEAD
-      "use_private_vpc" = false
-    }
-    "opera-job_worker-slc_data_download_hist" = {
-      "instance_type" = ["c5n.2xlarge", "m5dn.2xlarge"]
-      "root_dev_size" = 50
-      "data_dev_size" = 100
-      "min_size"      = 0
-      "max_size"      = 80
-      "total_jobs_metric" = true
-      "use_private_vpc" = false
-    }
-    "opera-job_worker-sciflo-l2_cslc_s1_hist" = {
-      "instance_type" = ["c6a.4xlarge", "c6i.4xlarge"]
-      "root_dev_size" = 50
-      "data_dev_size" = 350
-      "max_size"      = 10
-      "total_jobs_metric" = true
-=======
->>>>>>> 4692d680
     }
   }
 }
