--- conflicted
+++ resolved
@@ -349,13 +349,9 @@
       "total_jobs_metric" = true
     }
     "opera-job_worker-sciflo-l3_disp_s1" = {
-<<<<<<< HEAD
       "name"              = "opera-job_worker-sciflo-l3_disp_s1"
       "log_file_name"     = "run_sciflo_L3_DISP_S1"
-      "instance_type"     = ["c7i.4xlarge", "c6a.4xlarge", "c6i.4xlarge", "r7a.4xlarge", "r5a.4xlarge"]
-=======
       "instance_type"     = ["c7i.4xlarge", "c6a.4xlarge", "c6i.4xlarge", "c7a.4xlarge", "c5.4xlarge"]
->>>>>>> f248cc84
       "root_dev_size"     = 50
       "data_dev_size"     = 600
       "max_size"          = 10
