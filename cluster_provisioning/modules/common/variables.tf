variable "artifactory_base_url" {
  default = "https://artifactory-fn.jpl.nasa.gov/artifactory"
}

variable "artifactory_repo" {
  default = "general"
}

variable "artifactory_mirror_url" {
  default = "s3://opera-dev/artifactory_mirror"
}

variable "hysds_release" {
}

variable "pcm_repo" {
}

variable "pcm_branch" {
}

variable "pcm_commons_repo" {
}

variable "pcm_commons_branch" {
}

variable "product_delivery_repo" {
}

variable "product_delivery_branch" {
}

variable "bach_api_repo" {
}

variable "bach_api_branch" {
}

variable "bach_ui_repo" {
}

variable "bach_ui_branch" {
}

variable "venue" {
}

variable "counter" {
}

variable "private_key_file" {
}

variable "git_auth_key" {
}

variable "jenkins_api_user" {
}

variable "keypair_name" {
}

variable "jenkins_api_key" {
}

variable "jenkins_host" {
  default = "https://opera-pcm-ci.jpl.nasa.gov"
}

variable "jenkins_enabled" {
  default = true
}

variable "ops_password" {
}

variable "shared_credentials_file" {
}

variable "profile" {
}

variable "project" {
}

variable "region" {
}

variable "az" {
}

variable "subnet_id" {
}

variable "public_verdi_security_group_id" {
}

variable "private_verdi_security_group_id" {
}

variable "cluster_security_group_id" {
}

variable "pcm_cluster_role" {
}

variable "pcm_verdi_role" {
}

variable "grq_aws_es" {
  //  boolean
}

variable "grq_aws_es_host" {
}

variable "grq_aws_es_port" {
}

variable "grq_aws_es_host_private_verdi" {
}

variable "use_grq_aws_es_private_verdi" {
}

variable "purge_es_snapshot" {
  default = true
}

# ami vars
variable "amis" {
  type = map(string)
  default = {
<<<<<<< HEAD
    # HySDS v5.2.1 - September 15, 2024 - R3.1
    mozart    = "ami-0eacb2024e0e7a1aa" # mozart v5.2 - 240915
    metrics   = "ami-024fcd55ed5f24577" # metrics v5.3 - 240915
    grq       = "ami-09c80bbcc23281bdd" # grq v5.2 - 240915
    factotum  = "ami-0aaf21c0102ddf35e" # factotum v5.2 - 240915
    autoscale = "ami-0acb06c58411bcf64" # verdi v5.2 patchdate - 240915
=======
   # HySDS v5.0.1 - March 31, 2025 - R3.1
    mozart    = "ami-04e69a02b62ba59a6" # mozart v26 - 250331
    metrics   = "ami-08434f16555f84e7c" # metrics v4.18 - 250331
    grq       = "ami-03a5ca8165a46aa41" # grq v4.19 - 250331
    factotum  = "ami-0fad4c5f50f59b770" # factotum v4.17 - 250331
#    autoscale = "ami-05f33b814196b5e2d" # verdi v4.17 patchdate - 250331
    autoscale = "resolve:ssm:arn:aws:ssm:us-west-2:512942196302:parameter/iems/pcm/verdi/v4.17"
>>>>>>> 2f91d1a9
  }
}

variable "mozart" {
}

variable "metrics" {
}

variable "grq" {
}

variable "factotum" {
}

variable "ci" {
}

variable "common_ci" {
}

variable "autoscale" {
}

variable "lambda_vpc" {
}

variable "lambda_role_arn" {
}

variable "es_bucket_role_arn" {
  default = "arn:aws:iam::681612454726:role/am-es-role"
  #  default = "arn:aws:iam::271039147104:role/am-es-role"
}

variable "es_snapshot_bucket" {
  default = "opera-dev-es-bucket"
}

variable "cnm_r_handler_job_type" {
}

variable "cnm_r_job_queue" {
}

variable "po_daac_cnm_r_event_trigger" {
}

variable "asf_daac_cnm_r_event_trigger" {
}

variable "cnm_r_event_trigger_values_list" {
  description = "acceptable values for setting *_cnm_r_event_trigger"
  type        = list(string)
  default     = ["sns", "kinesis", "sqs"]
}

variable "cnm_r_allowed_account" {
}

variable "cnm_r_venue" {
}

variable "trace" {
  type = string
}

variable "po_daac_delivery_proxy" {
}

variable "po_daac_endpoint_url" {
}

variable "asf_daac_delivery_proxy" {
}

variable "asf_daac_endpoint_url" {
}

variable "asg_use_role" {
}

variable "asg_role" {
}

variable "public_asg_vpc" {
}

variable "private_asg_vpc" {
}

variable "aws_account_id" {
}

variable "lambda_cnm_r_handler_package_name" {
  default = "lambda-cnm-r-handler"
}

variable "lambda_harikiri_handler_package_name" {
  default = "lambda-harikiri-handler"
}

variable "lambda_data-subscriber-download_handler_package_name" {
  default = "lambda-data-subscriber-download-handler"
}

variable "lambda_data-subscriber-query_handler_package_name" {
  default = "lambda-data-subscriber-query-handler"
}

variable "lambda_data-subscriber-download-slc-ionosphere_handler_package_name" {
  default = "lambda-data-subscriber-download-slc-ionosphere-handler"
}

variable "lambda_report_handler_package_name" {
  default = "lambda-report-handler"
}

variable "lambda_e-misfire_handler_package_name" {
  default = "lambda-event-misfire-handler"
}

variable "lambda_batch-query_handler_package_name" {
  default = "lambda-batch-process-handler"
}

variable "lambda_package_release" {
}

variable "queues" {
  default = {
    "opera-job_worker-sciflo-l2_cslc_s1" = {
      "name"              = "opera-job_worker-sciflo-l2_cslc_s1"
      "log_file_name"     = "run_sciflo_L2_CSLC_S1"
      "instance_type"     = ["c7i.2xlarge", "c6a.2xlarge", "c6i.2xlarge"]
      "user_data"         = "launch_template_user_data.sh.tmpl"
      "root_dev_size"     = 50
      "data_dev_size"     = 300
      "max_size"          = 50
      "total_jobs_metric" = true
      "use_on_demand"     = false
    }
    "opera-job_worker-sciflo-l2_cslc_s1_hist" = {
      "name"              = "opera-job_worker-sciflo-l2_cslc_s1_hist"
      "log_file_name"     = "run_sciflo_L2_CSLC_S1"
      "instance_type"     = ["c7i.2xlarge", "c6a.2xlarge", "c6i.2xlarge"]
      "user_data"         = "launch_template_user_data.sh.tmpl"
      "root_dev_size"     = 50
      "data_dev_size"     = 300
      "max_size"          = 100
      "total_jobs_metric" = true
      "use_on_demand"     = false
    }
    "opera-job_worker-sciflo-l2_rtc_s1" = {
      "name"              = "opera-job_worker-sciflo-l2_rtc_s1"
      "log_file_name"     = "run_sciflo_L2_RTC_S1"
      "instance_type"     = ["c7i.2xlarge", "c6a.2xlarge", "c6i.2xlarge", "c6a.4xlarge", "c6i.4xlarge"]
      "user_data"         = "launch_template_user_data.sh.tmpl"
      "root_dev_size"     = 50
      "data_dev_size"     = 100
      "max_size"          = 25
      "total_jobs_metric" = true
      "use_on_demand"     = false
    }
    "opera-job_worker-sciflo-l2_rtc_s1_static" = {
      "name"              = "opera-job_worker-sciflo-l2_rtc_s1_static"
      "log_file_name"     = "run_sciflo_L2_RTC_S1"
      "instance_type"     = ["r6a.2xlarge", "r6i.2xlarge"]
      "user_data"         = "launch_template_user_data.sh.tmpl"
      "root_dev_size"     = 50
      "data_dev_size"     = 100
      "max_size"          = 25
      "total_jobs_metric" = true
      "use_on_demand"     = false
    }
    "opera-job_worker-sciflo-l3_dswx_hls" = {
      "name"              = "opera-job_worker-sciflo-l3_dswx_hls"
      "log_file_name"     = "run_sciflo_L3_DSWx_HLS"
      "instance_type"     = ["c7a.large", "c6a.large", "c6i.large"]
      "user_data"         = "launch_template_user_data.sh.tmpl"
      "root_dev_size"     = 50
      "data_dev_size"     = 50
      "min_size"          = 0
      "max_size"          = 40
      "total_jobs_metric" = true
      "use_on_demand"     = false
    }
    "opera-job_worker-sciflo-l3_dswx_s1" = {
      "name"              = "opera-job_worker-sciflo-l3_dswx_s1"
      "log_file_name"     = "run_sciflo_L3_DSWx_S1"
      "instance_type"     = ["c7i.xlarge", "c7i.2xlarge", "c7i.4xlarge", "c7i.8xlarge", "m7i.xlarge", "m7i.2xlarge", "m7i.4xlarge", "m7i.8xlarge"]
      "user_data"         = "launch_template_user_data.sh.tmpl"
      "root_dev_size"     = 50
      "data_dev_size"     = 100
      "min_size"          = 0
      "max_size"          = 10
      "total_jobs_metric" = true
      "use_on_demand"     = false
    }
    "opera-job_worker-sciflo-l3_disp_s1" = {
      "name"              = "opera-job_worker-sciflo-l3_disp_s1"
      "log_file_name"     = "run_sciflo_L3_DISP_S1"
      "instance_type"     = ["c7i.4xlarge", "c6a.4xlarge", "c6i.4xlarge", "c7a.4xlarge", "c5.4xlarge"]
      "user_data"         = "launch_template_user_data_disp_s1.sh.tmpl"
      "root_dev_size"     = 100
      "data_dev_size"     = 500
      "max_size"          = 50
      "total_jobs_metric" = true
      "use_on_demand"     = true
    }
    "opera-job_worker-sciflo-l3_disp_s1_hist" = {
      "name"              = "opera-job_worker-sciflo-l3_disp_s1_hist"
      "log_file_name"     = "run_sciflo_L3_DISP_S1"
      "instance_type"     = ["c7i.8xlarge", "c6a.8xlarge", "c6i.8xlarge", "c7a.8xlarge", "c5a.8xlarge"]
      "user_data"         = "launch_template_user_data_disp_s1.sh.tmpl"
      "root_dev_size"     = 100
      "data_dev_size"     = 500
      "max_size"          = 100
      "total_jobs_metric" = true
      "use_on_demand"     = true
    }
    "opera-job_worker-sciflo-l3_disp_s1_static" = {
      "name"              = "opera-job_worker-sciflo-l3_disp_s1_static"
      "log_file_name"     = "run_sciflo_L3_DISP_S1_STATIC"
      "instance_type"     = ["c7a.large", "c6a.large", "c6i.large"]
      "user_data"         = "launch_template_user_data.sh.tmpl"
      "root_dev_size"     = 100
      "data_dev_size"     = 100
      "min_size"          = 0
      "max_size"          = 40
      "total_jobs_metric" = true
      "use_on_demand"     = false
    }
    "opera-job_worker-sciflo-l3_dswx_ni" = {
      "name"              = "opera-job_worker-sciflo-l3_dswx_ni"
      "log_file_name"     = "run_sciflo_L3_DSWx_NI"
      "instance_type"     = ["c7i.2xlarge", "c6a.2xlarge", "m7i.2xlarge", "m7a.2xlarge", "c7a.2xlarge", "m6a.2xlarge", "c6i.2xlarge", "c5.2xlarge", "m6i.2xlarge", "c5a.2xlarge", "c5ad.2xlarge"]
      "user_data"         = "launch_template_user_data_disp_s1.sh.tmpl"
      "root_dev_size"     = 100
      "data_dev_size"     = 100
      "min_size"          = 0
      "max_size"          = 10
      "total_jobs_metric" = true
      "use_on_demand"     = false
    }
    "opera-job_worker-sciflo-l3_dist_s1" = {
      "name"              = "opera-job_worker-sciflo-l3_dist_s1"
      "log_file_name"     = "run_sciflo_L3_DIST_S1"
      "instance_type"     = ["c7i.2xlarge", "c6a.2xlarge", "m7i.2xlarge", "m7a.2xlarge", "c7a.2xlarge", "m6a.2xlarge", "c6i.2xlarge", "c5.2xlarge", "m6i.2xlarge", "c5a.2xlarge", "c5ad.2xlarge"]
      "user_data"         = "launch_template_user_data_disp_s1.sh.tmpl"
      "root_dev_size"     = 100
      "data_dev_size"     = 100
      "min_size"          = 0
      "max_size"          = 10
      "total_jobs_metric" = true
      "use_on_demand"     = false
    }
    "opera-job_worker-send_cnm_notify" = {
      "name"              = "opera-job_worker-send_cnm_notify"
      "instance_type"     = ["t3a.medium", "t3.medium", "t2.medium", "c6i.large", "t3a.large", "m6a.large", "c6a.large", "c5a.large", "r7i.large", "c7i.large"]
      "user_data"         = "launch_template_user_data.sh.tmpl"
      "root_dev_size"     = 50
      "data_dev_size"     = 25
      "max_size"          = 40
      "total_jobs_metric" = true
      "use_on_demand"     = false
    }
    "opera-job_worker-rcv_cnm_notify" = {
      "name"              = "opera-job_worker-rcv_cnm_notify"
      "instance_type"     = ["t3a.medium", "t3.medium", "t2.medium", "c6i.large", "t3a.large", "m6a.large", "c6a.large", "c5a.large", "r7i.large", "c7i.large"]
      "user_data"         = "launch_template_user_data.sh.tmpl"
      "root_dev_size"     = 50
      "data_dev_size"     = 25
      "max_size"          = 20
      "total_jobs_metric" = true
      "use_on_demand"     = false
    }
    "opera-job_worker-hls_data_query" = {
      "name"              = "opera-job_worker-hls_data_query"
      "instance_type"     = ["t3a.medium", "t3.medium", "t2.medium", "c6i.large", "t3a.large", "m6a.large", "c6a.large", "c5a.large", "r7i.large", "c7i.large"]
      "user_data"         = "launch_template_user_data.sh.tmpl"
      "root_dev_size"     = 50
      "data_dev_size"     = 25
      "min_size"          = 0
      "max_size"          = 1
      "total_jobs_metric" = false
      "use_private_vpc"   = false
      "use_on_demand"     = false
    }
    "opera-job_worker-hls_data_download" = {
      "name"              = "opera-job_worker-hls_data_download"
      "instance_type"     = ["c5n.large", "m5dn.large"]
      "user_data"         = "launch_template_user_data.sh.tmpl"
      "root_dev_size"     = 50
      "data_dev_size"     = 25
      "min_size"          = 0
      "max_size"          = 10
      "total_jobs_metric" = true
      "use_private_vpc"   = false
      "use_on_demand"     = false
    }
    "opera-job_worker-slc_data_query" = {
      "name"              = "opera-job_worker-slc_data_query"
      "instance_type"     = ["t3a.medium", "t3.medium", "t2.medium", "c6i.large", "t3a.large", "m6a.large", "c6a.large", "c5a.large", "r7i.large", "c7i.large"]
      "user_data"         = "launch_template_user_data.sh.tmpl"
      "root_dev_size"     = 50
      "data_dev_size"     = 25
      "min_size"          = 0
      "max_size"          = 1
      "total_jobs_metric" = false
      "use_private_vpc"   = false
      "use_on_demand"     = false
    }
    "opera-job_worker-slc_data_query_hist" = {
      "name"              = "opera-job_worker-slc_data_query_hist"
      "instance_type"     = ["t3a.medium", "t3.medium", "t2.medium", "c6i.large", "t3a.large", "m6a.large", "c6a.large", "c5a.large", "r7i.large", "c7i.large"]
      "user_data"         = "launch_template_user_data.sh.tmpl"
      "root_dev_size"     = 50
      "data_dev_size"     = 25
      "min_size"          = 0
      "max_size"          = 1
      "total_jobs_metric" = false
      "use_private_vpc"   = false
      "use_on_demand"     = false
    }
    "opera-job_worker-slc_data_download" = {
      "name"              = "opera-job_worker-slc_data_download"
      "instance_type"     = ["m6in.2xlarge", "c5n.2xlarge"]
      "user_data"         = "launch_template_user_data.sh.tmpl"
      "root_dev_size"     = 50
      "data_dev_size"     = 100
      "min_size"          = 0
      "max_size"          = 10
      "total_jobs_metric" = true
      "use_private_vpc"   = false
      "use_on_demand"     = false
    }
    "opera-job_worker-slc_data_download_hist" = {
      "name"              = "opera-job_worker-slc_data_download_hist"
      "instance_type"     = ["m6in.2xlarge", "c5n.2xlarge"]
      "user_data"         = "launch_template_user_data.sh.tmpl"
      "root_dev_size"     = 50
      "data_dev_size"     = 100
      "min_size"          = 0
      "max_size"          = 25
      "total_jobs_metric" = true
      "use_private_vpc"   = false
      "use_on_demand"     = false
    }
    "opera-job_worker-slc_data_download_ionosphere" = {
      "name"              = "opera-job_worker-slc_data_download_ionosphere"
      "instance_type"     = ["m6a.large", "m5.large", "m6i.large", "m5ad.large"]
      "user_data"         = "launch_template_user_data.sh.tmpl"
      "root_dev_size"     = 50
      "data_dev_size"     = 100
      "min_size"          = 0
      "max_size"          = 1
      "total_jobs_metric" = true
      "use_private_vpc"   = false
      "use_on_demand"     = false
    }
    "opera-job_worker-rtc_data_query" = {
      "name"              = "opera-job_worker-rtc_data_query"
      "instance_type"     = ["m6i.large", "m6a.large", "m5.large", "m5a.large"]
      "user_data"         = "launch_template_user_data.sh.tmpl"
      "root_dev_size"     = 50
      "data_dev_size"     = 25
      "min_size"          = 0
      "max_size"          = 1
      "total_jobs_metric" = false
      "use_private_vpc"   = false
      "use_on_demand"     = false
    }
    "opera-job_worker-rtc_for_dist_data_query" = {
      "name"              = "opera-job_worker-rtc_for_dist_data_query"
      "instance_type"     = ["m6i.large", "m6a.large", "m5.large", "m5a.large"]
      "user_data"         = "launch_template_user_data.sh.tmpl"
      "root_dev_size"     = 50
      "data_dev_size"     = 25
      "min_size"          = 0
      "max_size"          = 1
      "total_jobs_metric" = false
      "use_private_vpc"   = false
      "use_on_demand"     = false
    }
    "opera-job_worker-cslc_data_query" = {
      "name"              = "opera-job_worker-cslc_data_query"
      "instance_type"     = ["c6i.xlarge", "m6a.xlarge", "c6a.xlarge", "c5a.xlarge", "r7i.xlarge", "c7i.xlarge"]
      "user_data"         = "launch_template_user_data.sh.tmpl"
      "root_dev_size"     = 50
      "data_dev_size"     = 25
      "min_size"          = 0
      "max_size"          = 1
      "total_jobs_metric" = false
      "use_private_vpc"   = false
      "use_on_demand"     = false
    }
    "opera-job_worker-cslc_data_query_hist" = {
      "name"              = "opera-job_worker-cslc_data_query_hist"
      "instance_type"     = ["c6i.2xlarge", "c6a.2xlarge", "c5a.2xlarge", "c7i.2xlarge"]
      "user_data"         = "launch_template_user_data.sh.tmpl"
      "root_dev_size"     = 50
      "data_dev_size"     = 25
      "min_size"          = 0
      "max_size"          = 5
      "total_jobs_metric" = false
      "use_private_vpc"   = false
      "use_on_demand"     = false
    }
    "opera-job_worker-cslc_data_download" = {
      "name"              = "opera-job_worker-cslc_data_download"
      "instance_type"     = ["m6a.large", "m5.large", "m5ad.large", "m6i.large"]
      "user_data"         = "launch_template_user_data.sh.tmpl"
      "root_dev_size"     = 50
      "data_dev_size"     = 50
      "min_size"          = 0
      "max_size"          = 10
      "total_jobs_metric" = true
      "use_private_vpc"   = false
      "use_on_demand"     = false
    }
    "opera-job_worker-cslc_data_download_hist" = {
      "name"              = "opera-job_worker-cslc_data_download_hist"
      "instance_type"     = ["m6a.large", "m5.large", "m5ad.large", "m6i.large"]
      "user_data"         = "launch_template_user_data.sh.tmpl"
      "root_dev_size"     = 50
      "data_dev_size"     = 50
      "min_size"          = 0
      "max_size"          = 25
      "total_jobs_metric" = true
      "use_private_vpc"   = false
      "use_on_demand"     = false
    }
    "opera-job_worker-submit_pending_jobs" = {
      "name"              = "opera-job_worker-submit_pending_jobs"
      "instance_type"     = ["t3a.medium", "t3.medium", "t2.medium", "c6i.large", "t3a.large", "m6a.large", "c6a.large", "c5a.large", "c7i.large"]
      "user_data"         = "launch_template_user_data.sh.tmpl"
      "root_dev_size"     = 50
      "data_dev_size"     = 25
      "min_size"          = 0
      "max_size"          = 1
      "total_jobs_metric" = false
      "use_private_vpc"   = false
      "use_on_demand"     = false
    }
    "opera-job_worker-rtc_data_download" = {
      "name"              = "opera-job_worker-rtc_data_download"
      "instance_type"     = ["c6in.large", "c5n.large", "m6in.large", "m5n.large"]
      "user_data"         = "launch_template_user_data.sh.tmpl"
      "root_dev_size"     = 50
      "data_dev_size"     = 100
      "min_size"          = 0
      "max_size"          = 10
      "total_jobs_metric" = true
      "use_private_vpc"   = false
      "use_on_demand"     = false
    }
<<<<<<< HEAD
=======
    "opera-job_worker-rtc_for_dist_data_download" = {
      "name"              = "opera-job_worker-rtc_for_dist_data_download"
      "instance_type"     = ["c6in.large", "c5n.large", "m6in.large", "m5n.large"]
      "user_data"         = "launch_template_user_data.sh.tmpl"
      "root_dev_size"     = 50
      "data_dev_size"     = 100
      "min_size"          = 0
      "max_size"          = 10
      "total_jobs_metric" = true
      "use_private_vpc"   = false
      "use_on_demand"     = false
    }
>>>>>>> 2f91d1a9
    "opera-job_worker-ecmwf-merger" = {
      "instance_type"     = ["r5a.4xlarge", "r6a.4xlarge", "r7a.4xlarge", "r5.4xlarge", "r6i.4xlarge", "r7i.4xlarge", "m5a.8xlarge", "m6a.8xlarge", "m7a.8xlarge", "m5.8xlarge", "m6i.8xlarge", "m7i.8xlarge", "m7i-flex.8xlarge"]
      "user_data"         = "launch_template_user_data.sh.tmpl"
      "root_dev_size"     = 50
      "data_dev_size"     = 600
      "max_size"          = 10
      "total_jobs_metric" = true
      "use_on_demand"     = false
    }
    "opera-job_worker-pge_smoke_test_amd" = {
      "name"              = "opera-job_worker-pge_smoke_test_amd"
      "instance_type"     = ["r6a.2xlarge"]
      "user_data"         = "launch_template_user_data.sh.tmpl"
      "root_dev_size"     = 50
      "data_dev_size"     = 250
      "min_size"          = 0
      "max_size"          = 10
      "total_jobs_metric" = false
      "use_private_vpc"   = false
      "use_on_demand"     = true
    }
    "opera-job_worker-pge_smoke_test_intel" = {
      "name"              = "opera-job_worker-pge_smoke_test_intel"
      "instance_type"     = ["r6i.2xlarge"]
      "user_data"         = "launch_template_user_data.sh.tmpl"
      "root_dev_size"     = 50
      "data_dev_size"     = 250
      "min_size"          = 0
      "max_size"          = 10
      "total_jobs_metric" = false
      "use_private_vpc"   = false
      "use_on_demand"     = true
    }
  }
}

variable "environment" {
}

variable "use_artifactory" {
}

variable "event_misfire_trigger_frequency" {
  default = "rate(5 minutes)"
}

variable "event_misfire_delay_threshold_seconds" {
  type    = number
  default = 60
}

variable "use_daac_cnm_r" {
  default = true
}

variable "cnm_r_sqs_arn" {
  type = map(string)
  default = {
    dev  = "arn:aws:sqs:us-west-2:681612454726:opera-dev-daac-cnm-response"
    int  = "arn:aws:sqs:us-west-2:681612454726:opera-dev-fwd-daac-cnm-response"
    test = "arn:aws:sqs:us-west-2:337765570207:opera-int-daac-cnm-response"
    prod = "arn:aws:sqs:us-west-2:907504701509:opera-ops-daac-cnm-response"
  }
}

variable "lambda_log_retention_in_days" {
  type    = number
  default = 30
}

variable "pge_releases" {
  type = map(string)
  default = {
    "dswx_hls" = "1.0.3"
#     "cslc_s1"  = "2.1.1"
    "rtc_s1"   = "2.1.1"
<<<<<<< HEAD
#     "dswx_s1"  = "3.0.2"
#     "disp_s1"  = "3.0.2"
#     "dswx_ni"  = "4.0.0-er.3.0"
#     "dist_s1"  = "6.0.0-er.1.0"
=======
    "dswx_s1"  = "3.0.2"
    "disp_s1"  = "3.0.5"
    "dswx_ni"  = "4.0.0-er.3.0"
    "dist_s1"  = "6.0.0-er.2.0"
>>>>>>> 2f91d1a9
  }
}

variable "docker_registry_bucket" {
  default = "opera-pcm-registry-bucket"
}

variable "pge_snapshots_date" {
  default = "20231023-2.1.0"
}

variable "crid" {
  default = "D00100"
}

variable "hls_provider" {
  default = "LPCLOUD"
}

variable "hls_download_timer_trigger_frequency" {
  default = "rate(60 minutes)"
}

variable "hlsl30_query_timer_trigger_frequency" {
  default = "rate(60 minutes)"
}

variable "hlss30_query_timer_trigger_frequency" {
  default = "rate(60 minutes)"
}

variable "slc_provider" {
  default = "ASF"
}

variable "slc_download_timer_trigger_frequency" {
  default = "rate(60 minutes)"
}

variable "slcs1a_query_timer_trigger_frequency" {
  default = "rate(60 minutes)"
}

variable "slc_ionosphere_download_timer_trigger_frequency" {
  default = "rate(60 minutes)"
}

variable "rtc_provider" {
  default = "ASF"
}

variable "rtc_query_timer_trigger_frequency" {
  default = "rate(60 minutes)"
}

variable "rtc_for_dist_query_timer_trigger_frequency" {
  default = "rate(60 minutes)"
}

variable "cslc_query_timer_trigger_frequency" {
  default = "rate(60 minutes)"
}

variable "batch_query_timer_trigger_frequency" {
  default = "rate(1 minute)"
}

variable "obs_acct_report_timer_trigger_frequency" {}

variable "cluster_type" {}

variable "valid_cluster_type_values" {
  type    = list(string)
  default = ["forward", "reprocessing"]
}

variable "rs_fwd_bucket_ingested_expiration" {
}

variable "dataset_bucket" {
  default = ""
}

variable "code_bucket" {
  default = ""
}

variable "lts_bucket" {
  default = ""
}

variable "triage_bucket" {
  default = ""
}
variable "isl_bucket" {
  default = ""
}
variable "osl_bucket" {
  default = ""
}

variable "osl_report_staging_area" {
  default = "accountability_reports"
}

variable "isl_staging_area" {
  default = "data_subscriber"
}

variable "use_s3_uri_structure" {
  default = false
}

variable "inactivity_threshold" {
  type    = number
  default = 600
}

variable "run_smoke_test" {
  type    = bool
  default = true
}

variable "pge_sim_mode" {
  type    = bool
  default = true
}

variable "artifactory_fn_user" {
  description = "Username to use for authenticated Artifactory API calls."
  default     = ""
}

variable "artifactory_fn_api_key" {
  description = "Artifactory API key for authenticated Artifactory API calls. Must map to artifactory_username."
}

variable "dataspace_user" {
  default = ""
}

variable "dataspace_pass" {
  default = ""
}

variable "earthdata_user" {
  default = ""
}

variable "earthdata_pass" {
  default = ""
}

variable "earthdata_uat_user" {
  default = ""
}

variable "earthdata_uat_pass" {
  default = ""
}

variable "clear_s3_aws_es" {
  type    = bool
  default = true
}

<<<<<<< HEAD
variable "ami_versions" {
  type = map(string)
  default = {}
}

variable "default_ami_versions" {
  type = map(string)
  default = {
    mozart    = "v5.3" # "v4.24"
    metrics   = "v5.3" # "v4.16"
    grq       = "v5.2" # "v4.17"
    factotum  = "v5.3" # "v4.16"
    autoscale = "v5.3" # "v4.16"
  }
}

variable "es_cluster_mode" {
=======
variable "disp_s1_hist_status" {
>>>>>>> 2f91d1a9
  type    = bool
  default = false
}<|MERGE_RESOLUTION|>--- conflicted
+++ resolved
@@ -132,14 +132,6 @@
 variable "amis" {
   type = map(string)
   default = {
-<<<<<<< HEAD
-    # HySDS v5.2.1 - September 15, 2024 - R3.1
-    mozart    = "ami-0eacb2024e0e7a1aa" # mozart v5.2 - 240915
-    metrics   = "ami-024fcd55ed5f24577" # metrics v5.3 - 240915
-    grq       = "ami-09c80bbcc23281bdd" # grq v5.2 - 240915
-    factotum  = "ami-0aaf21c0102ddf35e" # factotum v5.2 - 240915
-    autoscale = "ami-0acb06c58411bcf64" # verdi v5.2 patchdate - 240915
-=======
    # HySDS v5.0.1 - March 31, 2025 - R3.1
     mozart    = "ami-04e69a02b62ba59a6" # mozart v26 - 250331
     metrics   = "ami-08434f16555f84e7c" # metrics v4.18 - 250331
@@ -147,7 +139,6 @@
     factotum  = "ami-0fad4c5f50f59b770" # factotum v4.17 - 250331
 #    autoscale = "ami-05f33b814196b5e2d" # verdi v4.17 patchdate - 250331
     autoscale = "resolve:ssm:arn:aws:ssm:us-west-2:512942196302:parameter/iems/pcm/verdi/v4.17"
->>>>>>> 2f91d1a9
   }
 }
 
@@ -605,8 +596,6 @@
       "use_private_vpc"   = false
       "use_on_demand"     = false
     }
-<<<<<<< HEAD
-=======
     "opera-job_worker-rtc_for_dist_data_download" = {
       "name"              = "opera-job_worker-rtc_for_dist_data_download"
       "instance_type"     = ["c6in.large", "c5n.large", "m6in.large", "m5n.large"]
@@ -619,7 +608,6 @@
       "use_private_vpc"   = false
       "use_on_demand"     = false
     }
->>>>>>> 2f91d1a9
     "opera-job_worker-ecmwf-merger" = {
       "instance_type"     = ["r5a.4xlarge", "r6a.4xlarge", "r7a.4xlarge", "r5.4xlarge", "r6i.4xlarge", "r7i.4xlarge", "m5a.8xlarge", "m6a.8xlarge", "m7a.8xlarge", "m5.8xlarge", "m6i.8xlarge", "m7i.8xlarge", "m7i-flex.8xlarge"]
       "user_data"         = "launch_template_user_data.sh.tmpl"
@@ -694,19 +682,12 @@
   type = map(string)
   default = {
     "dswx_hls" = "1.0.3"
-#     "cslc_s1"  = "2.1.1"
+    "cslc_s1"  = "2.1.1"
     "rtc_s1"   = "2.1.1"
-<<<<<<< HEAD
-#     "dswx_s1"  = "3.0.2"
-#     "disp_s1"  = "3.0.2"
-#     "dswx_ni"  = "4.0.0-er.3.0"
-#     "dist_s1"  = "6.0.0-er.1.0"
-=======
     "dswx_s1"  = "3.0.2"
     "disp_s1"  = "3.0.5"
     "dswx_ni"  = "4.0.0-er.3.0"
     "dist_s1"  = "6.0.0-er.2.0"
->>>>>>> 2f91d1a9
   }
 }
 
@@ -873,7 +854,6 @@
   default = true
 }
 
-<<<<<<< HEAD
 variable "ami_versions" {
   type = map(string)
   default = {}
@@ -891,9 +871,11 @@
 }
 
 variable "es_cluster_mode" {
-=======
+  type    = bool
+  default = false
+}
+
 variable "disp_s1_hist_status" {
->>>>>>> 2f91d1a9
   type    = bool
   default = false
 }