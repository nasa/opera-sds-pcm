--- conflicted
+++ resolved
@@ -138,34 +138,12 @@
     #grq       = "ami-0f52442c2bd506303" # grq v4.14 - 221107
     #factotum  = "ami-03fdbdb8c7caa736e" # factotum v4.14 - 221107
     #autoscale = "ami-003e368c872ea1099" # verdi v4.15 - 221031
-
-<<<<<<< HEAD
-    # HySDS v5.0.0-beta.6 - July 10, 2023 
-    #mozart    = "ami-0d1d5539d77a6cde2" # mozart v4.21 - 230710
-    #metrics   = "ami-0aa63c81611c8cb2a" # metrics v4.15 - 230626
-    #grq       = "ami-0ab96904359fa481b" # grq v4.16 - 230605
-    #factotum  = "ami-04fb19cdf4289592f" # factotum v4.16 - 230702
-    #autoscale = "ami-07abb668e56ddc95e" # verdi v4.16 patchdate - 20230702
-
-	# HySDS v5.0.0-beta.6 - Aug 3, 2023
+    
+	# HySDS v5.0.0-beta.6 - Aug 3, 2023 - R2
     mozart    = "ami-0c70da559d13163d8" # mozart v4.21 - 230802
     metrics   = "ami-02b0f6841c5d818b6" # metrics v4.15 - 230802
     grq       = "ami-08622ebc2ac35bfe6" # grq v4.16 - 230802
     factotum  = "ami-0b7c82edf1d6ef969" # factotum v4.16 - 230802
-=======
-    # HySDS v5.0.0-beta.6 - May 25, 2023 - R2 RC8.0
-    #mozart    = "ami-02cf73926477eae15" # mozart v4.20
-    #metrics   = "ami-0e1371110b9744042" # metrics v4.15
-    #grq       = "ami-01de15c2a056ba449" # grq v4.16
-    #factotum  = "ami-0b988a1203b7e5a58" # factotum v4.16
-    #autoscale = "ami-082d3efc94d50659f" # verdi v4.16 patchupdate - 20230525
-
-    # HySDS v5.0.0-beta.6 - July 10, 2023
-    mozart    = "ami-0d1d5539d77a6cde2" # mozart v4.21 - 230710
-    metrics   = "ami-0aa63c81611c8cb2a" # metrics v4.15 - 230626
-    grq       = "ami-0ab96904359fa481b" # grq v4.16 - 230605
-    factotum  = "ami-04fb19cdf4289592f" # factotum v4.16 - 230702
->>>>>>> 9138dca4
     autoscale = "ami-07abb668e56ddc95e" # verdi v4.16 patchdate - 20230702
   }
 }
