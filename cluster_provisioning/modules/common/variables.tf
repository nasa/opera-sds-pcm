--- conflicted
+++ resolved
@@ -312,22 +312,14 @@
       "total_jobs_metric" = true
     }
     "opera-job_worker-sciflo-l2_cslc_s1" = {
-<<<<<<< HEAD
-      "instance_type" = ["c6a.2xlarge", "c6i.2xlarge", "c6a.4xlarge", "c6i.4xlarge"]
-=======
       "instance_type" = ["c6a.2xlarge", "c6i.2xlarge"]
->>>>>>> a53d223f
       "root_dev_size" = 50
       "data_dev_size" = 100
       "max_size"      = 10
       "total_jobs_metric" = true
     }
     "opera-job_worker-sciflo-l2_rtc_s1" = {
-<<<<<<< HEAD
-      "instance_type" = ["c6a.2xlarge", "c6i.2xlarge", "c6a.4xlarge", "c6i.4xlarge"]
-=======
       "instance_type" = ["c6a.2xlarge", "c6i.2xlarge"]
->>>>>>> a53d223f
       "root_dev_size" = 50
       "data_dev_size" = 100
       "max_size"      = 10
