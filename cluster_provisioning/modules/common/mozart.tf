######################
# mozart
######################
locals {
  q_config = <<EOT
QUEUES:
    %{~for queue, queue_config in var.queues~}
  - QUEUE_NAME: ${queue}
    INSTANCE_TYPES:
    %{~for instance_type in queue_config["instance_type"]~}
      - ${instance_type}
    %{~endfor~}
    TOTAL_JOBS_METRIC: ${queue_config["total_jobs_metric"]}
    %{~endfor~}
  EOT
  es_cluster_mode = var.grq_aws_es == false ? var.es_cluster_mode : false
}

resource "aws_instance" "mozart" {
  depends_on           = [aws_instance.metrics, aws_autoscaling_group.autoscaling_group]
  ami                  = data.aws_ami.mozart_ami.id
  instance_type        = var.mozart["instance_type"]
  key_name             = local.key_name
  availability_zone    = var.az
  iam_instance_profile = var.pcm_cluster_role["name"]
  private_ip           = var.mozart["private_ip"] != "" ? var.mozart["private_ip"] : null
  user_data            = <<-EOT
              #!/bin/bash

              FACTOTUMIP=${aws_instance.factotum.private_ip}
              GRQIP=${aws_instance.grq.private_ip}
              METRICSIP=${aws_instance.metrics.private_ip}
              PROJECT=${var.project}
              ENVIRONMENT=${var.environment}

              echo "PASS" >> /tmp/user_data_test.txt

              mkdir -p /opt/aws/amazon-cloudwatch-agent/etc/
              touch /opt/aws/amazon-cloudwatch-agent/etc/amazon-cloudwatch-agent.json
              echo '{
                "agent": {
                  "metrics_collection_interval": 10,
                  "logfile": "/opt/aws/amazon-cloudwatch-agent/logs/amazon-cloudwatch-agent.log"
                },
                "logs": {
                  "logs_collected": {
                    "files": {
                      "collect_list": [
                        {
                          "file_path": "/opt/aws/amazon-cloudwatch-agent/logs/amazon-cloudwatch-agent.log",
                          "log_group_name": "/opera/sds/${var.project}-${var.venue}-${local.counter}/amazon-cloudwatch-agent.log",
                          "timezone": "UTC"
                        }
                      ]
                    }
                  },
                  "force_flush_interval" : 15
                }
              }' > /opt/aws/amazon-cloudwatch-agent/etc/amazon-cloudwatch-agent.json
              /opt/aws/amazon-cloudwatch-agent/bin/amazon-cloudwatch-agent-ctl -a fetch-config -m ec2 -s -c file:/opt/aws/amazon-cloudwatch-agent/etc/amazon-cloudwatch-agent.json
              EOT
  tags = {
    Name  = "${var.project}-${var.venue}-${local.counter}-pcm-${var.mozart["name"]}",
    Bravo = "pcm"
  }
  volume_tags = {
    Bravo = "pcm"
  }
  #This is very important, as it tells terraform to not mess with tags
  lifecycle {
    #    ignore_changes = [tags]
    ignore_changes = [tags, volume_tags]
  }
  subnet_id              = var.subnet_id
  vpc_security_group_ids = [var.cluster_security_group_id]

  root_block_device {
    volume_size           = var.mozart["root_dev_size"]
    volume_type           = "gp2"
    delete_on_termination = true
  }

  connection {
    type        = "ssh"
    host        = aws_instance.mozart.private_ip
    user        = "hysdsops"
    private_key = file(var.private_key_file)
  }

  provisioner "local-exec" {
    command = "echo export MOZART_IP=${aws_instance.mozart.private_ip} > mozart_ip.sh"
  }

  provisioner "file" {
    source      = var.private_key_file
    destination = ".ssh/${basename(var.private_key_file)}"
  }

  provisioner "file" {
    content     = templatefile("${path.module}/bash_profile.mozart.tmpl", {})
    destination = ".bash_profile"
  }

  provisioner "file" {
    content     = local.q_config
    destination = "q_config"
  }

  provisioner "file" {
    source      = "${path.module}/../../../tools/download_artifact.sh"
    destination = "download_artifact.sh"
  }

  provisioner "remote-exec" {
    inline = [<<-EOT
      while [ ! -f /var/lib/cloud/instance/boot-finished ]; do echo 'Waiting for cloud-init...'; sleep 10; done
      set -ex
      chmod 755 ~/download_artifact.sh
      chmod 400 ~/.ssh/${basename(var.private_key_file)}
      mkdir ~/.sds

      for i in {1..18}; do
        if [[ `grep "redis single-password" ~/.creds` != "" ]]; then
          echo "redis password found in ~/.creds"
          break
        else
          echo "redis password NOT found in ~/.creds, sleeping 10 sec."
          sleep 10
        fi
      done

      scp -o StrictHostKeyChecking=no -q -i ~/.ssh/${basename(var.private_key_file)} hysdsops@${aws_instance.metrics.private_ip}:~/.creds ~/.creds_metrics
      echo TYPE: hysds > ~/.sds/config
      echo >> ~/.sds/config

      echo MOZART_PVT_IP: ${aws_instance.mozart.private_ip} >> ~/.sds/config
      echo MOZART_PUB_IP: ${aws_instance.mozart.private_ip} >> ~/.sds/config
      echo MOZART_FQDN: ${aws_instance.mozart.private_ip} >> ~/.sds/config
      echo >> ~/.sds/config

      echo MOZART_RABBIT_PVT_IP: ${aws_instance.mozart.private_ip} >> ~/.sds/config
      echo MOZART_RABBIT_PUB_IP: ${aws_instance.mozart.private_ip} >> ~/.sds/config
      echo MOZART_RABBIT_FQDN: ${aws_instance.mozart.private_ip} >> ~/.sds/config
      echo MOZART_RABBIT_USER: $(awk 'NR==1{print $2; exit}' .creds) >> ~/.sds/config
      echo MOZART_RABBIT_PASSWORD: $(awk 'NR==1{print $3; exit}' .creds)>> ~/.sds/config
      echo >> ~/.sds/config

      echo MOZART_REDIS_PVT_IP: ${aws_instance.mozart.private_ip} >> ~/.sds/config
      echo MOZART_REDIS_PUB_IP: ${aws_instance.mozart.private_ip} >> ~/.sds/config
      echo MOZART_REDIS_FQDN: ${aws_instance.mozart.private_ip} >> ~/.sds/config
      echo MOZART_REDIS_PASSWORD: $(awk 'NR==2{print $3; exit}' .creds) >> ~/.sds/config
      echo >> ~/.sds/config


      echo MOZART_ES_ENGINE: ${tonumber(substr(local.ami_versions["mozart"], 1, 1)) >= 5 ? "opensearch" : "elasticsearch"} >> ~/.sds/config
      echo MOZART_ES_PVT_IP: ${local.es_cluster_mode ? "" : aws_instance.mozart.private_ip} >> ~/.sds/config
      if [ "${local.es_cluster_mode}" = true ]; then
        echo '    - ${aws_instance.mozart.private_ip}' >> ~/.sds/config
        echo '    - ${aws_instance.grq.private_ip}' >> ~/.sds/config
        echo '    - ${aws_instance.metrics.private_ip}' >> ~/.sds/config
      fi
      echo MOZART_ES_PUB_IP: ${aws_instance.mozart.private_ip} >> ~/.sds/config
      echo MOZART_ES_FQDN: ${aws_instance.mozart.private_ip} >> ~/.sds/config
      echo OPS_USER: hysdsops >> ~/.sds/config
      echo OPS_HOME: $${HOME} >> ~/.sds/config
      echo OPS_PASSWORD_HASH: $(echo -n ${var.ops_password} | sha224sum |awk '{ print $1}') >> ~/.sds/config
      echo LDAP_GROUPS: ${var.project}-pcm-dev >> ~/.sds/config
      echo KEY_FILENAME: $${HOME}/.ssh/${basename(var.private_key_file)} >> ~/.sds/config
      echo JENKINS_USER: jenkins >> ~/.sds/config
      echo JENKINS_DIR: /var/lib/jenkins >> ~/.sds/config
      echo >> ~/.sds/config

      echo METRICS_PVT_IP: ${aws_instance.metrics.private_ip} >> ~/.sds/config
      echo METRICS_PUB_IP: ${aws_instance.metrics.private_ip} >> ~/.sds/config
      echo METRICS_FQDN: ${aws_instance.metrics.private_ip} >> ~/.sds/config
      echo >> ~/.sds/config

      echo METRICS_REDIS_PVT_IP: ${aws_instance.metrics.private_ip} >> ~/.sds/config
      echo METRICS_REDIS_PUB_IP: ${aws_instance.metrics.private_ip} >> ~/.sds/config
      echo METRICS_REDIS_FQDN: ${aws_instance.metrics.private_ip} >> ~/.sds/config
      echo METRICS_REDIS_PASSWORD: $(awk 'NR==1{print $3; exit}' .creds_metrics) >> ~/.sds/config
      echo >> ~/.sds/config

      echo METRICS_ES_ENGINE: ${tonumber(substr(local.ami_versions["metrics"], 1, 1)) >= 5 ? "opensearch" : "elasticsearch"} >> ~/.sds/config
      echo METRICS_ES_PVT_IP: ${local.es_cluster_mode ? "" : aws_instance.metrics.private_ip} >> ~/.sds/config
      if [ "${local.es_cluster_mode}" = true ]; then
        echo '    - ${aws_instance.metrics.private_ip}' >> ~/.sds/config
        echo '    - ${aws_instance.mozart.private_ip}' >> ~/.sds/config
        echo '    - ${aws_instance.grq.private_ip}' >> ~/.sds/config
      fi

      echo METRICS_ES_PUB_IP: ${aws_instance.metrics.private_ip} >> ~/.sds/config
      echo METRICS_ES_FQDN: ${aws_instance.metrics.private_ip} >> ~/.sds/config
      echo >> ~/.sds/config

      echo GRQ_PVT_IP: ${aws_instance.grq.private_ip} >> ~/.sds/config
      echo GRQ_PUB_IP: ${aws_instance.grq.private_ip} >> ~/.sds/config
      echo GRQ_FQDN: ${aws_instance.grq.private_ip} >> ~/.sds/config
      echo GRQ_PORT: 8878 >> ~/.sds/config
      echo >> ~/.sds/config

      echo GRQ_AWS_ES: ${var.grq_aws_es ? var.grq_aws_es : false} >> ~/.sds/config
      echo GRQ_ES_PROTOCOL: ${var.grq_aws_es ? "https" : "http"} >> ~/.sds/config
      echo GRQ_ES_ENGINE: ${tonumber(substr(local.ami_versions["grq"], 1, 1)) >= 5 ? "opensearch" : "elasticsearch"} >> ~/.sds/config
      echo GRQ_ES_PVT_IP: ${local.es_cluster_mode ? "" : aws_instance.grq.private_ip} >> ~/.sds/config
      if [ "${local.es_cluster_mode}" = true ]; then
        echo '    - ${aws_instance.grq.private_ip}' >> ~/.sds/config
        echo '    - ${aws_instance.mozart.private_ip}' >> ~/.sds/config
        echo '    - ${aws_instance.metrics.private_ip}' >> ~/.sds/config
      fi

      echo GRQ_ES_PUB_IP: ${var.grq_aws_es ? var.grq_aws_es_host : aws_instance.grq.private_ip} >> ~/.sds/config
      echo GRQ_ES_FQDN: ${var.grq_aws_es ? var.grq_aws_es_host : aws_instance.grq.private_ip} >> ~/.sds/config
      echo GRQ_ES_PORT: ${var.grq_aws_es ? var.grq_aws_es_port : 9200} >> ~/.sds/config
      echo >> ~/.sds/config

      if [ "${var.grq_aws_es}" = true ] && [ "${var.use_grq_aws_es_private_verdi}" = true ]; then
        echo GRQ_AWS_ES_PRIVATE_VERDI: ${var.grq_aws_es_host_private_verdi} >> ~/.sds/config
        echo GRQ_ES_PVT_IP_VERDI: ${var.grq_aws_es_host_private_verdi} >> ~/.sds/config
        echo GRQ_ES_PUB_IP_VERDI: ${var.grq_aws_es_host_private_verdi} >> ~/.sds/config
        echo GRQ_ES_FQDN_PVT_IP_VERDI: ${var.grq_aws_es_host_private_verdi} >> ~/.sds/config
        echo ARTIFACTORY_REPO: ${var.artifactory_repo} >> ~/.sds/config
        echo >> ~/.sds/config
      fi

      echo FACTOTUM_PVT_IP: ${aws_instance.factotum.private_ip} >> ~/.sds/config
      echo FACTOTUM_PUB_IP: ${aws_instance.factotum.private_ip} >> ~/.sds/config
      echo FACTOTUM_FQDN: ${aws_instance.factotum.private_ip} >> ~/.sds/config
      echo >> ~/.sds/config

      echo CI_PVT_IP: ${var.common_ci["private_ip"]} >> ~/.sds/config
      echo CI_PUB_IP: ${var.common_ci["private_ip"]} >> ~/.sds/config
      echo CI_FQDN: ${var.common_ci["private_ip"]} >> ~/.sds/config
      echo >> ~/.sds/config

      echo JENKINS_HOST: ${var.jenkins_host} >> ~/.sds/config
      echo JENKINS_ENABLED: ${var.jenkins_enabled} >> ~/.sds/config
      echo JENKINS_API_USER: ${var.jenkins_api_user != "" ? var.jenkins_api_user : var.venue} >> ~/.sds/config
      echo JENKINS_API_KEY: ${var.jenkins_api_key} >> ~/.sds/config
      echo >> ~/.sds/config

      echo VERDI_PVT_IP: ${var.common_ci["private_ip"]} >> ~/.sds/config
      echo VERDI_PUB_IP: ${var.common_ci["private_ip"]} >> ~/.sds/config
      echo VERDI_FQDN: ${var.common_ci["private_ip"]} >> ~/.sds/config
      echo OTHER_VERDI_HOSTS: >> ~/.sds/config
      echo '  - VERDI_PVT_IP:' >> ~/.sds/config
      echo '    VERDI_PUB_IP:' >> ~/.sds/config
      echo '    VERDI_FQDN:' >> ~/.sds/config
      echo >> ~/.sds/config

      echo DAV_SERVER: None >> ~/.sds/config
      echo DAV_USER: None >> ~/.sds/config
      echo DAV_PASSWORD: None >> ~/.sds/config
      echo >> ~/.sds/config

      echo DATASET_AWS_REGION: us-west-2 >> ~/.sds/config
      echo DATASET_AWS_ACCESS_KEY: >> ~/.sds/config
      echo DATASET_AWS_SECRET_KEY: >> ~/.sds/config
      echo DATASET_S3_ENDPOINT: s3-us-west-2.amazonaws.com >> ~/.sds/config
      echo DATASET_S3_WEBSITE_ENDPOINT: s3-website-us-west-2.amazonaws.com >> ~/.sds/config
      echo DATASET_BUCKET: ${local.dataset_bucket} >> ~/.sds/config
      echo OSL_BUCKET: ${local.osl_bucket} >> ~/.sds/config
      echo TRIAGE_BUCKET: ${local.triage_bucket} >> ~/.sds/config
      echo LTS_BUCKET: ${local.lts_bucket} >> ~/.sds/config
      echo >> ~/.sds/config

      echo AWS_REGION: us-west-2 >> ~/.sds/config
      echo AWS_ACCESS_KEY: >> ~/.sds/config
      echo AWS_SECRET_KEY: >> ~/.sds/config
      echo S3_ENDPOINT: s3-us-west-2.amazonaws.com >> ~/.sds/config
      echo CODE_BUCKET: ${local.code_bucket} >> ~/.sds/config
      echo VERDI_PRIMER_IMAGE: s3://${local.code_bucket}/hysds-verdi-${var.hysds_release}.tar.gz >> ~/.sds/config
      echo VERDI_TAG: ${var.hysds_release} >> ~/.sds/config
      echo VERDI_UID: 1002 >> ~/.sds/config
      echo VERDI_GID: 1002 >> ~/.sds/config
      echo HOST_VERDI_HOME: "$HOME" >> ~/.sds/config
      echo VERDI_HOME: "root" >> ~/.sds/config
      echo VERDI_SHELL: "/bin/bash" >> ~/.sds/config
      echo VENUE: ${var.project}-${var.venue}-${local.counter} >> ~/.sds/config
      echo >> ~/.sds/config

      echo ASG: >> ~/.sds/config
      echo '  AMI: ${data.aws_ami.autoscale_ami.id}' >> ~/.sds/config
      echo '  KEYPAIR: ${local.key_name}' >> ~/.sds/config
      echo '  USE_ROLE: ${var.asg_use_role}' >> ~/.sds/config
      echo '  ROLE: ${var.asg_role}' >> ~/.sds/config

      echo STAGING_AREA: >> ~/.sds/config
      echo '  LAMBDA_SECURITY_GROUPS:' >> ~/.sds/config
      echo '    - ${var.cluster_security_group_id}' >> ~/.sds/config
      echo '  LAMBDA_VPC: ${var.lambda_vpc}' >> ~/.sds/config
      echo '  LAMBDA_ROLE: "${var.lambda_role_arn}"' >> ~/.sds/config
      echo '  JOB_RELEASE: ${var.pcm_branch}' >> ~/.sds/config
      echo >> ~/.sds/config

      echo CNM_RESPONSE_HANDLER: >> ~/.sds/config
      echo '  LAMBDA_SECURITY_GROUPS:' >> ~/.sds/config
      echo '    - ${var.cluster_security_group_id}' >> ~/.sds/config
      echo '  LAMBDA_VPC: ${var.lambda_vpc}' >> ~/.sds/config
      echo '  LAMBDA_ROLE: "${var.lambda_role_arn}"' >> ~/.sds/config
      echo '  JOB_TYPE: "${var.cnm_r_handler_job_type}"' >> ~/.sds/config
      echo '  JOB_RELEASE: ${var.pcm_branch}' >> ~/.sds/config
      echo '  JOB_QUEUE: ${var.cnm_r_job_queue}' >> ~/.sds/config
      echo '  PO_DAAC_CNM_R_EVENT_TRIGGER: ${var.po_daac_cnm_r_event_trigger}' >> ~/.sds/config
      echo '  ASF_DAAC_CNM_R_EVENT_TRIGGER: ${var.asf_daac_cnm_r_event_trigger}' >> ~/.sds/config
      echo '  PRODUCT_TAG: true' >> ~/.sds/config
      echo '  ALLOWED_ACCOUNT: "${var.cnm_r_allowed_account}"' >> ~/.sds/config
      echo >> ~/.sds/config

      echo GIT_OAUTH_TOKEN: ${var.git_auth_key} >> ~/.sds/config
      echo >> ~/.sds/config

      echo PROVES_URL: https://prov-es.jpl.nasa.gov/beta >> ~/.sds/config
      echo PROVES_IMPORT_URL: https://prov-es.jpl.nasa.gov/beta/api/v0.1/prov_es/import/json >> ~/.sds/config
      echo DATASETS_CFG: $${HOME}/verdi/etc/datasets.json >> ~/.sds/config
      echo >> ~/.sds/config

      echo SYSTEM_JOBS_QUEUE: system-jobs-queue >> ~/.sds/config
      echo >> ~/.sds/config

      echo MOZART_ES_CLUSTER: resource_cluster >> ~/.sds/config
      echo METRICS_ES_CLUSTER: metrics_cluster >> ~/.sds/config
      echo DATASET_QUERY_INDEX: grq >> ~/.sds/config
      echo USER_RULES_DATASET_INDEX: user_rules >> ~/.sds/config
      echo EXTRACTOR_HOME: /home/ops/verdi/ops/${var.project}-pcm/extractor >> ~/.sds/config
      echo CONTAINER_ENGINE: docker >> ~/.sds/config
      echo CONTAINER_REGISTRY: localhost:5050 >> ~/.sds/config
      echo CONTAINER_REGISTRY_BUCKET: ${var.docker_registry_bucket} >> ~/.sds/config

      echo USE_S3_URI: "${var.use_s3_uri_structure}" >> ~/.sds/config

      echo PO_DAAC_PROXY: "${var.po_daac_delivery_proxy}" >> ~/.sds/config
      if [ "${local.po_daac_delivery_event_type}" = "sqs" ]; then
        echo PO_DAAC_SQS_URL: "https://sqs.${local.po_daac_delivery_region}.amazonaws.com/${local.po_daac_delivery_account}/${local.po_daac_delivery_resource_name}" >> ~/.sds/config
        echo PO_DAAC_ENDPOINT_URL: "${var.po_daac_endpoint_url}" >> ~/.sds/config
      else
        echo PO_DAAC_SQS_URL: "" >> ~/.sds/config
      fi

      echo ASF_DAAC_PROXY: "${var.asf_daac_delivery_proxy}" >> ~/.sds/config

      if [ "${local.asf_daac_delivery_event_type}" = "sqs" ]; then
        echo ASF_DAAC_SQS_URL: "https://sqs.${local.asf_daac_delivery_region}.amazonaws.com/${local.asf_daac_delivery_account}/${local.asf_daac_delivery_resource_name}" >> ~/.sds/config
        echo ASF_DAAC_ENDPOINT_URL: "${var.asf_daac_endpoint_url}" >> ~/.sds/config
      else
        echo ASF_DAAC_SQS_URL: "" >> ~/.sds/config
      fi

      echo TRACE: "${var.trace}" >> ~/.sds/config
      echo PRODUCT_DELIVERY_REPO: "${var.product_delivery_repo}" >> ~/.sds/config
      echo PRODUCT_DELIVERY_BRANCH: "${var.product_delivery_branch}" >> ~/.sds/config
      echo PCM_COMMONS_REPO: "${var.pcm_commons_repo}" >> ~/.sds/config
      echo PCM_COMMONS_BRANCH: "${var.pcm_commons_branch}" >> ~/.sds/config
      echo CRID: "${var.crid}" >> ~/.sds/config
      cat ~/q_config >> ~/.sds/config
      echo >> ~/.sds/config

      echo INACTIVITY_THRESHOLD: ${var.inactivity_threshold} >> ~/.sds/config
      echo >> ~/.sds/config

      echo 'DATASPACE_USER: "${var.dataspace_user}"' >> ~/.sds/config
      echo 'DATASPACE_PASS: "${var.dataspace_pass}"' >> ~/.sds/config
      echo >> ~/.sds/config

      echo EARTHDATA_USER: ${var.earthdata_user} >> ~/.sds/config
      echo EARTHDATA_PASS: ${var.earthdata_pass} >> ~/.sds/config

      echo EARTHDATA_UAT_USER: ${var.earthdata_uat_user} >> ~/.sds/config
      echo EARTHDATA_UAT_PASS: ${var.earthdata_uat_pass} >> ~/.sds/config
      echo >> ~/.sds/config
    EOT
    ]
  }

  provisioner "remote-exec" {
    inline = [<<-EOT
      while [ ! -f /var/lib/cloud/instance/boot-finished ]; do echo 'Waiting for cloud-init...'; sleep 10; done
      set -ex
      mv ~/.sds ~/.sds.bak
      rm -rf ~/mozart

      if [ "${var.hysds_release}" = "develop" ]; then
        git clone --quiet --single-branch -b ${var.hysds_release} https://${var.git_auth_key}@github.jpl.nasa.gov/IEMS-SDS/pcm-releaser.git
        cd pcm-releaser
        export release=${var.hysds_release}
        export conda_dir=$HOME/conda
        ./build_conda.sh $conda_dir $release
        cd ..
        rm -rf pcm-releaser

        scp -o StrictHostKeyChecking=no -q -i ~/.ssh/${basename(var.private_key_file)} hysds-conda_env-${var.hysds_release}.tar.gz hysdsops@${aws_instance.metrics.private_ip}:hysds-conda_env-${var.hysds_release}.tar.gz
        ssh -o StrictHostKeyChecking=no -q -i ~/.ssh/${basename(var.private_key_file)} hysdsops@${aws_instance.metrics.private_ip} \
      '
      mkdir -p ~/conda;
      tar xfz hysds-conda_env-${var.hysds_release}.tar.gz -C conda;
      export PATH=$HOME/conda/bin:$PATH;
      conda-unpack;
      rm -rf hysds-conda_env-${var.hysds_release}.tar.gz
      '

        scp -o StrictHostKeyChecking=no -q -i ~/.ssh/${basename(var.private_key_file)} hysds-conda_env-${var.hysds_release}.tar.gz hysdsops@${aws_instance.grq.private_ip}:hysds-conda_env-${var.hysds_release}.tar.gz
        ssh -o StrictHostKeyChecking=no -q -i ~/.ssh/${basename(var.private_key_file)} hysdsops@${aws_instance.grq.private_ip} \
      '
      mkdir -p ~/conda;
      tar xfz hysds-conda_env-${var.hysds_release}.tar.gz -C conda;
      export PATH=$HOME/conda/bin:$PATH;
      conda-unpack;
      rm -rf hysds-conda_env-${var.hysds_release}.tar.gz
      '

        scp -o StrictHostKeyChecking=no -q -i ~/.ssh/${basename(var.private_key_file)} hysds-conda_env-${var.hysds_release}.tar.gz hysdsops@${aws_instance.factotum.private_ip}:hysds-conda_env-${var.hysds_release}.tar.gz
        ssh -o StrictHostKeyChecking=no -q -i ~/.ssh/${basename(var.private_key_file)} hysdsops@${aws_instance.factotum.private_ip} \
      '
      mkdir -p ~/conda;
      tar xfz hysds-conda_env-${var.hysds_release}.tar.gz -C conda;
      export PATH=$HOME/conda/bin:$PATH;
      conda-unpack;
<<<<<<< HEAD
      echo installing gdal for manual execution of daac_data_subscriber.py ;
      conda install conda gdal==3.6.4 poppler --yes --quiet ;
=======
      echo installing gdal for manual execution of daac_data_subscriber.py 
      conda install conda==22.11.1 gdal==3.6.2 poppler==22.12.0 --yes --quiet
      # take too long to deploy a cluster, need to check more to switch to conda-forge channel
      #conda install -y -c conda-forge conda gdal==3.6.4 poppler --yes --quiet 
>>>>>>> 2f91d1a9

      rm -rf hysds-conda_env-${var.hysds_release}.tar.gz
      '
        git clone --quiet --single-branch -b ${var.hysds_release} https://github.com/hysds/hysds-framework

        ./install.sh mozart -d
        rm -rf ~/mozart/pkgs/hysds-verdi-latest.tar.gz
     else
        ~/download_artifact.sh -m "${var.artifactory_mirror_url}" -b "${var.artifactory_base_url}" -k "${var.artifactory_fn_api_key}" "${var.artifactory_base_url}/${var.artifactory_repo}/gov/nasa/jpl/${var.project}/sds/pcm/${var.hysds_release}/hysds-conda_env-${var.hysds_release}.tar.gz"
        mkdir -p ~/conda
        tar xfz hysds-conda_env-${var.hysds_release}.tar.gz -C conda
        export PATH=$HOME/conda/bin:$PATH
        conda-unpack
        echo installing gdal for manual execution of daac_data_subscriber.py
<<<<<<< HEAD
        conda install conda gdal==3.6.4 poppler --yes --quiet
=======
        conda install conda==22.11.1 gdal==3.6.2 poppler==22.12.0 --yes --quiet
        # take too long to deploy a cluster, need to check more to switch to conda-forge channel
        #conda install -y -c conda-forge conda gdal==3.6.4 poppler --yes --quiet
>>>>>>> 2f91d1a9

        rm -rf hysds-conda_env-${var.hysds_release}.tar.gz

        ~/download_artifact.sh -m "${var.artifactory_mirror_url}" -b "${var.artifactory_base_url}" -k "${var.artifactory_fn_api_key}" "${var.artifactory_base_url}/${var.artifactory_repo}/gov/nasa/jpl/${var.project}/sds/pcm/${var.hysds_release}/hysds-mozart_venv-${var.hysds_release}.tar.gz"
        tar xfz hysds-mozart_venv-${var.hysds_release}.tar.gz
        rm -rf hysds-mozart_venv-${var.hysds_release}.tar.gz

        ~/download_artifact.sh -m "${var.artifactory_mirror_url}" -b "${var.artifactory_base_url}" -k "${var.artifactory_fn_api_key}" "${var.artifactory_base_url}/${var.artifactory_repo}/gov/nasa/jpl/${var.project}/sds/pcm/${var.hysds_release}/hysds-verdi_venv-${var.hysds_release}.tar.gz"
        tar xfz hysds-verdi_venv-${var.hysds_release}.tar.gz
        rm -rf hysds-verdi_venv-${var.hysds_release}.tar.gz
      fi
      cd ~/mozart/ops
      if [ "${var.use_artifactory}" = true ]; then

        ~/download_artifact.sh -m "${var.artifactory_mirror_url}" -b "${var.artifactory_base_url}" "${var.artifactory_base_url}/${var.artifactory_repo}/gov/nasa/jpl/${var.project}/sds/pcm/${var.project}-sds-pcm-${var.pcm_branch}.tar.gz"
        tar xfz ${var.project}-sds-pcm-${var.pcm_branch}.tar.gz
        ln -s /export/home/hysdsops/mozart/ops/${var.project}-sds-pcm-${var.pcm_branch} /export/home/hysdsops/mozart/ops/${var.project}-pcm
        rm -rf ${var.project}-sds-pcm-${var.pcm_branch}.tar.gz

        ~/download_artifact.sh -m "${var.artifactory_mirror_url}" -b "${var.artifactory_base_url}" "${var.artifactory_base_url}/${var.artifactory_repo}/gov/nasa/jpl/${var.project}/sds/pcm/CNM_product_delivery-${var.product_delivery_branch}.tar.gz"
        tar xfz CNM_product_delivery-${var.product_delivery_branch}.tar.gz
        ln -s /export/home/hysdsops/mozart/ops/CNM_product_delivery-${var.product_delivery_branch} /export/home/hysdsops/mozart/ops/CNM_product_delivery
        rm -rf CNM_product_delivery-${var.product_delivery_branch}.tar.gz

        ~/download_artifact.sh -m "${var.artifactory_mirror_url}" -b "${var.artifactory_base_url}" "${var.artifactory_base_url}/${var.artifactory_repo}/gov/nasa/jpl/${var.project}/sds/pcm/pcm_commons-${var.pcm_commons_branch}.tar.gz"
        tar xfz pcm_commons-${var.pcm_commons_branch}.tar.gz
        ln -s /export/home/hysdsops/mozart/ops/pcm_commons-${var.pcm_commons_branch} /export/home/hysdsops/mozart/ops/pcm_commons
        rm -rf pcm_commons-${var.pcm_commons_branch}.tar.gz
      else
        git clone --quiet --single-branch -b ${var.pcm_branch} https://${var.git_auth_key}@${var.pcm_repo} ${var.project}-pcm
        git clone --quiet --single-branch -b ${var.product_delivery_branch} https://${var.git_auth_key}@${var.product_delivery_repo}
        git clone --quiet --single-branch -b ${var.pcm_commons_branch} https://${var.git_auth_key}@${var.pcm_commons_repo}
      fi

      cp -rp ${var.project}-pcm/conf/sds ~/.sds
      cp ~/.sds.bak/config ~/.sds
    EOT
    ]
  }

  # sync bach-api and bach-ui code. start bach-ui
  provisioner "remote-exec" {
    inline = [<<-EOT
      while [ ! -f /var/lib/cloud/instance/boot-finished ]; do echo 'Waiting for cloud-init...'; sleep 10; done
      set -ex
      cd ~/mozart/ops
      if [ "${var.use_artifactory}" = true ]; then
        ~/download_artifact.sh -m "${var.artifactory_mirror_url}" -b "${var.artifactory_base_url}" "${var.artifactory_base_url}/${var.artifactory_repo}/gov/nasa/jpl/${var.project}/sds/pcm/${var.project}-sds-bach-ui-${var.bach_ui_branch}.tar.gz"
        tar xfz ${var.project}-sds-bach-ui-${var.bach_ui_branch}.tar.gz
        ln -s /export/home/hysdsops/mozart/ops/${var.project}-sds-bach-ui-${var.bach_ui_branch} /export/home/hysdsops/mozart/ops/bach-ui
        rm -rf ${var.project}-sds-bach-ui-${var.bach_ui_branch}.tar.gz
      else
        git clone --quiet --single-branch -b ${var.bach_ui_branch} https://${var.git_auth_key}@${var.bach_ui_repo} bach-ui
      fi

      export PATH=~/conda/bin:$PATH

      cd bach-ui
      ~/conda/bin/npm install --silent --no-progress
      sh create_config_simlink.sh ~/.sds/config ~/mozart/ops/bach-ui
      ~/conda/bin/npm run build --silent
    EOT
    ]
  }

  # Copy down latest opera-sds-int and opera-sds-ops repos for convenience
  provisioner "remote-exec" {
    inline = [<<-EOT
      while [ ! -f /var/lib/cloud/instance/boot-finished ]; do echo 'Waiting for cloud-init...'; sleep 10; done
      set -ex
      cd ~/mozart/ops
      wget https://github.com/nasa/opera-sds-int/archive/refs/heads/main.zip -O opera-sds-int.zip
      wget https://github.com/nasa/opera-sds-ops/archive/refs/heads/main.zip -O opera-sds-ops.zip
      unzip opera-sds-int.zip
      unzip opera-sds-ops.zip
    EOT
    ]
  }

  provisioner "remote-exec" {
    inline = [<<-EOT
      while [ ! -f /var/lib/cloud/instance/boot-finished ]; do echo 'Waiting for cloud-init...'; sleep 10; done
      set -ex
      cd ~/mozart/ops
      if [ "${var.grq_aws_es}" = true ]; then
        cp -f ~/.sds/files/supervisord.conf.grq.aws_es ~/.sds/files/supervisord.conf.grq
      fi
      if [ "${var.factotum["instance_type"]}" = "r6i.4xlarge" ]; then
        cp -f ~/.sds/files/supervisord.conf.factotum.small_instance ~/.sds/files/supervisord.conf.factotum
      elif [ "${var.factotum["instance_type"]}" = "r5.8xlarge" ]; then
        cp -f ~/.sds/files/supervisord.conf.factotum.large_instance ~/.sds/files/supervisord.conf.factotum
      fi
    EOT
    ]
  }
  provisioner "remote-exec" {
    inline = [<<-EOT
      while [ ! -f /var/lib/cloud/instance/boot-finished ]; do echo 'Waiting for cloud-init...'; sleep 10; done
      set -x
      if [ "${local.es_cluster_mode}" = true ]; then
        sudo systemctl stop ${tonumber(substr(local.ami_versions["mozart"], 1, 1)) >= 5 ? "opensearch" : "elasticsearch"}
        sudo systemctl disable ${tonumber(substr(local.ami_versions["mozart"], 1, 1)) >= 5 ? "opensearch" : "elasticsearch"}
      fi
    EOT
    ]
  }

  # To test HySDS core development (feature branches), uncomment this block
  # and add lines to perform the mods to test them. Three examples have been
  # left as described below:
  #provisioner "remote-exec" {
  #  inline = [
  #    "set -ex",
  #    "source ~/.bash_profile",

  # Example 1: test a single file update from an sdscli feature branch named hotfix-sighup
  #    "cd ~/mozart/ops/sdscli/sdscli/adapters/hysds",
  #    "mv fabfile.py fabfile.py.bak",
  #    "wget https://raw.githubusercontent.com/sdskit/sdscli/hotfix-sighup/sdscli/adapters/hysds/fabfile.py",

  # Example 2: test an entire feature branch (need HYSDS_RELEASE=develop terraform variable)
  #    "cd ~/mozart/ops/hysds",
  #    "git checkout <dustins_branch>",
  #    "pip install -e .",

  # Example 3: test a custom verdi docker image on the ASGs (need HYSDS_RELEASE=develop terraform variable)
  #    "cd ~/mozart/pkgs",
  #    "mv hysds-verdi-develop.tar.gz hysds-verdi-develop.tar.gz.bak",
  #    "docker pull hysds/verdi:<dustins_branch>",
  #    "docker tag hysds/verdi:<dustins_branch> hysds/verdi:develop",
  #    "docker save hysds/verdi:develop > hysds-verdi-develop.tar",
  #    "pigz hysds-verdi-develop.tar",

  #  ]
  #}

  provisioner "remote-exec" {
    inline = [<<-EOT
     while [ ! -f /var/lib/cloud/instance/boot-finished ]; do echo 'Waiting for cloud-init...'; sleep 10; done
      set -ex
      source ~/.bash_profile
      if [ "${var.hysds_release}" = "develop" ]; then
        sds -d update mozart -f
        sds -d update grq -f
        sds -d update metrics -f
        sds -d update factotum -f
      else
        sds -d update mozart -f -c
        sds -d update grq -f -c
        sds -d update metrics -f -c
        sds -d update factotum -f -c
      fi
      cp -pr ~/mozart/ops/opera-pcm ~/verdi/ops/opera-pcm
      echo buckets are ---- ${local.code_bucket} ${local.dataset_bucket}

      sed -i "s/RELEASE_VERSION: '{{ RELEASE_VERSION }}'/RELEASE_VERSION: '${var.pcm_branch}'/g" ~/mozart/ops/opera-pcm/conf/settings.yaml

      if [ "${var.pge_sim_mode}" = false ]; then
        sed -i 's/PGE_SIMULATION_MODE: !!bool true/PGE_SIMULATION_MODE: !!bool false/g' ~/mozart/ops/opera-pcm/conf/settings.yaml
      fi
      sed -i "s/DATASET_BUCKET: '{{ DATASET_BUCKET }}'/DATASET_BUCKET: '${local.dataset_bucket}'/g" ~/mozart/ops/opera-pcm/conf/settings.yaml

      if [ "${var.use_artifactory}" = true ]; then
        fab -f ~/.sds/cluster.py -R mozart,grq,metrics,factotum update_${var.project}_packages
      else
        fab -f ~/.sds/cluster.py -R mozart,grq,metrics,factotum update_${var.project}_packages
      fi
      if [ "${var.grq_aws_es}" = true ] && [ "${var.use_grq_aws_es_private_verdi}" = true ]; then
        fab -f ~/.sds/cluster.py -R mozart update_celery_config
      fi

      fab -f ~/.sds/cluster.py -R grq update_grq_es
      fab -f ~/.sds/cluster.py -R metrics update_metrics_es

      sds -d ship

      cd ~/mozart/pkgs
      sds -d pkg import container-hysds_lightweight-jobs-*.sdspkg.tar
      aws s3 cp hysds-verdi-${var.hysds_release}.tar.gz s3://${local.code_bucket}/ --no-progress
      aws s3 cp docker-registry-2.tar.gz s3://${local.code_bucket}/ --no-progress
      aws s3 cp logstash-oss-7.16.3.tar.gz s3://${local.code_bucket}/ --no-progress
      sds -d reset all -f
      cd ~/mozart/ops/pcm_commons
      pip install --progress-bar off -e .
      cd ~/mozart/ops/opera-pcm
      echo # download dependencies for CLI execution of daac_data_subscriber.py
      pip install '.[subscriber]'
      pip install '.[audit]'
      pip install '.[disp_s1_status]'

      # comment out on 5-15-24 due to deployment failure
      #pip install '.[cmr_audit]'
      pip install --progress-bar off -e .

      # For daac_data_subscriber utility tool
      mkdir ~/Downloads/
      aws s3 cp  s3://opera-ancillaries/mgrs_tiles/dswx_s1/MGRS_tile_collection_v0.3.sqlite ~/Downloads/
    EOT
    ]
  }

  # deploy PGEs
  provisioner "remote-exec" {
    inline = [<<-EOT
      set -ex
      source ~/.bash_profile
      %{for pge_name, pge_version in var.pge_releases~}
      if [[ \"${pge_version}\" == \"develop\"* ]]; then
          python ~/mozart/ops/opera-pcm/tools/deploy_pges.py \
          --image_names opera_pge-${pge_name} \
          --pge_release ${pge_version} \
          --sds_config ~/.sds/config \
          --processes 4 \
          --force \
          --artifactory_url ${local.pge_artifactory_dev_url}/${pge_name} \
          --username ${var.artifactory_fn_user} \
          --api_key ${var.artifactory_fn_api_key}
      else
          python ~/mozart/ops/opera-pcm/tools/deploy_pges.py \
          --image_names opera_pge-${pge_name} \
          --pge_release ${pge_version} \
          --sds_config ~/.sds/config \
          --processes 4 \
          --force \
          --artifactory_url ${local.pge_artifactory_release_url}/${pge_name} \
          --username ${var.artifactory_fn_user} \
          --api_key ${var.artifactory_fn_api_key}
      fi
      %{endfor~}
      sds -d kibana import -f
      sds -d cloud storage ship_style --bucket ${local.dataset_bucket}
      sds -d cloud storage ship_style --bucket ${local.osl_bucket}
      sds -d cloud storage ship_style --bucket ${local.triage_bucket}
      sds -d cloud storage ship_style --bucket ${local.lts_bucket}
    EOT
    ]
  }

  // Snapshot repositories and lifecycles for GRQ mozart and metrics ES, also set shard max
  // Snapshot schedule is in UTC, 5 AM UTC is 9/10 PM PST, depending on daylight savingss
  provisioner "remote-exec" {
    inline = [<<-EOT
     while [ ! -f /var/lib/cloud/instance/boot-finished ]; do echo 'Waiting for cloud-init...'; sleep 10; done
      set -ex
      source ~/.bash_profile

      export MOZART_ES_ENGINE=`grep "MOZART_ES_ENGINE" ~/.sds/config | sed 's/MOZART_ES_ENGINE: //g'`
      export METRICS_ES_ENGINE=`grep "METRICS_ES_ENGINE" ~/.sds/config | sed 's/METRICS_ES_ENGINE: //g'`
      export GRQ_ES_ENGINE=`grep "GRQ_ES_ENGINE" ~/.sds/config | sed 's/GRQ_ES_ENGINE: //g'`

      if [ "${local.es_cluster_mode}" = false ]; then
        echo // grq
        curl -XPUT ${local.grq_es_url}/_cluster/settings -H 'Content-type: application/json' --data-binary $'{"transient":{"cluster.max_shards_per_node": 6000, "search.max_open_scroll_context": 6000}, "persistent":{"cluster.max_shards_per_node": 6000, "search.max_open_scroll_context": 6000}}'
        ~/mozart/bin/snapshot_es_data.py --engine $GRQ_ES_ENGINE --es-url ${local.grq_es_url} create-repository --repository grq-snapshot-repo --bucket ${var.es_snapshot_bucket} --bucket-path ${var.project}-${var.venue}-${var.counter}/grq --role-arn ${var.es_bucket_role_arn}
        ~/mozart/bin/snapshot_es_data.py --engine $GRQ_ES_ENGINE --es-url ${local.grq_es_url} create-lifecycle --repository grq-snapshot-repo --policy-id daily-snapshot --snapshot grq-backup --index-pattern grq_*,*_catalog --schedule="0 0 5 * * ?"

        echo // mozart
        curl -XPUT http://${aws_instance.mozart.private_ip}:9200/_cluster/settings -H 'Content-type: application/json' --data-binary $'{"transient":{"cluster.max_shards_per_node": 6000, "search.max_open_scroll_context": 6000}, "persistent":{"cluster.max_shards_per_node": 6000, "search.max_open_scroll_context": 6000}}'
        ~/mozart/bin/snapshot_es_data.py --engine $MOZART_ES_ENGINE --es-url http://${aws_instance.mozart.private_ip}:9200 create-repository --repository mozart-snapshot-repo --bucket ${var.es_snapshot_bucket} --bucket-path ${var.project}-${var.venue}-${var.counter}/mozart --role-arn ${var.es_bucket_role_arn}
        ~/mozart/bin/snapshot_es_data.py --engine $MOZART_ES_ENGINE --es-url http://${aws_instance.mozart.private_ip}:9200 create-lifecycle --repository mozart-snapshot-repo --policy-id daily-snapshot --snapshot mozart-backup --index-pattern *_status-*,user_rules-*,job_specs,hysds_ios-*,containers --schedule="0 0 5 * * ?"

        echo // metrics
        curl -XPUT http://${aws_instance.metrics.private_ip}:9200/_cluster/settings -H 'Content-type: application/json' --data-binary $'{"transient":{"cluster.max_shards_per_node": 6000, "search.max_open_scroll_context": 6000}, "persistent":{"cluster.max_shards_per_node": 6000, "search.max_open_scroll_context": 6000}}'
        ~/mozart/bin/snapshot_es_data.py --engine $METRICS_ES_ENGINE --es-url http://${aws_instance.metrics.private_ip}:9200 create-repository --repository metrics-snapshot-repo --bucket ${var.es_snapshot_bucket} --bucket-path ${var.project}-${var.venue}-${var.counter}/metrics --role-arn ${var.es_bucket_role_arn}
        ~/mozart/bin/snapshot_es_data.py --engine $METRICS_ES_ENGINE --es-url http://${aws_instance.metrics.private_ip}:9200 create-lifecycle --repository metrics-snapshot-repo --policy-id daily-snapshot --snapshot metrics-backup --index-pattern logstash-*,sdswatch-*,mozart-logs-*,factotum-logs-*,grq-logs-* --schedule="0 0 5 * * ?"
      else
        ~/mozart/bin/snapshot_es_data.py --engine $GRQ_ES_ENGINE --es-url ${local.grq_es_url} create-repository --repository snapshot-repo --bucket ${var.es_snapshot_bucket} --bucket-path ${var.project}-${var.venue}-${var.counter}/cluster --role-arn ${var.es_bucket_role_arn}
        ~/mozart/bin/snapshot_es_data.py --engine $GRQ_ES_ENGINE --es-url ${local.grq_es_url} create-lifecycle --repository snapshot-repo --policy-id hourly-snapshot --snapshot common-cluster-backup --index-pattern grq_*,*_catalog,*_status-*,user_rules-*,job_specs,hysds_ios-*,containers,logstash-*,sdswatch-*,mozart-logs-*,factotum-logs-*,grq-logs-*
      fi
    EOT
    ]
  }
}

# Resource to install PCM and its dependencies, container-nasa-xxx-sds-pcm
resource "null_resource" "install_pcm_and_pges" {
  depends_on = [
    aws_instance.mozart
  ]

  connection {
    type        = "ssh"
    host        = aws_instance.mozart.private_ip
    user        = "hysdsops"
    private_key = file(var.private_key_file)
  }

  provisioner "remote-exec" {
    inline = [<<-EOT
      while [ ! -f /var/lib/cloud/instance/boot-finished ]; do echo 'Waiting for cloud-init...'; sleep 10; done
      set -ex
      source ~/.bash_profile

      echo build/import opera-pcm
      echo Build container

      if [ "${var.use_artifactory}" = true ]; then
          ~/mozart/ops/${var.project}-pcm/tools/download_artifact.sh -m ${var.artifactory_mirror_url} -b ${var.artifactory_base_url} ${var.artifactory_base_url}/${var.artifactory_repo}/gov/nasa/jpl/${var.project}/sds/pcm/hysds_pkgs/container-nasa_${var.project}-sds-pcm-${var.pcm_branch}.sdspkg.tar
        sds pkg import container-nasa_${var.project}-sds-pcm-${var.pcm_branch}.sdspkg.tar
          rm -rf container-nasa_${var.project}-sds-pcm-${var.pcm_branch}.sdspkg.tar
          fab -f ~/.sds/cluster.py -R mozart load_container_in_registry:"container-nasa_${var.project}-sds-pcm:${lower(var.pcm_branch)}"
      else
          sds -d ci add_job -b ${var.pcm_branch} --token https://${var.pcm_repo} s3
          sds -d ci build_job -b ${var.pcm_branch} https://${var.pcm_repo}
          sds -d ci remove_job -b ${var.pcm_branch} https://${var.pcm_repo}
      fi

    EOT
    ]
  }
}

# Resource to install PCM and its dependencies,container-iems-sds_cnm_product_delivery
# Comment out this to override CNM delivery with OPERA PCM repo
#resource "null_resource" "install_pcm_and_pges_iems" {
#  depends_on = [
#    aws_instance.mozart
#  ]
#
#  connection {
#    type        = "ssh"
#    host        = aws_instance.mozart.private_ip
#    user        = "hysdsops"
#    private_key = file(var.private_key_file)
#  }
#
#  provisioner "remote-exec" {
#    inline = [<<-EOT
#      while [ ! -f /var/lib/cloud/instance/boot-finished ]; do echo 'Waiting for cloud-init...'; sleep 10; done
#      set -ex
#      source ~/.bash_profile
#
#      echo build/import opera-pcm
#      echo Build container
#
#      echo build/import CNM product delivery
#      if [ "${var.use_artifactory}" = true ]; then
#          ~/mozart/ops/${var.project}-pcm/tools/download_artifact.sh -m ${var.artifactory_mirror_url} -b ${var.artifactory_base_url} ${var.artifactory_base_url}/${var.artifactory_repo}/gov/nasa/jpl/${var.project}/sds/pcm/hysds_pkgs/container-iems-sds_cnm_product_delivery-${var.product_delivery_branch}.sdspkg.tar
#          sds pkg import container-iems-sds_cnm_product_delivery-${var.product_delivery_branch}.sdspkg.tar
#          rm -rf container-iems-sds_cnm_product_delivery-${var.product_delivery_branch}.sdspkg.tar
#      else
#          sleep 300
#          sds -d ci add_job -b ${var.product_delivery_branch} --token https://${var.product_delivery_repo} s3
#          sds -d ci build_job -b ${var.product_delivery_branch} https://${var.product_delivery_repo}
#          sds -d ci remove_job -b ${var.product_delivery_branch} https://${var.product_delivery_repo}
#      fi
#
#    EOT
#    ]
#  }
#}

resource "null_resource" "setup_trigger_rules" {
  #depends_on = [null_resource.install_pcm_and_pges, null_resource.install_pcm_and_pges_iems]
  depends_on = [null_resource.install_pcm_and_pges]

  connection {
    type        = "ssh"
    host        = aws_instance.mozart.private_ip
    user        = "hysdsops"
    private_key = file(var.private_key_file)
  }

  provisioner "remote-exec" {
    inline = [<<-EOT
      while [ ! -f /var/lib/cloud/instance/boot-finished ]; do echo 'Waiting for cloud-init...'; sleep 10; done
      set -ex
      source ~/.bash_profile

      echo Set up trigger rules
      sh ~/mozart/ops/${var.project}-pcm/cluster_provisioning/setup_trigger_rules.sh ${aws_instance.mozart.private_ip}

    EOT
    ]
  }
}

resource "null_resource" "setup_cron_mozart" {
  depends_on = [aws_instance.mozart]

  connection {
    type        = "ssh"
    host        = aws_instance.mozart.private_ip
    user        = "hysdsops"
    private_key = file(var.private_key_file)
  }

  # Set up crontab for updating DISP-S1 historical processing status
  provisioner "remote-exec" {
    inline = [<<-EOT
      if [ "${var.disp_s1_hist_status}" = true ]; then
        source ~/.bash_profile
        set -ex
        crontab ~/mozart/ops/opera-pcm/conf/sds/files/mozart/cron/hysdsops
      fi
    EOT
    ]
  }
}<|MERGE_RESOLUTION|>--- conflicted
+++ resolved
@@ -415,15 +415,8 @@
       tar xfz hysds-conda_env-${var.hysds_release}.tar.gz -C conda;
       export PATH=$HOME/conda/bin:$PATH;
       conda-unpack;
-<<<<<<< HEAD
       echo installing gdal for manual execution of daac_data_subscriber.py ;
-      conda install conda gdal==3.6.4 poppler --yes --quiet ;
-=======
-      echo installing gdal for manual execution of daac_data_subscriber.py 
-      conda install conda==22.11.1 gdal==3.6.2 poppler==22.12.0 --yes --quiet
-      # take too long to deploy a cluster, need to check more to switch to conda-forge channel
-      #conda install -y -c conda-forge conda gdal==3.6.4 poppler --yes --quiet 
->>>>>>> 2f91d1a9
+      conda install -y -c conda-forge conda gdal==3.6.4 poppler --yes --quiet ;
 
       rm -rf hysds-conda_env-${var.hysds_release}.tar.gz
       '
@@ -438,13 +431,7 @@
         export PATH=$HOME/conda/bin:$PATH
         conda-unpack
         echo installing gdal for manual execution of daac_data_subscriber.py
-<<<<<<< HEAD
-        conda install conda gdal==3.6.4 poppler --yes --quiet
-=======
-        conda install conda==22.11.1 gdal==3.6.2 poppler==22.12.0 --yes --quiet
-        # take too long to deploy a cluster, need to check more to switch to conda-forge channel
-        #conda install -y -c conda-forge conda gdal==3.6.4 poppler --yes --quiet
->>>>>>> 2f91d1a9
+        conda install -y -c conda-forge conda gdal==3.6.4 poppler --yes --quiet
 
         rm -rf hysds-conda_env-${var.hysds_release}.tar.gz
 
