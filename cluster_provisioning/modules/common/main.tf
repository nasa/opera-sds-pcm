locals {
  counter                           = var.counter != "" ? var.counter : random_id.counter.hex
  default_dataset_bucket            = "${var.project}-${var.environment}-rs-fwd-${var.venue}"
  dataset_bucket                    = var.dataset_bucket != "" ? var.dataset_bucket : local.default_dataset_bucket
  default_code_bucket               = "${var.project}-${var.environment}-cc-fwd-${var.venue}"
  code_bucket                       = var.code_bucket != "" ? var.code_bucket : local.default_code_bucket
  default_isl_bucket                = "${var.project}-${var.environment}-isl-fwd-${var.venue}"
  isl_bucket                        = var.isl_bucket != "" ? var.isl_bucket : local.default_isl_bucket
  default_osl_bucket                = "${var.project}-${var.environment}-osl-fwd-${var.venue}"
  osl_bucket                        = var.osl_bucket != "" ? var.osl_bucket : local.default_osl_bucket
  default_triage_bucket             = "${var.project}-${var.environment}-triage-fwd-${var.venue}"
  triage_bucket                     = var.triage_bucket != "" ? var.triage_bucket : local.default_triage_bucket
  default_lts_bucket                = "${var.project}-${var.environment}-lts-fwd-${var.venue}"
  lts_bucket                        = var.lts_bucket != "" ? var.lts_bucket : local.default_lts_bucket
  clear_s3_aws_es                   = var.clear_s3_aws_es
  key_name                          = var.keypair_name != "" ? var.keypair_name : split(".", basename(var.private_key_file))[0]
  sns_count                         = var.po_daac_cnm_r_event_trigger == "sns" ? 1 : 0
  sqs_count                         = var.asf_daac_cnm_r_event_trigger == "sqs" ? 1 : 0
  cnm_r_kinesis_count               = 0
  lambda_repo                       = "${var.artifactory_base_url}/${var.artifactory_repo}/gov/nasa/jpl/${var.project}/sds/pcm/lambda"
  po_daac_delivery_event_type       = split(":", var.po_daac_delivery_proxy)[2]
  po_daac_delivery_region           = split(":", var.po_daac_delivery_proxy)[3]
  po_daac_delivery_account          = split(":", var.po_daac_delivery_proxy)[4]
  po_daac_delivery_resource_name    = split(":", var.po_daac_delivery_proxy)[5]

  asf_daac_delivery_event_type      = split(":", var.asf_daac_delivery_proxy)[2]
  asf_daac_delivery_region          = split(":", var.asf_daac_delivery_proxy)[3]
  asf_daac_delivery_account         = split(":", var.asf_daac_delivery_proxy)[4]
  asf_daac_delivery_resource_name   = split(":", var.asf_daac_delivery_proxy)[5]
  asf_daac_proxy_cnm_r_sns_count    = var.environment == "dev" && var.venue != "int" && local.sqs_count == 1 ? 1 : 0
  asf_daac_delivery_proxy_maturity  = split("-", var.asf_daac_delivery_proxy)[4]

  pge_artifactory_dev_url           = "${var.artifactory_base_url}/general-develop/gov/nasa/jpl/${var.project}/sds/pge"
  pge_artifactory_release_url       = "${var.artifactory_base_url}/general/gov/nasa/jpl/${var.project}/sds/pge"

#  accountability_report_job_type    = "accountability_report"
  hlsl30_query_job_type             = "hlsl30_query"
  hlss30_query_job_type             = "hlss30_query"
<<<<<<< HEAD
  batch_query_job_type              = "batch_query"

#  slc_download_job_type             = "slc_download"
=======
>>>>>>> 6a360b2f
  slcs1a_query_job_type             = "slcs1a_query"

  use_s3_uri_structure              = var.use_s3_uri_structure
  grq_es_url                        = "${var.grq_aws_es ? "https" : "http"}://${var.grq_aws_es ? var.grq_aws_es_host : aws_instance.grq.private_ip}:${var.grq_aws_es ? var.grq_aws_es_port : 9200}"

  cnm_response_queue_name = {
    "dev"  = "${var.project}-dev-daac-cnm-response"
    "int"  = "${var.project}-int-daac-cnm-response"
    "test" = "${var.project}-test-daac-cnm-response"
  }
  cnm_response_dl_queue_name = {
    "dev"  = "${var.project}-dev-daac-cnm-response-dead-letter-queue"
    "int"  = "${var.project}-int-daac-cnm-response-dead-letter-queue"
    "test" = "${var.project}-test-daac-cnm-response-dead-letter-queue"
  }

  e_misfire_metric_alarm_name = "${var.project}-${var.venue}-${local.counter}-event-misfire"
  enable_query_timer = var.cluster_type == "reprocessing" ? false : true
  enable_download_timer = false

  delete_old_job_catalog = true
}
resource "null_resource" "download_lambdas" {
  provisioner "local-exec" {
    #curl -H "X-JFrog-Art-Api:${var.artifactory_fn_api_key}" -O https://artifactory-fn.jpl.nasa.gov/artifactory/general-develop/gov/nasa/jpl/opera/sds/pcm/lambda/develop/lambda-cnm-r-handler-develop.zip
    command = "curl -H \"X-JFrog-Art-Api:${var.artifactory_fn_api_key}\" -O ${local.lambda_repo}/${var.lambda_package_release}/${var.lambda_cnm_r_handler_package_name}-${var.lambda_package_release}.zip"
  }
  provisioner "local-exec" {
    command = "curl -H \"X-JFrog-Art-Api:${var.artifactory_fn_api_key}\" -O ${local.lambda_repo}/${var.lambda_package_release}/${var.lambda_harikiri_handler_package_name}-${var.lambda_package_release}.zip"
  }
  provisioner "local-exec" {
    command = "curl -H \"X-JFrog-Art-Api:${var.artifactory_fn_api_key}\" -O ${local.lambda_repo}/${var.lambda_package_release}/${var.lambda_isl_handler_package_name}-${var.lambda_package_release}.zip"
  }
  provisioner "local-exec" {
    command = "curl -H \"X-JFrog-Art-Api:${var.artifactory_fn_api_key}\" -O ${local.lambda_repo}/${var.lambda_package_release}/${var.lambda_e-misfire_handler_package_name}-${var.lambda_package_release}.zip"
  }
  provisioner "local-exec" {
    command = "curl -H \"X-JFrog-Art-Api:${var.artifactory_fn_api_key}\" -O ${local.lambda_repo}/${var.lambda_package_release}/${var.lambda_timer_handler_package_name}-${var.lambda_package_release}.zip"
  }
  provisioner "local-exec" {
    command = "curl -H \"X-JFrog-Art-Api:${var.artifactory_fn_api_key}\" -O ${local.lambda_repo}/${var.lambda_package_release}/${var.lambda_report_handler_package_name}-${var.lambda_package_release}.zip"
  }
  provisioner "local-exec" {
    command = "curl -H \"X-JFrog-Art-Api:${var.artifactory_fn_api_key}\" -O ${local.lambda_repo}/${var.lambda_package_release}/${var.lambda_data-subscriber-download_handler_package_name}-${var.lambda_package_release}.zip"
  }
  provisioner "local-exec" {
    command = "curl -H \"X-JFrog-Art-Api:${var.artifactory_fn_api_key}\" -O ${local.lambda_repo}/${var.lambda_package_release}/${var.lambda_data-subscriber-query_handler_package_name}-${var.lambda_package_release}.zip"
  }
  provisioner "local-exec" {
    command = "curl -H \"X-JFrog-Art-Api:${var.artifactory_fn_api_key}\" -O ${local.lambda_repo}/${var.lambda_package_release}/${var.lambda_batch-query_handler_package_name}-${var.lambda_package_release}.zip"
  }
}

resource "null_resource" "is_po_daac_cnm_r_event_trigger_value_valid" {
  count = contains(var.cnm_r_event_trigger_values_list, var.po_daac_cnm_r_event_trigger) ? 0 : "ERROR: Invalid po_daac_cnm_r_event_trigger value"
}

resource "null_resource" "is_asf_daac_cnm_r_event_trigger_value_valid" {
  count = contains(var.cnm_r_event_trigger_values_list, var.asf_daac_cnm_r_event_trigger) ? 0 : "ERROR: Invalid asf_daac_cnm_r_event_trigger value"
}

resource "null_resource" "is_cluster_type_valid" {
  count = contains(var.valid_cluster_type_values, var.cluster_type) ? 0 : "ERROR: cluster_type must be one of the following: ${var.valid_cluster_type_values}"
}

resource "random_id" "counter" {
  byte_length = 2
}

##############################
## CloudWatch Dashboard
##############################

resource "aws_cloudwatch_dashboard" "terraform-dashboard" {
  dashboard_name = "${var.project}-${var.venue}-${local.counter}-dashboard"

  dashboard_body = <<EOF
 {
   "widgets": [
       {
          "type":"metric",
          "x":0,
          "y":0,
          "width":12,
          "height":6,
          "properties":{
             "metrics":[
                [
                   "AWS/EC2",
                   "CPUUtilization",
                   "InstanceId",
                   "${aws_instance.mozart.id}"
                ]
             ],
             "period":60,
             "stat":"Average",
             "region":"${var.region}",
             "title":"${var.project}-${var.venue}-${local.counter}-mozart CPU"
          }
       },
       {
          "type":"metric",
          "x":20,
          "y":0,
          "width":12,
          "height":6,
          "properties":{
             "metrics":[
                [
                   "AWS/EC2",
                   "CPUUtilization",
                   "InstanceId",
                   "${aws_instance.metrics.id}"
                ]
             ],
             "period":60,
             "stat":"Average",
             "region":"${var.region}",
             "title":"${var.project}-${var.venue}-${local.counter}-metrics CPU"
          }
          },
          {
          "type":"metric",
          "x":0,
          "y":20,
          "width":12,
          "height":6,
          "properties":{
             "metrics":[
                [
                   "AWS/EC2",
                   "CPUUtilization",
                   "InstanceId",
                   "${aws_instance.grq.id}"
                ]
             ],
             "period":60,
             "stat":"Average",
             "region":"${var.region}",
             "title":"${var.project}-${var.venue}-${local.counter}-grq CPU"
          }
       },
       {
          "type":"metric",
          "x":20,
          "y":20,
          "width":12,
          "height":6,
          "properties":{
             "metrics":[
                [
                   "AWS/EC2",
                   "CPUUtilization",
                   "InstanceId",
                   "${aws_instance.factotum.id}"
                ]
             ],
             "period":60,
             "stat":"Average",
             "region":"${var.region}",
             "title":"${var.project}-${var.venue}-${local.counter}-factotum CPU"
          }
       },
       {
          "type":"metric",
          "x":0,
          "y":40,
          "width":12,
          "height":6,
          "properties":{
             "metrics":[
                [
                   "CWAgent",
                   "mem_used_percent",
                   "InstanceId",
                   "${aws_instance.mozart.id}",
                   "ImageId",
                   "${var.amis["mozart"]}",
                   "InstanceType",
                   "${var.mozart["instance_type"]}"
                ]
             ],
             "period":300,
             "stat":"Average",
             "region":"${var.region}",
             "title":"CWAgent mozart mem_used_percent"
          }
       },
       {
          "type":"metric",
          "x":20,
          "y":40,
          "width":12,
          "height":6,
          "properties":{
             "metrics":[
                [
                   "CWAgent",
                   "disk_used_percent",
                   "InstanceId",
                   "${aws_instance.mozart.id}",
                   "ImageId",
                   "${var.amis["mozart"]}",
                   "InstanceType",
                   "${var.mozart["instance_type"]}",
                   "fstype",
                   "xfs",
                   "device",
                   "nvme0n1p1",
                   "path",
                   "/"
                ]
             ],
             "period":300,
             "stat":"Average",
             "region":"${var.region}",
             "title":"CWAgent mozart disk usage"
          }
       },
       {
          "type":"metric",
          "x":0,
          "y":80,
          "width":12,
          "height":6,
          "properties":{
             "metrics":[
                [
                   "CWAgent",
                   "cpu_usage_iowait",
                   "InstanceId",
                   "${aws_instance.mozart.id}",
                   "ImageId",
                   "${var.amis["mozart"]}",
                   "InstanceType",
                   "${var.mozart["instance_type"]}",
                   "cpu",
                   "cpu1"
                ],
                [
                   "CWAgent",
                   "cpu_usage_iowait",
                   "InstanceId",
                   "${aws_instance.mozart.id}",
                   "ImageId",
                   "${var.amis["mozart"]}",
                   "InstanceType",
                   "${var.mozart["instance_type"]}",
                   "cpu",
                   "cpu2"
                ],
                                [
                   "CWAgent",
                   "cpu_usage_iowait",
                   "InstanceId",
                   "${aws_instance.mozart.id}",
                   "ImageId",
                   "${var.amis["mozart"]}",
                   "InstanceType",
                   "${var.mozart["instance_type"]}",
                   "cpu",
                   "cpu3"
                ],
                                [
                   "CWAgent",
                   "cpu_usage_iowait",
                   "InstanceId",
                   "${aws_instance.mozart.id}",
                   "ImageId",
                   "${var.amis["mozart"]}",
                   "InstanceType",
                   "${var.mozart["instance_type"]}",
                   "cpu",
                   "cpu4"
                ]
             ],
             "period":300,
             "stat":"Average",
             "region":"${var.region}",
             "title":"CWAgent cpu_usage_iowait"
          }
       }
   ]
 }
 EOF
}


##############################
## Alarms
##############################

resource "aws_cloudwatch_metric_alarm" "mozart_cpualarm" {
  alarm_name                = "${var.project}-${var.venue}-${local.counter}-mozart CPU"
  comparison_operator       = "GreaterThanOrEqualToThreshold"
  evaluation_periods        = "2"
  metric_name               = "CPUUtilization"
  namespace                 = "AWS/EC2"
  period                    = "120"
  statistic                 = "Average"
  threshold                 = "90"
  alarm_description         = "This metric monitors mozart cpu utilization"
  insufficient_data_actions = []
  dimensions = {
    InstanceId = aws_instance.mozart.id
  }
}

resource "aws_cloudwatch_metric_alarm" "metrics_cpualarm" {
  alarm_name                = "${var.project}-${var.venue}-${local.counter}-metrics CPU"
  comparison_operator       = "GreaterThanOrEqualToThreshold"
  evaluation_periods        = "2"
  metric_name               = "CPUUtilization"
  namespace                 = "AWS/EC2"
  period                    = "120"
  statistic                 = "Average"
  threshold                 = "90"
  alarm_description         = "This metric monitors metrics cpu utilization"
  insufficient_data_actions = []
  dimensions = {
    InstanceId = aws_instance.metrics.id
  }
}

resource "aws_cloudwatch_metric_alarm" "grq_cpualarm" {
  alarm_name                = "${var.project}-${var.venue}-${local.counter}-grq CPU"
  comparison_operator       = "GreaterThanOrEqualToThreshold"
  evaluation_periods        = "2"
  metric_name               = "CPUUtilization"
  namespace                 = "AWS/EC2"
  period                    = "120"
  statistic                 = "Average"
  threshold                 = "90"
  alarm_description         = "This metric monitors grq cpu utilization"
  insufficient_data_actions = []
  dimensions = {
    InstanceId = aws_instance.grq.id
  }
}

resource "aws_cloudwatch_metric_alarm" "factotum_cpualarm" {
  alarm_name                = "${var.project}-${var.venue}-${local.counter}-factotum CPU"
  comparison_operator       = "GreaterThanOrEqualToThreshold"
  evaluation_periods        = "2"
  metric_name               = "CPUUtilization"
  namespace                 = "AWS/EC2"
  period                    = "120"
  statistic                 = "Average"
  threshold                 = "90"
  alarm_description         = "This metric monitors factotum cpu utilization"
  insufficient_data_actions = []
  dimensions = {
    InstanceId = aws_instance.factotum.id
  }
}

resource "aws_cloudwatch_metric_alarm" "mozart_memoryalarm" {
  alarm_name                = "CWAgent Memory"
  comparison_operator       = "GreaterThanOrEqualToThreshold"
  evaluation_periods        = "1"
  metric_name               = "mem_used_percent"
  namespace                 = "CWAgent"
  period                    = "120"
  statistic                 = "Average"
  threshold                 = "90"
  alarm_description         = "This metric monitors mozart memory utilization"
  insufficient_data_actions = []
  dimensions = {
    InstanceId   = aws_instance.mozart.id
    ImageId      = var.amis["mozart"]
    InstanceType = var.mozart["instance_type"]
  }
}

resource "aws_cloudwatch_metric_alarm" "mozart_diskalarm" {
  alarm_name                = "${var.project}-${var.venue}-${local.counter}-mozart disk usage"
  comparison_operator       = "GreaterThanOrEqualToThreshold"
  evaluation_periods        = "1"
  metric_name               = "disk_used_percent"
  namespace                 = "CWAgent"
  period                    = "120"
  statistic                 = "Average"
  threshold                 = "75"
  alarm_description         = "This metric monitors mozart disk utilization"
  insufficient_data_actions = []
  dimensions = {
    InstanceId   = aws_instance.mozart.id
    ImageId      = var.amis["mozart"]
    InstanceType = var.mozart["instance_type"]
    device       = "nvme0n1p1"
    fstype       = "xfs"
    path         = "/"
  }
}

resource "aws_cloudwatch_metric_alarm" "sqs_cnm_r_dead_letter_alarm" {
  alarm_name                = "${var.project}-${var.venue}-${local.counter}-mozart CNM-R dead letter queue"
  depends_on                = [aws_sqs_queue.cnm_response_dead_letter_queue]
  comparison_operator       = "GreaterThanOrEqualToThreshold"
  evaluation_periods        = "2"
  metric_name               = "ApproximateNumberOfMessagesVisible"
  namespace                 = "AWS/SQS"
  period                    = "300"
  statistic                 = "Average"
  threshold                 = "5"
  alarm_description         = "This metric monitors size of CNM-R dead letter queue"
  insufficient_data_actions = []
  alarm_actions             = [aws_sns_topic.operator_notify.arn]
  dimensions = {
    QueueName = aws_sqs_queue.cnm_response_dead_letter_queue.name
  }
}

resource "aws_cloudwatch_metric_alarm" "sqs_dead_letter_alarm" {
  alarm_name                = "${var.project}-${var.venue}-${local.counter}-mozart ISL dead letter queue"
  depends_on                = [aws_sqs_queue.isl_dead_letter_queue]
  comparison_operator       = "GreaterThanOrEqualToThreshold"
  evaluation_periods        = "2"
  metric_name               = "ApproximateNumberOfMessagesVisible"
  namespace                 = "AWS/SQS"
  period                    = "300"
  statistic                 = "Average"
  threshold                 = "5"
  alarm_description         = "This metric monitors size of isl dead letter queue"
  insufficient_data_actions = []
  alarm_actions             = [aws_sns_topic.operator_notify.arn]
  dimensions = {
    QueueName = aws_sqs_queue.isl_dead_letter_queue.name
  }
}

resource "aws_cloudwatch_metric_alarm" "sqs_event_misfire_alarm" {
  alarm_name                = "${var.project}-${var.venue}-${local.counter}-event-misfire"
  comparison_operator       = "GreaterThanOrEqualToThreshold"
  evaluation_periods        = "1"
  metric_name               = "NumberOfMissedFiles"
  namespace                 = "AWS/Lambda"
  period                    = "60"
  statistic                 = "Average"
  threshold                 = "1"
  alarm_description         = "This metric monitors size of input files in ${local.isl_bucket} missed for firing events"
  insufficient_data_actions = []
  alarm_actions             = [aws_sns_topic.operator_notify.arn]
  dimensions = {
    LAMBDA_NAME                 = "event-misfire_lambda"
    E_MISFIRE_METRIC_ALARM_NAME = "${var.project}-${var.venue}-${local.counter}-event-misfire"
  }
}


######################
# sns
######################

# SNS Topic that the operator will subscribe to. All failed event messages
# should be sent here
resource "aws_sns_topic" "operator_notify" {
  name = "${var.project}-${var.venue}-${local.counter}-operator-notify"
}

resource "aws_sns_topic_policy" "operator_notify" {
  depends_on = [aws_sns_topic.operator_notify, data.aws_iam_policy_document.operator_notify]
  arn        = aws_sns_topic.operator_notify.arn
  policy     = data.aws_iam_policy_document.operator_notify.json
}

data "aws_iam_policy_document" "operator_notify" {
  depends_on = [aws_sns_topic.operator_notify]
  policy_id  = "__default_policy_ID"
  statement {
    actions = [
      "SNS:Publish",
      "SNS:RemovePermission",
      "SNS:SetTopicAttributes",
      "SNS:DeleteTopic",
      "SNS:ListSubscriptionsByTopic",
      "SNS:GetTopicAttributes",
      "SNS:Receive",
      "SNS:AddPermission",
      "SNS:Subscribe"
    ]

    effect = "Allow"
    principals {
      type        = "AWS"
      identifiers = ["*"]
    }
    resources = [
      aws_sns_topic.operator_notify.arn
    ]
    sid = "__default_statement_ID"
  }
}

######################
# sqs
######################
resource "aws_sqs_queue" "harikiri_queue" {
  name                       = "${var.project}-${var.venue}-${local.counter}-queue"
  delay_seconds              = 0
  max_message_size           = 2048
  message_retention_seconds  = 86400
  receive_wait_time_seconds  = 0
  #sqs_managed_sse_enabled    = true
  visibility_timeout_seconds = 600
}

resource "aws_sqs_queue_policy" "queue_policy" {
  queue_url = aws_sqs_queue.harikiri_queue.id

  policy = <<POLICY
{
  "Version": "2012-10-17",
  "Id": "harikirisqspolicy",
  "Statement": [
    {
      "Sid": "First",
      "Effect": "Allow",
      "Principal": {
          "AWS": "arn:aws:iam::${var.aws_account_id}:role/${var.asg_role}"
      },
      "Action": [
          "SQS:SendMessage",
          "SQS:GetQueueUrl"
      ],
      "Resource": "${aws_sqs_queue.harikiri_queue.arn}"
    }
  ]
}
POLICY
}

resource "aws_sqs_queue" "cnm_response_dead_letter_queue" {
  name                      = "${var.project}-${var.venue}-${local.counter}-daac-cnm-response-dead-letter-queue"
#  name                      = "${var.project}-dev-daac-cnm-response-dead-letter-queue"
  message_retention_seconds = 1209600
  #sqs_managed_sse_enabled   = true
}

resource "aws_sqs_queue" "cnm_response" {
  name = var.use_daac_cnm_r == true ? "${var.project}-${var.cnm_r_venue}-daac-cnm-response" : "${var.project}-${var.venue}-${local.counter}-daac-cnm-response"
  redrive_policy             = "{\"deadLetterTargetArn\":\"${aws_sqs_queue.cnm_response_dead_letter_queue.arn}\", \"maxReceiveCount\": 2}"
  visibility_timeout_seconds = 300
  receive_wait_time_seconds  = 10
  #sqs_managed_sse_enabled    = true
}

data "aws_sqs_queue" "cnm_response" {
  depends_on = [aws_sqs_queue.cnm_response]
  name       = aws_sqs_queue.cnm_response.name
}

resource "aws_lambda_event_source_mapping" "sqs_cnm_response" {
  depends_on       = [aws_sqs_queue.cnm_response, aws_lambda_function.sqs_cnm_response_handler]
  count            = local.sqs_count
  #event_source_arn = var.use_daac_cnm_r == true ? var.cnm_r_sqs_arn[local.asf_daac_delivery_proxy_maturity] : aws_sqs_queue.cnm_response[count.index].arn
  event_source_arn = var.use_daac_cnm_r == true ? var.cnm_r_sqs_arn[local.asf_daac_delivery_proxy_maturity] : aws_sqs_queue.cnm_response.arn
  #event_source_arn = aws_sqs_queue.cnm_response.arn
  function_name    = aws_lambda_function.sqs_cnm_response_handler.arn
}

data "aws_iam_policy_document" "cnm_response" {
  policy_id = "SQSDefaultPolicy"
  statement {
    actions = [
      "SQS:SendMessage"
    ]
    effect = "Allow"
    principals {
      type        = "AWS"
      identifiers = ["*"]
    }
    resources = [
      data.aws_sqs_queue.cnm_response.arn
    ]
    sid = "Sid1571258347580"
  }
}

resource "aws_sqs_queue_policy" "cnm_response" {
  queue_url = data.aws_sqs_queue.cnm_response.url
  policy    = data.aws_iam_policy_document.cnm_response.json
}

resource "aws_sqs_queue" "isl_queue" {
  name                       = "${var.project}-${var.venue}-${local.counter}-isl-queue"
  delay_seconds              = 0
  max_message_size           = 2048
  message_retention_seconds  = 86400
  receive_wait_time_seconds  = 10
  #sqs_managed_sse_enabled    = true
  visibility_timeout_seconds = 60
  redrive_policy = jsonencode({
    deadLetterTargetArn = aws_sqs_queue.isl_dead_letter_queue.arn
    maxReceiveCount     = 2
  })
}
resource "aws_sqs_queue_policy" "isl_queue_policy" {
  queue_url = aws_sqs_queue.isl_queue.id

  policy = <<POLICY
{
  "Version": "2012-10-17",
  "Id": "islsqspolicy",
  "Statement": [
    {
      "Sid": "First",
      "Effect": "Allow",
      "Principal": {
        "Service": "s3.amazonaws.com"
      },
      "Action": "SQS:SendMessage",
      "Resource": "${aws_sqs_queue.isl_queue.arn}",
      "Condition": {
        "ArnLike": { "aws:SourceArn": "arn:aws:s3:*:*:${local.isl_bucket}" }
      }
    }
  ]
}
POLICY
}

# resource "aws_s3_bucket_object" "folder" {
#  bucket = local.isl_bucket
#  acl    = "private"
#  key    = "met_required/"
#  source = "/dev/null"
#}

# resource "aws_s3_bucket_notification" "sqs_isl_notification" {
#  bucket = local.isl_bucket
#
#  queue {
#    id        = "sqs_event"
#    queue_arn = aws_sqs_queue.isl_queue.arn
#    events    = ["s3:ObjectCreated:*"]
#  }

#}

resource "aws_sqs_queue" "isl_dead_letter_queue" {
  name                       = "${var.project}-${var.venue}-${local.counter}-isl-dead-letter-queue"
  delay_seconds              = 0
  max_message_size           = 2048
  message_retention_seconds  = 86400
  receive_wait_time_seconds  = 0
  #sqs_managed_sse_enabled    = true
  visibility_timeout_seconds = 500
}

######################
# lambda
######################
resource "aws_lambda_function" "harikiri_lambda" {
  depends_on    = [null_resource.download_lambdas]
  filename      = "${var.lambda_harikiri_handler_package_name}-${var.lambda_package_release}.zip"
  description   = "Lambda function to terminate & decrement instances from their ASG"
  function_name = "${var.project}-${var.venue}-${local.counter}-harikiri-autoscaling"
  role          = var.lambda_role_arn
  handler       = "lambda_function.lambda_handler"
  runtime       = "python3.7"
  timeout       = 600
}

resource "aws_cloudwatch_log_group" "harikiri_lambda" {
  name              = "/aws/lambda/${var.project}-${var.venue}-${local.counter}-harikiri-autoscaling"
  retention_in_days = var.lambda_log_retention_in_days
}


resource "aws_lambda_event_source_mapping" "harikiri_queue_event_source_mapping" {
  batch_size       = 1
  enabled          = true
  event_source_arn = aws_sqs_queue.harikiri_queue.arn
  function_name    = aws_lambda_function.harikiri_lambda.arn
}

data "aws_subnet_ids" "lambda_vpc" {
  vpc_id = var.lambda_vpc
}

resource "aws_lambda_function" "isl_lambda" {
  depends_on    = [null_resource.download_lambdas, aws_sns_topic.operator_notify]
  filename      = "${var.lambda_isl_handler_package_name}-${var.lambda_package_release}.zip"
  description   = "Lambda function to process data from ISL bucket"
  function_name = "${var.project}-${var.venue}-${local.counter}-isl-lambda"
  handler       = "lambda_function.lambda_handler"
  role          = var.lambda_role_arn
  runtime       = "python3.8"
  timeout       = 60
  vpc_config {
    security_group_ids = [var.cluster_security_group_id]
    subnet_ids         = data.aws_subnet_ids.lambda_vpc.ids
  }
  environment {
    variables = {
      "JOB_TYPE"            = var.lambda_job_type
      "JOB_RELEASE"         = var.pcm_branch
      "JOB_QUEUE"           = var.lambda_job_queue
      "MOZART_URL"          = "https://${aws_instance.mozart.private_ip}/mozart"
      "DATASET_S3_ENDPOINT" = "s3-us-west-2.amazonaws.com"
      "SIGNAL_FILE_SUFFIX"  = "{\"met_required\":{\"ext\":\".signal\"}}"
      "ISL_SNS_TOPIC"       = aws_sns_topic.operator_notify.arn
      "MET_REQUIRED"        = "met_required"
    }
  }
}

resource "aws_cloudwatch_log_group" "isl_lambda" {
  name              = "/aws/lambda/${var.project}-${var.venue}-${local.counter}-isl-lambda"
  retention_in_days = var.lambda_log_retention_in_days
}

resource "aws_lambda_event_source_mapping" "isl_queue_event_source_mapping" {
  batch_size       = 10
  enabled          = true
  event_source_arn = aws_sqs_queue.isl_queue.arn
  function_name    = aws_lambda_function.isl_lambda.arn
}

#####################################
# sds config  QUEUE block generation
#####################################
data "template_file" "config" {
  template = file("${path.module}/config.tmpl")
  count    = length(var.queues)
  #the spacing in inst is determined by trial and error, so the resulting terraform generated YAML is valid
  vars = {
    queue = element(keys(var.queues), count.index)
    inst  = join("\n      - ", lookup(lookup(var.queues, element(keys(var.queues), count.index)), "instance_type"))
    tot_jobs_met  = lookup(lookup(var.queues, element(keys(var.queues), count.index)), "total_jobs_metric", false)
  }
}

data "template_file" "q_config" {
  template = file("${path.module}/config2.tmpl")
  #the spacing in queue is determined by trial and error, so the resulting terraform generated YAML is valid
  vars = {
    queue = join("\n", data.template_file.config.*.rendered)
  }
}

######################
# mozart
######################
resource "aws_instance" "mozart" {
  depends_on           = [aws_instance.metrics, aws_autoscaling_group.autoscaling_group]
  ami                  = var.amis["mozart"]
  instance_type        = var.mozart["instance_type"]
  key_name             = local.key_name
  availability_zone    = var.az
  iam_instance_profile = var.pcm_cluster_role["name"]
  private_ip           = var.mozart["private_ip"] != "" ? var.mozart["private_ip"] : null
  user_data            = <<-EOT
              #!/bin/bash

              FACTOTUMIP=${aws_instance.factotum.private_ip}
              GRQIP=${aws_instance.grq.private_ip}
              METRICSIP=${aws_instance.metrics.private_ip}
              PROJECT=${var.project}
              ENVIRONMENT=${var.environment}

              echo "PASS" >> /tmp/user_data_test.txt

              mkdir -p /opt/aws/amazon-cloudwatch-agent/etc/
              touch /opt/aws/amazon-cloudwatch-agent/etc/amazon-cloudwatch-agent.json
              echo '{
                "agent": {
                  "metrics_collection_interval": 10,
                  "logfile": "/opt/aws/amazon-cloudwatch-agent/logs/amazon-cloudwatch-agent.log"
                },
                "logs": {
                  "logs_collected": {
                    "files": {
                      "collect_list": [
                        {
                          "file_path": "/opt/aws/amazon-cloudwatch-agent/logs/amazon-cloudwatch-agent.log",
                          "log_group_name": "/opera/sds/${var.project}-${var.venue}-${local.counter}/amazon-cloudwatch-agent.log",
                          "timezone": "UTC"
                        }
                      ]
                    }
                  },
                  "force_flush_interval" : 15
                }
              }' > /opt/aws/amazon-cloudwatch-agent/etc/amazon-cloudwatch-agent.json
              /opt/aws/amazon-cloudwatch-agent/bin/amazon-cloudwatch-agent-ctl -a fetch-config -m ec2 -s -c file:/opt/aws/amazon-cloudwatch-agent/etc/amazon-cloudwatch-agent.json
              EOT
  tags = {
    Name  = "${var.project}-${var.venue}-${local.counter}-pcm-${var.mozart["name"]}",
    Bravo = "pcm"
  }
  volume_tags = {
    Bravo = "pcm"
  }
  #This is very important, as it tells terraform to not mess with tags
  lifecycle {
#    ignore_changes = [tags]
    ignore_changes = [tags, volume_tags]
  }
  subnet_id              = var.subnet_id
  vpc_security_group_ids = [var.cluster_security_group_id]

  root_block_device {
    volume_size           = var.mozart["root_dev_size"]
    volume_type           = "gp2"
    delete_on_termination = true
  }

  connection {
    type        = "ssh"
    host        = aws_instance.mozart.private_ip
    user        = "hysdsops"
    private_key = file(var.private_key_file)
  }

  provisioner "local-exec" {
    command = "echo export MOZART_IP=${aws_instance.mozart.private_ip} > mozart_ip.sh"
  }

  provisioner "file" {
    source      = var.private_key_file
    destination = ".ssh/${basename(var.private_key_file)}"
  }

  provisioner "file" {
    content     = templatefile("${path.module}/bash_profile.mozart.tmpl", {})
    destination = ".bash_profile"
  }

  provisioner "file" {
    content     = data.template_file.q_config.rendered
    destination = "q_config"
  }

  provisioner "file" {
    source      = "${path.module}/../../../tools/download_artifact.sh"
    destination = "download_artifact.sh"
  }

  provisioner "remote-exec" {
    inline = [<<-EOT
      while [ ! -f /var/lib/cloud/instance/boot-finished ]; do echo 'Waiting for cloud-init...'; sleep 1; done
      set -ex
      chmod 755 ~/download_artifact.sh
      chmod 400 ~/.ssh/${basename(var.private_key_file)}
      mkdir ~/.sds

      for i in {1..18}; do
        if [[ `grep "redis single-password" ~/.creds` != "" ]]; then
          echo "redis password found in ~/.creds"
          break
        else
          echo "redis password NOT found in ~/.creds, sleeping 10 sec."
          sleep 10
        fi
      done

      scp -o StrictHostKeyChecking=no -q -i ~/.ssh/${basename(var.private_key_file)} hysdsops@${aws_instance.metrics.private_ip}:~/.creds ~/.creds_metrics
      echo TYPE: hysds > ~/.sds/config
      echo >> ~/.sds/config

      echo MOZART_PVT_IP: ${aws_instance.mozart.private_ip} >> ~/.sds/config
      echo MOZART_PUB_IP: ${aws_instance.mozart.private_ip} >> ~/.sds/config
      echo MOZART_FQDN: ${aws_instance.mozart.private_ip} >> ~/.sds/config
      echo >> ~/.sds/config

      echo MOZART_RABBIT_PVT_IP: ${aws_instance.mozart.private_ip} >> ~/.sds/config
      echo MOZART_RABBIT_PUB_IP: ${aws_instance.mozart.private_ip} >> ~/.sds/config
      echo MOZART_RABBIT_FQDN: ${aws_instance.mozart.private_ip} >> ~/.sds/config
      echo MOZART_RABBIT_USER: $(awk 'NR==1{print $2; exit}' .creds) >> ~/.sds/config
      echo MOZART_RABBIT_PASSWORD: $(awk 'NR==1{print $3; exit}' .creds)>> ~/.sds/config
      echo >> ~/.sds/config

      echo MOZART_REDIS_PVT_IP: ${aws_instance.mozart.private_ip} >> ~/.sds/config
      echo MOZART_REDIS_PUB_IP: ${aws_instance.mozart.private_ip} >> ~/.sds/config
      echo MOZART_REDIS_FQDN: ${aws_instance.mozart.private_ip} >> ~/.sds/config
      echo MOZART_REDIS_PASSWORD: $(awk 'NR==2{print $3; exit}' .creds) >> ~/.sds/config
      echo >> ~/.sds/config

      echo MOZART_ES_PVT_IP: ${aws_instance.mozart.private_ip} >> ~/.sds/config
      echo MOZART_ES_PUB_IP: ${aws_instance.mozart.private_ip} >> ~/.sds/config
      echo MOZART_ES_FQDN: ${aws_instance.mozart.private_ip} >> ~/.sds/config
      echo OPS_USER: hysdsops >> ~/.sds/config
      echo OPS_HOME: $${HOME} >> ~/.sds/config
      echo OPS_PASSWORD_HASH: $(echo -n ${var.ops_password} | sha224sum |awk '{ print $1}') >> ~/.sds/config
      echo LDAP_GROUPS: ${var.project}-pcm-dev >> ~/.sds/config
      echo KEY_FILENAME: $${HOME}/.ssh/${basename(var.private_key_file)} >> ~/.sds/config
      echo JENKINS_USER: jenkins >> ~/.sds/config
      echo JENKINS_DIR: /var/lib/jenkins >> ~/.sds/config
      echo >> ~/.sds/config

      echo METRICS_PVT_IP: ${aws_instance.metrics.private_ip} >> ~/.sds/config
      echo METRICS_PUB_IP: ${aws_instance.metrics.private_ip} >> ~/.sds/config
      echo METRICS_FQDN: ${aws_instance.metrics.private_ip} >> ~/.sds/config
      echo >> ~/.sds/config

      echo METRICS_REDIS_PVT_IP: ${aws_instance.metrics.private_ip} >> ~/.sds/config
      echo METRICS_REDIS_PUB_IP: ${aws_instance.metrics.private_ip} >> ~/.sds/config
      echo METRICS_REDIS_FQDN: ${aws_instance.metrics.private_ip} >> ~/.sds/config
      echo METRICS_REDIS_PASSWORD: $(awk 'NR==1{print $3; exit}' .creds_metrics) >> ~/.sds/config
      echo >> ~/.sds/config

      echo METRICS_ES_PVT_IP: ${aws_instance.metrics.private_ip} >> ~/.sds/config
      echo METRICS_ES_PUB_IP: ${aws_instance.metrics.private_ip} >> ~/.sds/config
      echo METRICS_ES_FQDN: ${aws_instance.metrics.private_ip} >> ~/.sds/config
      echo >> ~/.sds/config

      echo GRQ_PVT_IP: ${aws_instance.grq.private_ip} >> ~/.sds/config
      echo GRQ_PUB_IP: ${aws_instance.grq.private_ip} >> ~/.sds/config
      echo GRQ_FQDN: ${aws_instance.grq.private_ip} >> ~/.sds/config
      echo GRQ_PORT: 8878 >> ~/.sds/config
      echo >> ~/.sds/config

      echo GRQ_AWS_ES: ${var.grq_aws_es ? var.grq_aws_es : false} >> ~/.sds/config
      echo GRQ_ES_PROTOCOL: ${var.grq_aws_es ? "https" : "http"} >> ~/.sds/config
      echo GRQ_ES_PVT_IP: ${var.grq_aws_es ? var.grq_aws_es_host : aws_instance.grq.private_ip} >> ~/.sds/config
      echo GRQ_ES_PUB_IP: ${var.grq_aws_es ? var.grq_aws_es_host : aws_instance.grq.private_ip} >> ~/.sds/config
      echo GRQ_ES_FQDN: ${var.grq_aws_es ? var.grq_aws_es_host : aws_instance.grq.private_ip} >> ~/.sds/config
      echo GRQ_ES_PORT: ${var.grq_aws_es ? var.grq_aws_es_port : 9200} >> ~/.sds/config
      echo >> ~/.sds/config

      if [ "${var.grq_aws_es}" = true ] && [ "${var.use_grq_aws_es_private_verdi}" = true ]; then
        echo GRQ_AWS_ES_PRIVATE_VERDI: ${var.grq_aws_es_host_private_verdi} >> ~/.sds/config
        echo GRQ_ES_PVT_IP_VERDI: ${var.grq_aws_es_host_private_verdi} >> ~/.sds/config
        echo GRQ_ES_PUB_IP_VERDI: ${var.grq_aws_es_host_private_verdi} >> ~/.sds/config
        echo GRQ_ES_FQDN_PVT_IP_VERDI: ${var.grq_aws_es_host_private_verdi} >> ~/.sds/config
        echo ARTIFACTORY_REPO: ${var.artifactory_repo} >> ~/.sds/config
        echo >> ~/.sds/config
      fi

      echo FACTOTUM_PVT_IP: ${aws_instance.factotum.private_ip} >> ~/.sds/config
      echo FACTOTUM_PUB_IP: ${aws_instance.factotum.private_ip} >> ~/.sds/config
      echo FACTOTUM_FQDN: ${aws_instance.factotum.private_ip} >> ~/.sds/config
      echo >> ~/.sds/config

      echo CI_PVT_IP: ${var.common_ci["private_ip"]} >> ~/.sds/config
      echo CI_PUB_IP: ${var.common_ci["private_ip"]} >> ~/.sds/config
      echo CI_FQDN: ${var.common_ci["private_ip"]} >> ~/.sds/config
      echo >> ~/.sds/config

      echo JENKINS_HOST: ${var.jenkins_host} >> ~/.sds/config
      echo JENKINS_ENABLED: ${var.jenkins_enabled} >> ~/.sds/config
      echo JENKINS_API_USER: ${var.jenkins_api_user != "" ? var.jenkins_api_user : var.venue} >> ~/.sds/config
      echo JENKINS_API_KEY: ${var.jenkins_api_key} >> ~/.sds/config
      echo >> ~/.sds/config

      echo VERDI_PVT_IP: ${var.common_ci["private_ip"]} >> ~/.sds/config
      echo VERDI_PUB_IP: ${var.common_ci["private_ip"]} >> ~/.sds/config
      echo VERDI_FQDN: ${var.common_ci["private_ip"]} >> ~/.sds/config
      echo OTHER_VERDI_HOSTS: >> ~/.sds/config
      echo '  - VERDI_PVT_IP:' >> ~/.sds/config
      echo '    VERDI_PUB_IP:' >> ~/.sds/config
      echo '    VERDI_FQDN:' >> ~/.sds/config
      echo >> ~/.sds/config

      echo DAV_SERVER: None >> ~/.sds/config
      echo DAV_USER: None >> ~/.sds/config
      echo DAV_PASSWORD: None >> ~/.sds/config
      echo >> ~/.sds/config

      echo DATASET_AWS_REGION: us-west-2 >> ~/.sds/config
      echo DATASET_AWS_ACCESS_KEY: >> ~/.sds/config
      echo DATASET_AWS_SECRET_KEY: >> ~/.sds/config
      echo DATASET_S3_ENDPOINT: s3-us-west-2.amazonaws.com >> ~/.sds/config
      echo DATASET_S3_WEBSITE_ENDPOINT: s3-website-us-west-2.amazonaws.com >> ~/.sds/config
      echo DATASET_BUCKET: ${local.dataset_bucket} >> ~/.sds/config
      echo OSL_BUCKET: ${local.osl_bucket} >> ~/.sds/config
      echo TRIAGE_BUCKET: ${local.triage_bucket} >> ~/.sds/config
      echo LTS_BUCKET: ${local.lts_bucket} >> ~/.sds/config
      echo >> ~/.sds/config

      echo AWS_REGION: us-west-2 >> ~/.sds/config
      echo AWS_ACCESS_KEY: >> ~/.sds/config
      echo AWS_SECRET_KEY: >> ~/.sds/config
      echo S3_ENDPOINT: s3-us-west-2.amazonaws.com >> ~/.sds/config
      echo CODE_BUCKET: ${local.code_bucket} >> ~/.sds/config
      echo VERDI_PRIMER_IMAGE: s3://${local.code_bucket}/hysds-verdi-${var.hysds_release}.tar.gz >> ~/.sds/config
      echo VERDI_TAG: ${var.hysds_release} >> ~/.sds/config
      echo VERDI_UID: 1002 >> ~/.sds/config
      echo VERDI_GID: 1002 >> ~/.sds/config
      echo VENUE: ${var.project}-${var.venue}-${local.counter} >> ~/.sds/config
      echo >> ~/.sds/config

      echo ASG: >> ~/.sds/config
      echo '  AMI: ${var.amis["autoscale"]}' >> ~/.sds/config
      echo '  KEYPAIR: ${local.key_name}' >> ~/.sds/config
      echo '  USE_ROLE: ${var.asg_use_role}' >> ~/.sds/config
      echo '  ROLE: ${var.asg_role}' >> ~/.sds/config

      echo STAGING_AREA: >> ~/.sds/config
      echo '  LAMBDA_SECURITY_GROUPS:' >> ~/.sds/config
      echo '    - ${var.cluster_security_group_id}' >> ~/.sds/config
      echo '  LAMBDA_VPC: ${var.lambda_vpc}' >> ~/.sds/config
      echo '  LAMBDA_ROLE: "${var.lambda_role_arn}"' >> ~/.sds/config
      echo '  JOB_TYPE: ${var.lambda_job_type}' >> ~/.sds/config
      echo '  JOB_RELEASE: ${var.pcm_branch}' >> ~/.sds/config
      echo '  JOB_QUEUE: ${var.lambda_job_queue}' >> ~/.sds/config
      echo >> ~/.sds/config

      echo CNM_RESPONSE_HANDLER: >> ~/.sds/config
      echo '  LAMBDA_SECURITY_GROUPS:' >> ~/.sds/config
      echo '    - ${var.cluster_security_group_id}' >> ~/.sds/config
      echo '  LAMBDA_VPC: ${var.lambda_vpc}' >> ~/.sds/config
      echo '  LAMBDA_ROLE: "${var.lambda_role_arn}"' >> ~/.sds/config
      echo '  JOB_TYPE: "${var.cnm_r_handler_job_type}"' >> ~/.sds/config
      echo '  JOB_RELEASE: ${var.product_delivery_branch}' >> ~/.sds/config
      echo '  JOB_QUEUE: ${var.cnm_r_job_queue}' >> ~/.sds/config
      echo '  PO_DAAC_CNM_R_EVENT_TRIGGER: ${var.po_daac_cnm_r_event_trigger}' >> ~/.sds/config
      echo '  ASF_DAAC_CNM_R_EVENT_TRIGGER: ${var.asf_daac_cnm_r_event_trigger}' >> ~/.sds/config
      echo '  PRODUCT_TAG: true' >> ~/.sds/config
      echo '  ALLOWED_ACCOUNT: "${var.cnm_r_allowed_account}"' >> ~/.sds/config
      echo >> ~/.sds/config

      echo GIT_OAUTH_TOKEN: ${var.git_auth_key} >> ~/.sds/config
      echo >> ~/.sds/config

      echo PROVES_URL: https://prov-es.jpl.nasa.gov/beta >> ~/.sds/config
      echo PROVES_IMPORT_URL: https://prov-es.jpl.nasa.gov/beta/api/v0.1/prov_es/import/json >> ~/.sds/config
      echo DATASETS_CFG: $${HOME}/verdi/etc/datasets.json >> ~/.sds/config
      echo >> ~/.sds/config

      echo SYSTEM_JOBS_QUEUE: system-jobs-queue >> ~/.sds/config
      echo >> ~/.sds/config

      echo MOZART_ES_CLUSTER: resource_cluster >> ~/.sds/config
      echo METRICS_ES_CLUSTER: metrics_cluster >> ~/.sds/config
      echo DATASET_QUERY_INDEX: grq >> ~/.sds/config
      echo USER_RULES_DATASET_INDEX: user_rules >> ~/.sds/config
      echo EXTRACTOR_HOME: /home/ops/verdi/ops/${var.project}-pcm/extractor >> ~/.sds/config
      echo CONTAINER_REGISTRY: localhost:5050 >> ~/.sds/config
      echo CONTAINER_REGISTRY_BUCKET: ${var.docker_registry_bucket} >> ~/.sds/config

      echo USE_S3_URI: "${var.use_s3_uri_structure}" >> ~/.sds/config

      echo PO_DAAC_PROXY: "${var.po_daac_delivery_proxy}" >> ~/.sds/config
      if [ "${local.po_daac_delivery_event_type}" = "sqs" ]; then
        echo PO_DAAC_SQS_URL: "https://sqs.${local.po_daac_delivery_region}.amazonaws.com/${local.po_daac_delivery_account}/${local.po_daac_delivery_resource_name}" >> ~/.sds/config
        echo PO_DAAC_ENDPOINT_URL: "${var.po_daac_endpoint_url}" >> ~/.sds/config
      else
        echo PO_DAAC_SQS_URL: "" >> ~/.sds/config
      fi

      echo ASF_DAAC_PROXY: "${var.asf_daac_delivery_proxy}" >> ~/.sds/config

      if [ "${local.asf_daac_delivery_event_type}" = "sqs" ]; then
        echo ASF_DAAC_SQS_URL: "https://sqs.${local.asf_daac_delivery_region}.amazonaws.com/${local.asf_daac_delivery_account}/${local.asf_daac_delivery_resource_name}" >> ~/.sds/config
        echo ASF_DAAC_ENDPOINT_URL: "${var.asf_daac_endpoint_url}" >> ~/.sds/config
      else
        echo ASF_DAAC_SQS_URL: "" >> ~/.sds/config
      fi

      echo PCM_COMMONS_REPO: "${var.pcm_commons_repo}" >> ~/.sds/config
      echo PCM_COMMONS_BRANCH: "${var.pcm_commons_branch}" >> ~/.sds/config
      echo CRID: "${var.crid}" >> ~/.sds/config
      cat ~/q_config >> ~/.sds/config
      echo >> ~/.sds/config

      echo INACTIVITY_THRESHOLD: ${var.inactivity_threshold} >> ~/.sds/config
      echo >> ~/.sds/config

      echo EARTHDATA_USER: ${var.earthdata_user} >> ~/.sds/config
      echo EARTHDATA_PASS: ${var.earthdata_pass} >> ~/.sds/config
      echo >> ~/.sds/config
    EOT
    ]
  }

  provisioner "remote-exec" {
    inline = [<<-EOT
      while [ ! -f /var/lib/cloud/instance/boot-finished ]; do echo 'Waiting for cloud-init...'; sleep 1; done
      set -ex
      mv ~/.sds ~/.sds.bak
      rm -rf ~/mozart

      if [ "${var.hysds_release}" = "develop" ]; then
        git clone --quiet --single-branch -b ${var.hysds_release} https://${var.git_auth_key}@github.jpl.nasa.gov/IEMS-SDS/pcm-releaser.git
        cd pcm-releaser
        export release=${var.hysds_release}
        export conda_dir=$HOME/conda
        ./build_conda.sh $conda_dir $release
        cd ..
        rm -rf pcm-releaser

        scp -o StrictHostKeyChecking=no -q -i ~/.ssh/${basename(var.private_key_file)} hysds-conda_env-${var.hysds_release}.tar.gz hysdsops@${aws_instance.metrics.private_ip}:hysds-conda_env-${var.hysds_release}.tar.gz
        ssh -o StrictHostKeyChecking=no -q -i ~/.ssh/${basename(var.private_key_file)} hysdsops@${aws_instance.metrics.private_ip} \
      '
      mkdir -p ~/conda;
      tar xfz hysds-conda_env-${var.hysds_release}.tar.gz -C conda;
      export PATH=$HOME/conda/bin:$PATH;
      conda-unpack;
      rm -rf hysds-conda_env-${var.hysds_release}.tar.gz
      '

        scp -o StrictHostKeyChecking=no -q -i ~/.ssh/${basename(var.private_key_file)} hysds-conda_env-${var.hysds_release}.tar.gz hysdsops@${aws_instance.grq.private_ip}:hysds-conda_env-${var.hysds_release}.tar.gz
        ssh -o StrictHostKeyChecking=no -q -i ~/.ssh/${basename(var.private_key_file)} hysdsops@${aws_instance.grq.private_ip} \
      '
      mkdir -p ~/conda;
      tar xfz hysds-conda_env-${var.hysds_release}.tar.gz -C conda;
      export PATH=$HOME/conda/bin:$PATH;
      conda-unpack;
      rm -rf hysds-conda_env-${var.hysds_release}.tar.gz
      '

        scp -o StrictHostKeyChecking=no -q -i ~/.ssh/${basename(var.private_key_file)} hysds-conda_env-${var.hysds_release}.tar.gz hysdsops@${aws_instance.factotum.private_ip}:hysds-conda_env-${var.hysds_release}.tar.gz
        ssh -o StrictHostKeyChecking=no -q -i ~/.ssh/${basename(var.private_key_file)} hysdsops@${aws_instance.factotum.private_ip} \
      '
      mkdir -p ~/conda;
      tar xfz hysds-conda_env-${var.hysds_release}.tar.gz -C conda;
      export PATH=$HOME/conda/bin:$PATH;
      conda-unpack;
      echo installing gdal for manual execution of daac_data_subscriber.py ;
      conda install gdal=3.4.1 --yes --quiet ;

      rm -rf hysds-conda_env-${var.hysds_release}.tar.gz
      '
        git clone --quiet --single-branch -b ${var.hysds_release} https://github.com/hysds/hysds-framework

        ./install.sh mozart -d
        rm -rf ~/mozart/pkgs/hysds-verdi-latest.tar.gz
     else
        ~/download_artifact.sh -m "${var.artifactory_mirror_url}" -b "${var.artifactory_base_url}" -k "${var.artifactory_fn_api_key}" "${var.artifactory_base_url}/${var.artifactory_repo}/gov/nasa/jpl/${var.project}/sds/pcm/${var.hysds_release}/hysds-conda_env-${var.hysds_release}.tar.gz"
        mkdir -p ~/conda
        tar xfz hysds-conda_env-${var.hysds_release}.tar.gz -C conda
        export PATH=$HOME/conda/bin:$PATH
        conda-unpack
        echo installing gdal for manual execution of daac_data_subscriber.py ;
        conda install gdal=3.4.1 --yes --quiet ;

        rm -rf hysds-conda_env-${var.hysds_release}.tar.gz

        ~/download_artifact.sh -m "${var.artifactory_mirror_url}" -b "${var.artifactory_base_url}" -k "${var.artifactory_fn_api_key}" "${var.artifactory_base_url}/${var.artifactory_repo}/gov/nasa/jpl/${var.project}/sds/pcm/${var.hysds_release}/hysds-mozart_venv-${var.hysds_release}.tar.gz"
        tar xfz hysds-mozart_venv-${var.hysds_release}.tar.gz
        rm -rf hysds-mozart_venv-${var.hysds_release}.tar.gz

        ~/download_artifact.sh -m "${var.artifactory_mirror_url}" -b "${var.artifactory_base_url}" -k "${var.artifactory_fn_api_key}" "${var.artifactory_base_url}/${var.artifactory_repo}/gov/nasa/jpl/${var.project}/sds/pcm/${var.hysds_release}/hysds-verdi_venv-${var.hysds_release}.tar.gz"
        tar xfz hysds-verdi_venv-${var.hysds_release}.tar.gz
        rm -rf hysds-verdi_venv-${var.hysds_release}.tar.gz
      fi
      cd ~/mozart/ops
      if [ "${var.use_artifactory}" = true ]; then

        ~/download_artifact.sh -m "${var.artifactory_mirror_url}" -b "${var.artifactory_base_url}" "${var.artifactory_base_url}/${var.artifactory_repo}/gov/nasa/jpl/${var.project}/sds/pcm/${var.project}-sds-pcm-${var.pcm_branch}.tar.gz"
        tar xfz ${var.project}-sds-pcm-${var.pcm_branch}.tar.gz
        ln -s /export/home/hysdsops/mozart/ops/${var.project}-sds-pcm-${var.pcm_branch} /export/home/hysdsops/mozart/ops/${var.project}-pcm
        rm -rf ${var.project}-sds-pcm-${var.pcm_branch}.tar.gz

        ~/download_artifact.sh -m "${var.artifactory_mirror_url}" -b "${var.artifactory_base_url}" "${var.artifactory_base_url}/${var.artifactory_repo}/gov/nasa/jpl/${var.project}/sds/pcm/CNM_product_delivery-${var.product_delivery_branch}.tar.gz"
        tar xfz CNM_product_delivery-${var.product_delivery_branch}.tar.gz
        ln -s /export/home/hysdsops/mozart/ops/CNM_product_delivery-${var.product_delivery_branch} /export/home/hysdsops/mozart/ops/CNM_product_delivery
        rm -rf CNM_product_delivery-${var.product_delivery_branch}.tar.gz

        ~/download_artifact.sh -m "${var.artifactory_mirror_url}" -b "${var.artifactory_base_url}" "${var.artifactory_base_url}/${var.artifactory_repo}/gov/nasa/jpl/${var.project}/sds/pcm/pcm_commons-${var.pcm_commons_branch}.tar.gz"
        tar xfz pcm_commons-${var.pcm_commons_branch}.tar.gz
        ln -s /export/home/hysdsops/mozart/ops/pcm_commons-${var.pcm_commons_branch} /export/home/hysdsops/mozart/ops/pcm_commons
        rm -rf pcm_commons-${var.pcm_commons_branch}.tar.gz
      else
        git clone --quiet --single-branch -b ${var.pcm_branch} https://${var.git_auth_key}@${var.pcm_repo} ${var.project}-pcm
        git clone --quiet --single-branch -b ${var.product_delivery_branch} https://${var.git_auth_key}@${var.product_delivery_repo}
        git clone --quiet --single-branch -b ${var.pcm_commons_branch} https://${var.git_auth_key}@${var.pcm_commons_repo}
      fi

      cp -rp ${var.project}-pcm/conf/sds ~/.sds
      cp ~/.sds.bak/config ~/.sds
    EOT
    ]
  }

  # sync bach-api and bach-ui code. start bach-ui
  provisioner "remote-exec" {
    inline = [<<-EOT
      while [ ! -f /var/lib/cloud/instance/boot-finished ]; do echo 'Waiting for cloud-init...'; sleep 1; done
      set -ex
      cd ~/mozart/ops
      if [ "${var.use_artifactory}" = true ]; then
        ~/download_artifact.sh -m "${var.artifactory_mirror_url}" -b "${var.artifactory_base_url}" "${var.artifactory_base_url}/${var.artifactory_repo}/gov/nasa/jpl/${var.project}/sds/pcm/${var.project}-sds-bach-api-${var.bach_api_branch}.tar.gz"
        tar xfz ${var.project}-sds-bach-api-${var.bach_api_branch}.tar.gz
        ln -s /export/home/hysdsops/mozart/ops/${var.project}-sds-bach-api-${var.bach_api_branch} /export/home/hysdsops/mozart/ops/bach-api
        rm -rf ${var.project}-sds-bach-api-${var.bach_api_branch}.tar.gz
        ~/download_artifact.sh -m "${var.artifactory_mirror_url}" -b "${var.artifactory_base_url}" "${var.artifactory_base_url}/${var.artifactory_repo}/gov/nasa/jpl/${var.project}/sds/pcm/${var.project}-sds-bach-ui-${var.bach_ui_branch}.tar.gz"
        tar xfz ${var.project}-sds-bach-ui-${var.bach_ui_branch}.tar.gz
        ln -s /export/home/hysdsops/mozart/ops/${var.project}-sds-bach-ui-${var.bach_ui_branch} /export/home/hysdsops/mozart/ops/bach-ui
        rm -rf ${var.project}-sds-bach-ui-${var.bach_ui_branch}.tar.gz
      else
        git clone --quiet --single-branch -b ${var.bach_api_branch} https://${var.git_auth_key}@${var.bach_api_repo} bach-api
        git clone --quiet --single-branch -b ${var.bach_ui_branch} https://${var.git_auth_key}@${var.bach_ui_repo} bach-ui
      fi
      export PATH=~/conda/bin:$PATH
      cd bach-ui
      ~/conda/bin/npm install --silent --no-progress
      sh create_config_simlink.sh ~/.sds/config ~/mozart/ops/bach-ui
      ~/conda/bin/npm run build --silent
    EOT
    ]
  }

  provisioner "remote-exec" {
    inline = [<<-EOT
      while [ ! -f /var/lib/cloud/instance/boot-finished ]; do echo 'Waiting for cloud-init...'; sleep 1; done
      set -ex
      cd ~/mozart/ops
      if [ "${var.grq_aws_es}" = true ]; then
        cp -f ~/.sds/files/supervisord.conf.grq.aws_es ~/.sds/files/supervisord.conf.grq
      fi
      if [ "${var.factotum["instance_type"]}" = "c5.xlarge" ]; then
        cp -f ~/.sds/files/supervisord.conf.factotum.small_instance ~/.sds/files/supervisord.conf.factotum
      elif [ "${var.factotum["instance_type"]}" = "r5.8xlarge" ]; then
        cp -f ~/.sds/files/supervisord.conf.factotum.large_instance ~/.sds/files/supervisord.conf.factotum
      fi
    EOT
    ]
  }

  # To test HySDS core development (feature branches), uncomment this block
  # and add lines to perform the mods to test them. Three examples have been
  # left as described below:
  #provisioner "remote-exec" {
  #  inline = [
  #    "set -ex",
  #    "source ~/.bash_profile",

  # Example 1: test a single file update from an sdscli feature branch named hotfix-sighup
  #    "cd ~/mozart/ops/sdscli/sdscli/adapters/hysds",
  #    "mv fabfile.py fabfile.py.bak",
  #    "wget https://raw.githubusercontent.com/sdskit/sdscli/hotfix-sighup/sdscli/adapters/hysds/fabfile.py",

  # Example 2: test an entire feature branch (need HYSDS_RELEASE=develop terraform variable)
  #    "cd ~/mozart/ops/hysds",
  #    "git checkout <dustins_branch>",
  #    "pip install -e .",

  # Example 3: test a custom verdi docker image on the ASGs (need HYSDS_RELEASE=develop terraform variable)
  #    "cd ~/mozart/pkgs",
  #    "mv hysds-verdi-develop.tar.gz hysds-verdi-develop.tar.gz.bak",
  #    "docker pull hysds/verdi:<dustins_branch>",
  #    "docker tag hysds/verdi:<dustins_branch> hysds/verdi:develop",
  #    "docker save hysds/verdi:develop > hysds-verdi-develop.tar",
  #    "pigz hysds-verdi-develop.tar",

  #  ]
  #}

  provisioner "remote-exec" {
    inline = [<<-EOT
     while [ ! -f /var/lib/cloud/instance/boot-finished ]; do echo 'Waiting for cloud-init...'; sleep 1; done
      set -ex
      source ~/.bash_profile
      if [ "${var.hysds_release}" = "develop" ]; then
        sds -d update mozart -f
        sds -d update grq -f
        sds -d update metrics -f
        sds -d update factotum -f
      else
        sds -d update mozart -f -c
        sds -d update grq -f -c
        sds -d update metrics -f -c
        sds -d update factotum -f -c
      fi
      echo buckets are ---- ${local.code_bucket} ${local.dataset_bucket} ${local.isl_bucket}
      if [ "${var.pge_sim_mode}" = false ]; then
        sed -i 's/PGE_SIMULATION_MODE: !!bool true/PGE_SIMULATION_MODE: !!bool false/g' ~/mozart/ops/opera-pcm/conf/settings.yaml
      fi
      if [ "${var.use_artifactory}" = true ]; then
        fab -f ~/.sds/cluster.py -R mozart,grq,metrics,factotum update_${var.project}_packages
      else
        fab -f ~/.sds/cluster.py -R mozart,grq,metrics,factotum update_${var.project}_packages
      fi
      if [ "${var.grq_aws_es}" = true ] && [ "${var.use_grq_aws_es_private_verdi}" = true ]; then
        fab -f ~/.sds/cluster.py -R mozart update_celery_config
      fi
      fab -f ~/.sds/cluster.py -R grq update_es_template
      sds -d ship
      cd ~/mozart/pkgs
      sds -d pkg import container-hysds_lightweight-jobs-*.sdspkg.tar
      aws s3 cp hysds-verdi-${var.hysds_release}.tar.gz s3://${local.code_bucket}/ --no-progress
      aws s3 cp docker-registry-2.tar.gz s3://${local.code_bucket}/ --no-progress
      aws s3 cp logstash-7.9.3.tar.gz s3://${local.code_bucket}/ --no-progress
      sds -d reset all -f
      cd ~/mozart/ops/pcm_commons
      pip install --progress-bar off -e .
      cd ~/mozart/ops/opera-pcm
      echo # download dependencies for CLI execution of daac_data_subscriber.py
      pip install '.[subscriber]'
      pip install --progress-bar off -e .
      echo #if [[ "$${var.pcm_release}" == "develop"* ]]; then
      echo # TODO hyunlee: remove comment after test, we should only create the data_subscriber_catalog when the catalog exists
      echo # create the data subscriber catalog elasticsearch index, delete the existing catalog first
      echo #    python ~/mozart/ops/opera-pcm/data_subscriber/delete_hls_catalog.py
      echo #    python ~/mozart/ops/opera-pcm/data_subscriber/create_hls_catalog.py
      echo #    python ~/mozart/ops/opera-pcm/data_subscriber/delete_slc_catalog.py
      echo #    python ~/mozart/ops/opera-pcm/data_subscriber/create_slc_catalog.py
      echo #fi

      echo create data subscriber Elasticsearch indexes
      if [ "${local.delete_old_job_catalog}" = true ]; then
          python ~/mozart/ops/opera-pcm/data_subscriber/hls/delete_hls_catalog.py
          python ~/mozart/ops/opera-pcm/data_subscriber/hls_spatial/delete_hls_spatial_catalog.py
          python ~/mozart/ops/opera-pcm/data_subscriber/slc/delete_slc_catalog.py
          python ~/mozart/ops/opera-pcm/data_subscriber/slc_spatial/delete_slc_spatial_catalog.py

      fi
      python ~/mozart/ops/opera-pcm/data_subscriber/hls/create_hls_catalog.py
      python ~/mozart/ops/opera-pcm/data_subscriber/hls_spatial/create_hls_spatial_catalog.py
      python ~/mozart/ops/opera-pcm/data_subscriber/slc/create_slc_catalog.py
      python ~/mozart/ops/opera-pcm/data_subscriber/slc_spatial/create_slc_spatial_catalog.py

      echo create accountability Elasticsearch index
      if [ "${local.delete_old_job_catalog}" = true ]; then
          python ~/mozart/ops/opera-pcm/job_accountability/create_job_accountability_catalog.py --delete_old_catalog
      else
          python ~/mozart/ops/opera-pcm/job_accountability/create_job_accountability_catalog.py
      fi
    EOT
    ]
  }

  # deploy PGEs
  provisioner "remote-exec" {
    inline = [<<-EOT
      set -ex
      source ~/.bash_profile
      %{ for pge_name, pge_version in var.pge_releases ~}
      if [[ \"${pge_version}\" == \"develop\"* ]]; then
          python ~/mozart/ops/opera-pcm/tools/deploy_pges.py \
          --image_names opera_pge-${pge_name} \
          --pge_release ${pge_version} \
          --sds_config ~/.sds/config \
          --processes 4 \
          --force \
          --artifactory_url ${local.pge_artifactory_dev_url}/${pge_name} \
          --username ${var.artifactory_fn_user} \
          --api_key ${var.artifactory_fn_api_key}
      else
          python ~/mozart/ops/opera-pcm/tools/deploy_pges.py \
          --image_names opera_pge-${pge_name} \
          --pge_release ${pge_version} \
          --sds_config ~/.sds/config \
          --processes 4 \
          --force \
          --artifactory_url ${local.pge_artifactory_release_url}/${pge_name} \
          --username ${var.artifactory_fn_user} \
          --api_key ${var.artifactory_fn_api_key}
      fi
      %{ endfor ~}
      sds -d kibana import -f
      sds -d cloud storage ship_style --bucket ${local.dataset_bucket}
      sds -d cloud storage ship_style --bucket ${local.osl_bucket}
      sds -d cloud storage ship_style --bucket ${local.triage_bucket}
      sds -d cloud storage ship_style --bucket ${local.lts_bucket}
    EOT
    ]
  }

  # Get test data from the artifactory and put into tests directory
  provisioner "remote-exec" {
    inline = [<<-EOT
      while [ ! -f /var/lib/cloud/instance/boot-finished ]; do echo 'Waiting for cloud-init...'; sleep 1; done
      set -ex
      source ~/.bash_profile
      mkdir -p /export/home/hysdsops/mozart/ops/${var.project}-pcm/tests/L3_DSWx_HLS_PGE/test-files/
      wget ${var.artifactory_base_url}/${var.artifactory_repo}/gov/nasa/jpl/${var.project}/sds/pcm/testdata_R1.0.0/hls_l2.tar.gz \
           -O /export/home/hysdsops/mozart/ops/${var.project}-pcm/tests/L3_DSWx_HLS_PGE/test-files/hls_l2.tar.gz
      cd /export/home/hysdsops/mozart/ops/${var.project}-pcm/tests/L3_DSWx_HLS_PGE/test-files/
      tar xfz hls_l2.tar.gz
      mkdir -p /export/home/hysdsops/mozart/ops/${var.project}-pcm/tests/L2_CSLC_S1_PGE/test-files/
      wget ${var.artifactory_base_url}/${var.artifactory_repo}/gov/nasa/jpl/${var.project}/sds/pcm/testdata_R2.0.0/slc_l1.tar.gz \
           -O /export/home/hysdsops/mozart/ops/${var.project}-pcm/tests/L2_CSLC_S1_PGE/test-files/slc_l1.tar.gz
      cd /export/home/hysdsops/mozart/ops/${var.project}-pcm/tests/L2_CSLC_S1_PGE/test-files/
      tar xfz slc_l1.tar.gz
    EOT
    ]
  }

  // creating the snapshot repositories and lifecycles for GRQ mozart and metrics ES
  provisioner "remote-exec" {
    inline = [<<-EOT
     while [ ! -f /var/lib/cloud/instance/boot-finished ]; do echo 'Waiting for cloud-init...'; sleep 1; done
      set -ex
      source ~/.bash_profile
      echo // grq
      ~/mozart/bin/snapshot_es_data.py --es-url ${local.grq_es_url} create-repository --repository snapshot-repository --bucket ${var.es_snapshot_bucket} --bucket-path ${var.project}-${var.venue}-${var.counter}/grq --role-arn ${var.es_bucket_role_arn}
      ~/mozart/bin/snapshot_es_data.py --es-url ${local.grq_es_url} create-lifecycle --repository snapshot-repository --policy-id hourly-snapshot --snapshot grq-backup --index-pattern grq_*,*_catalog

      echo // mozart
      ~/mozart/bin/snapshot_es_data.py --es-url http://${aws_instance.mozart.private_ip}:9200 create-repository --repository snapshot-repository --bucket ${var.es_snapshot_bucket} --bucket-path ${var.project}-${var.venue}-${var.counter}/mozart --role-arn ${var.es_bucket_role_arn}
      ~/mozart/bin/snapshot_es_data.py --es-url http://${aws_instance.mozart.private_ip}:9200 create-lifecycle --repository snapshot-repository --policy-id hourly-snapshot --snapshot mozart-backup --index-pattern *_status-*,user_rules-*,job_specs,hysds_ios-*,containers

      echo // metrics
      ~/mozart/bin/snapshot_es_data.py --es-url http://${aws_instance.metrics.private_ip}:9200 create-repository --repository snapshot-repository --bucket ${var.es_snapshot_bucket} --bucket-path ${var.project}-${var.venue}-${var.counter}/metrics --role-arn ${var.es_bucket_role_arn}
      ~/mozart/bin/snapshot_es_data.py --es-url http://${aws_instance.metrics.private_ip}:9200 create-lifecycle --repository snapshot-repository --policy-id hourly-snapshot --snapshot metrics-backup --index-pattern logstash-*,sdswatch-*
    EOT
    ]
  }

}

# Resource to install PCM and its dependencies
resource "null_resource" "install_pcm_and_pges" {
  depends_on = [
    aws_instance.mozart
  ]

  connection {
    type = "ssh"
    host = aws_instance.mozart.private_ip
    user = "hysdsops"
    private_key = file(var.private_key_file)
  }

  provisioner "remote-exec" {
    inline = [<<-EOT
      while [ ! -f /var/lib/cloud/instance/boot-finished ]; do echo 'Waiting for cloud-init...'; sleep 1; done
      set -ex
      source ~/.bash_profile

      echo build/import opera-pcm
      echo Build container

      if [ "${var.use_artifactory}" = true ]; then
          ~/mozart/ops/${var.project}-pcm/tools/download_artifact.sh -m ${var.artifactory_mirror_url} -b ${var.artifactory_base_url} ${var.artifactory_base_url}/${var.artifactory_repo}/gov/nasa/jpl/${var.project}/sds/pcm/hysds_pkgs/container-nasa_${var.project}-sds-pcm-${var.pcm_branch}.sdspkg.tar
	      sds pkg import container-nasa_${var.project}-sds-pcm-${var.pcm_branch}.sdspkg.tar
          rm -rf container-nasa_${var.project}-sds-pcm-${var.pcm_branch}.sdspkg.tar
          fab -f ~/.sds/cluster.py -R mozart load_container_in_registry:"container-nasa_${var.project}-sds-pcm:${lower(var.pcm_branch)}"
      else
          sds -d ci add_job -b ${var.pcm_branch} --token https://${var.pcm_repo} s3
          sds -d ci build_job -b ${var.pcm_branch} https://${var.pcm_repo}
          sds -d ci remove_job -b ${var.pcm_branch} https://${var.pcm_repo}
      fi

      echo build/import CNM product delivery
      if [ "${var.use_artifactory}" = true ]; then
          ~/mozart/ops/${var.project}-pcm/tools/download_artifact.sh -m ${var.artifactory_mirror_url} -b ${var.artifactory_base_url} ${var.artifactory_base_url}/${var.artifactory_repo}/gov/nasa/jpl/${var.project}/sds/pcm/hysds_pkgs/container-iems-sds_cnm_product_delivery-${var.product_delivery_branch}.sdspkg.tar
          sds pkg import container-iems-sds_cnm_product_delivery-${var.product_delivery_branch}.sdspkg.tar
          rm -rf container-iems-sds_cnm_product_delivery-${var.product_delivery_branch}.sdspkg.tar
      else
          sds -d ci add_job -b ${var.product_delivery_branch} --token https://${var.product_delivery_repo} s3
          sds -d ci build_job -b ${var.product_delivery_branch} https://${var.product_delivery_repo}
          sds -d ci remove_job -b ${var.product_delivery_branch} https://${var.product_delivery_repo}
      fi

      echo Set up trigger rules
      sh ~/mozart/ops/${var.project}-pcm/cluster_provisioning/setup_trigger_rules.sh ${aws_instance.mozart.private_ip}
    EOT
    ]
  }
}

resource "null_resource" "destroy_es_snapshots" {
  triggers = {
    private_key_file   = var.private_key_file
    mozart_pvt_ip      = aws_instance.mozart.private_ip
    grq_aws_es         = var.grq_aws_es
    purge_es_snapshot  = var.purge_es_snapshot
    project            = var.project
    venue              = var.venue
    counter            = var.counter
    es_snapshot_bucket = var.es_snapshot_bucket
    grq_es_url         = "${var.grq_aws_es ? "https" : "http"}://${var.grq_aws_es ? var.grq_aws_es_host : aws_instance.grq.private_ip}:${var.grq_aws_es ? var.grq_aws_es_port : 9200}"
    clear_s3_aws_es    = var.clear_s3_aws_es
  }

  connection {
    type        = "ssh"
    host        = self.triggers.mozart_pvt_ip
    user        = "hysdsops"
    private_key = file(self.triggers.private_key_file)
  }

  provisioner "remote-exec" {
    when = destroy
    inline = [
     "while [ ! -f /var/lib/cloud/instance/boot-finished ]; do echo 'Waiting for cloud-init...'; sleep 1; done",
      "set -ex",
      "source ~/.bash_profile",
      "if [ \"${self.triggers.purge_es_snapshot}\" = true ]; then",
      "  aws s3 rm --recursive s3://${self.triggers.es_snapshot_bucket}/${self.triggers.project}-${self.triggers.venue}-${self.triggers.counter}",
      "  if [ \"${self.triggers.grq_aws_es}\" = true ]; then",
      "    ~/mozart/bin/snapshot_es_data.py --es-url ${self.triggers.grq_es_url} delete-lifecycle --policy-id hourly-snapshot",
      "    ~/mozart/bin/snapshot_es_data.py --es-url ${self.triggers.grq_es_url} delete-all-snapshots --repository snapshot-repository",
      "    ~/mozart/bin/snapshot_es_data.py --es-url ${self.triggers.grq_es_url} delete-repository --repository snapshot-repository",
      "  fi",
      "fi"
    ]
  }
}

locals {
  rs_fwd_lifecycle_configuration_json = jsonencode(
    {
      "Rules": [
        {
          "Expiration": {
            "Days": var.venue == "pst" ? 1095 : var.rs_fwd_bucket_ingested_expiration
          },
          "ID" : "RS Bucket Deletion",
          "Prefix": "products/",
          "Status" : "Enabled"
        }
      ]
    }
  )
}

resource "null_resource" "rs_fwd_add_lifecycle_rule" {
  depends_on = [local.rs_fwd_lifecycle_configuration_json, aws_instance.mozart]

  connection {
    type     = "ssh"
    host     = aws_instance.mozart.private_ip
    user     = "hysdsops"
    private_key = file(var.private_key_file)
  }

  # this makes it re-run every time
  triggers = {
    always_run = timestamp()
  }

  provisioner "remote-exec" {
    inline = ["aws s3api put-bucket-lifecycle-configuration --bucket ${local.dataset_bucket} --lifecycle-configuration '${local.rs_fwd_lifecycle_configuration_json}'"]
  }

}

############################
# Autoscaling Group related
############################

data "aws_subnet_ids" "private_asg_vpc" {
  vpc_id = var.private_asg_vpc
}
data "aws_subnet_ids" "public_asg_vpc" {
  vpc_id = var.public_asg_vpc
}

data "template_file" "launch_template_user_data" {
  for_each = var.queues
  template = <<-EOT
        #!/bin/bash

        BUNDLE_URL=s3://${local.code_bucket}/${each.key}-${var.project}-${var.venue}-${local.counter}.tbz2
        PROJECT=${var.project}
        ENVIRONMENT=${var.environment}

        echo "PASS" >> /tmp/user_data_test.txt

        mkdir -p /opt/aws/amazon-cloudwatch-agent/etc/
        touch /opt/aws/amazon-cloudwatch-agent/etc/amazon-cloudwatch-agent.json
        echo '{
          "agent": {
            "metrics_collection_interval": 10,
            "logfile": "/opt/aws/amazon-cloudwatch-agent/logs/amazon-cloudwatch-agent.log"
          },
          "logs": {
            "logs_collected": {
              "files": {
                "collect_list": [
                  {
                    "file_path": "/opt/aws/amazon-cloudwatch-agent/logs/amazon-cloudwatch-agent.log",
                    "log_group_name": "/opera/sds/${var.project}-${var.venue}-${local.counter}/amazon-cloudwatch-agent.log",
                    "timezone": "UTC"
                  },
                  {
                    "file_path": "/data/work/jobs/**/run_hlsl30_query.log",
                    "log_group_name": "/opera/sds/${var.project}-${var.venue}-${local.counter}/run_hlsl30_query.log",
                    "timezone": "Local",
                    "timestamp_format": "%Y-%m-%d %H:%M:%S,%f"
                  },
                  {
                    "file_path": "/data/work/jobs/**/run_hlss30_query.log",
                    "log_group_name": "/opera/sds/${var.project}-${var.venue}-${local.counter}/run_hlss30_query.log",
                    "timezone": "Local",
                    "timestamp_format": "%Y-%m-%d %H:%M:%S,%f"
                  },
                  {
                    "file_path": "/data/work/jobs/**/run_hls_download.log",
                    "log_group_name": "/opera/sds/${var.project}-${var.venue}-${local.counter}/run_hls_download.log",
                    "timezone": "Local",
                    "timestamp_format": "%Y-%m-%d %H:%M:%S,%f"
                  },
                  {
                    "file_path": "/data/work/jobs/**/run_slcs1a_query.log",
                    "log_group_name": "/opera/sds/${var.project}-${var.venue}-${local.counter}/run_slcs1a_query.log",
                    "timezone": "Local",
                    "timestamp_format": "%Y-%m-%d %H:%M:%S,%f"
                  },
                  {
                    "file_path": "/data/work/jobs/**/run_slcs1b_query.log",
                    "log_group_name": "/opera/sds/${var.project}-${var.venue}-${local.counter}/run_slcs1b_query.log",
                    "timezone": "Local",
                    "timestamp_format": "%Y-%m-%d %H:%M:%S,%f"
                  },
                  {
                    "file_path": "/data/work/jobs/**/run_slc_download.log",
                    "log_group_name": "/opera/sds/${var.project}-${var.venue}-${local.counter}/run_slc_download.log",
                    "timezone": "Local",
                    "timestamp_format": "%Y-%m-%d %H:%M:%S,%f"
                  },
                  {
                    "file_path": "/data/work/jobs/**/run_batch_query.log",
                    "log_group_name": "/opera/sds/${var.project}-${var.venue}-${local.counter}/run_batch_query.log",
                    "timezone": "Local",
                    "timestamp_format": "%Y-%m-%d %H:%M:%S,%f"
                  },
                  {
                    "file_path": "/data/work/jobs/**/run_pcm_int.log",
                    "log_group_name": "/opera/sds/${var.project}-${var.venue}-${local.counter}/run_pcm_int.log",
                    "timezone": "Local",
                    "timestamp_format": "%Y-%m-%d %H:%M:%S,%f"
                  },
                  {
                    "file_path": "/data/work/jobs/**/run_on_demand.log",
                    "log_group_name": "/opera/sds/${var.project}-${var.venue}-${local.counter}/run_on_demand.log",
                    "timezone": "Local"
                  },
                  {
                    "file_path": "/data/work/jobs/**/run_sciflo_L3_DSWx_HLS.log",
                    "log_group_name": "/opera/sds/${var.project}-${var.venue}-${local.counter}/run_sciflo_L3_DSWx_HLS.log",
                    "timezone": "Local",
                    "timestamp_format": "%Y-%m-%d %H:%M:%S"
                  },
                  {
                    "file_path": "/data/work/jobs/**/run_sciflo_L2_CSLC_S1.log",
                    "log_group_name": "/opera/sds/${var.project}-${var.venue}-${local.counter}/run_sciflo_L2_CSLC_S1.log",
                    "timezone": "Local",
                    "timestamp_format": "%Y-%m-%d %H:%M:%S"
                  },
                  {
                    "file_path": "/home/ops/verdi/log/opera-job_worker-hls_data_query.log",
                    "log_group_name": "/opera/sds/${var.project}-${var.venue}-${local.counter}/opera-job_worker-hls_data_query.log",
                    "timezone": "Local",
                    "timestamp_format": "%Y-%m-%d %H:%M:%S,%f"
                  },
                  {
                    "file_path": "/home/ops/verdi/log/opera-job_worker-hls_data_download.log",
                    "log_group_name": "/opera/sds/${var.project}-${var.venue}-${local.counter}/opera-job_worker-hls_data_download.log",
                    "timezone": "Local",
                    "timestamp_format": "%Y-%m-%d %H:%M:%S,%f"
                  },
                  {
                    "file_path": "/home/ops/verdi/log/opera-job_worker-slc_data_query.log",
                    "log_group_name": "/opera/sds/${var.project}-${var.venue}-${local.counter}/opera-job_worker-slc_data_query.log",
                    "timezone": "Local",
                    "timestamp_format": "%Y-%m-%d %H:%M:%S,%f"
                  },
                  {
                    "file_path": "/home/ops/verdi/log/opera-job_worker-slc_data_download.log",
                    "log_group_name": "/opera/sds/${var.project}-${var.venue}-${local.counter}/opera-job_worker-slc_data_download.log",
                    "timezone": "Local",
                    "timestamp_format": "%Y-%m-%d %H:%M:%S,%f"
                  },
                  {
                    "file_path": "/home/ops/verdi/log/opera-job_worker-hls_data_ingest.log",
                    "log_group_name": "/opera/sds/${var.project}-${var.venue}-${local.counter}/opera-job_worker-hls_data_ingest.log",
                    "timezone": "Local",
                    "timestamp_format": "%Y-%m-%d %H:%M:%S,%f"
                  },
                  {
                    "file_path": "/home/ops/verdi/log/opera-job_worker-sciflo-l3_dswx_hls.log",
                    "log_group_name": "/opera/sds/${var.project}-${var.venue}-${local.counter}/opera-job_worker-sciflo-l3_dswx_hls.log",
                    "timezone": "Local",
                    "timestamp_format": "%Y-%m-%d %H:%M:%S,%f"
                  },
                  {
                    "file_path": "/home/ops/verdi/log/opera-job_worker-sciflo-l2_cslc_s1.log",
                    "log_group_name": "/opera/sds/${var.project}-${var.venue}-${local.counter}/opera-job_worker-sciflo-l2_cslc_s1.log",
                    "timezone": "Local",
                    "timestamp_format": "%Y-%m-%d %H:%M:%S,%f"
                  },
                  {
                    "file_path": "/home/ops/verdi/log/opera-job_worker-sciflo-l2_rtc_s1.log",
                    "log_group_name": "/opera/sds/${var.project}-${var.venue}-${local.counter}/opera-job_worker-sciflo-l2_rtc_s1.log",
                    "timezone": "Local",
                    "timestamp_format": "%Y-%m-%d %H:%M:%S,%f"
                  },
                  {
                    "file_path": "/home/ops/verdi/log/opera-job_worker-send_cnm_notify.log",
                    "log_group_name": "/opera/sds/${var.project}-${var.venue}-${local.counter}/opera-job_worker-send_cnm_notify.log",
                    "timezone": "Local",
                    "timestamp_format": "%Y-%m-%d %H:%M:%S,%f"
                  },
                  {
                    "file_path": "/home/ops/verdi/log/opera-job_worker-rcv_cnm_notify.log",
                    "log_group_name": "/opera/sds/${var.project}-${var.venue}-${local.counter}/opera-job_worker-rcv_cnm_notify.log",
                    "timezone": "Local",
                    "timestamp_format": "%Y-%m-%d %H:%M:%S,%f"
                  }
                ]
              }
            },
            "force_flush_interval" : 15
          }
        }' > /opt/aws/amazon-cloudwatch-agent/etc/amazon-cloudwatch-agent.json
        /opt/aws/amazon-cloudwatch-agent/bin/amazon-cloudwatch-agent-ctl -a fetch-config -m ec2 -s -c file:/opt/aws/amazon-cloudwatch-agent/etc/amazon-cloudwatch-agent.json
        EOT
}

resource "aws_launch_template" "launch_template" {
  depends_on = [data.template_file.launch_template_user_data]

  for_each               = var.queues
  name                   = "${var.project}-${var.venue}-${local.counter}-${each.key}-launch-template"
  image_id               = var.amis["autoscale"]
  key_name               = local.key_name
  user_data              = base64encode(data.template_file.launch_template_user_data[each.key].rendered)
  vpc_security_group_ids = [lookup(each.value, "use_private_vpc", true) ? var.private_verdi_security_group_id : var.public_verdi_security_group_id]

  tags = { Bravo = "pcm" }
  block_device_mappings {
    device_name = "/dev/sda1"
    ebs {
      volume_size           = lookup(each.value, "root_dev_size")
      delete_on_termination = true
    }
  }

  block_device_mappings {
    device_name = "/dev/sdf"
    ebs {
      volume_size = lookup(each.value, "data_dev_size")
      snapshot_id = data.aws_ebs_snapshot.docker_verdi_registry.id
    }
  }

  iam_instance_profile {
    name = var.asg_use_role ? var.asg_role : ""
  }
  tag_specifications {
    resource_type = "volume"

    tags = {
      Bravo = "pcm"
    }
  }
  #This is very important, as it tells terraform to not mess with tags
  lifecycle {
    ignore_changes = [tags]
  }
}

resource "aws_autoscaling_group" "autoscaling_group" {
  for_each                  = var.queues
  name                      = "${var.project}-${var.venue}-${local.counter}-${each.key}"
  depends_on                = [aws_launch_template.launch_template]
  max_size                  = lookup(each.value, "max_size")
  min_size                  = lookup(each.value, "min_size", 0)
  default_cooldown          = 60
  desired_capacity          = lookup(each.value, "min_size", 0)
  health_check_grace_period = 300
  health_check_type         = "EC2"
  protect_from_scale_in     = false
  vpc_zone_identifier       = lookup(each.value, "use_private_vpc", true) ? data.aws_subnet_ids.private_asg_vpc.ids : data.aws_subnet_ids.public_asg_vpc.ids
  metrics_granularity       = "1Minute"
  enabled_metrics = [
    "GroupMinSize",
    "GroupMaxSize",
    "GroupDesiredCapacity",
    "GroupInServiceInstances",
    "GroupPendingInstances",
    "GroupStandbyInstances",
    "GroupTerminatingInstances",
    "GroupTotalInstances"
  ]
  tags = [
    {
      key                 = "Name"
      value               = "${var.project}-${var.venue}-${local.counter}-${each.key}"
      propagate_at_launch = true
    },
#    {
#      key                 = "Venue"
#      value               = "${var.project}-${var.venue}-${local.counter}"
#      propagate_at_launch = true
#    },
    {
      key                 = "Queue"
      value               = each.key
      propagate_at_launch = true
    },
    {
      key                 = "Bravo"
      value               = "pcm"
      propagate_at_launch = true
    },
  ]
  mixed_instances_policy {
    instances_distribution {
      spot_allocation_strategy                 = "lowest-price"
      spot_instance_pools                      = 3
      on_demand_base_capacity                  = 0
      on_demand_percentage_above_base_capacity = 0
    }

    launch_template {
      launch_template_specification {
        launch_template_name = "${var.project}-${var.venue}-${local.counter}-${each.key}-launch-template"
        version              = "$Latest"
      }

      dynamic "override" {
        for_each = toset(lookup(each.value, "instance_type"))
        content {
          instance_type = override.value
        }
      }
    }
  }
  #This is very important, as it tells terraform to not mess with tags
  lifecycle {
    ignore_changes = [tags]
  }
}

resource "aws_autoscaling_policy" "autoscaling_policy" {
  for_each               = var.queues
  name                   = "${var.project}-${var.venue}-${local.counter}-${each.key}-target-tracking"
  policy_type            = "TargetTrackingScaling"
  autoscaling_group_name = "${var.project}-${var.venue}-${local.counter}-${each.key}"
  depends_on             = [aws_autoscaling_group.autoscaling_group]
  target_tracking_configuration {
    customized_metric_specification {

      metric_dimension {
        name  = "AutoScalingGroupName"
        value = "${var.project}-${var.venue}-${local.counter}-${each.key}"
      }

      metric_dimension {
        name  = "Queue"
        value = each.key
      }
      metric_name = "${lookup(each.value, "total_jobs_metric", false) ? "JobsPerInstance" : "JobsWaitingPerInstance"}-${var.project}-${var.venue}-${local.counter}-${each.key}"
      unit        = "None"
      namespace   = "HySDS"
      statistic   = "Maximum"
    }
   # target_value     = 1.0
	target_value     = lookup(each.value, "total_jobs_metric_target_value", 1.0)
    disable_scale_in = true
  }

}


######################
# metrics
######################

resource "aws_instance" "metrics" {
  ami                  = var.amis["metrics"]
  instance_type        = var.metrics["instance_type"]
  key_name             = local.key_name
  availability_zone    = var.az
  iam_instance_profile = var.pcm_cluster_role["name"]
  private_ip           = var.metrics["private_ip"] != "" ? var.metrics["private_ip"] : null
  user_data            = <<-EOT
              #!/bin/bash

              PROJECT=${var.project}
              ENVIRONMENT=${var.environment}

              echo "PASS" >> /tmp/user_data_test.txt

              mkdir -p /opt/aws/amazon-cloudwatch-agent/etc/
              touch /opt/aws/amazon-cloudwatch-agent/etc/amazon-cloudwatch-agent.json
              echo '{
                "agent": {
                  "metrics_collection_interval": 10,
                  "logfile": "/opt/aws/amazon-cloudwatch-agent/logs/amazon-cloudwatch-agent.log"
                },
                "logs": {
                  "logs_collected": {
                    "files": {
                      "collect_list": [
                        {
                          "file_path": "/opt/aws/amazon-cloudwatch-agent/logs/amazon-cloudwatch-agent.log",
                          "log_group_name": "/opera/sds/${var.project}-${var.venue}-${local.counter}/amazon-cloudwatch-agent.log",
                          "timezone": "UTC"
                        }
                      ]
                    }
                  },
                  "force_flush_interval" : 15
                }
              }' > /opt/aws/amazon-cloudwatch-agent/etc/amazon-cloudwatch-agent.json
              /opt/aws/amazon-cloudwatch-agent/bin/amazon-cloudwatch-agent-ctl -a fetch-config -m ec2 -s -c file:/opt/aws/amazon-cloudwatch-agent/etc/amazon-cloudwatch-agent.json
              EOT
  tags = {
    Name  = "${var.project}-${var.venue}-${local.counter}-pcm-${var.metrics["name"]}",
    Bravo = "pcm"
  }
  volume_tags = {
    Bravo = "pcm"
  }

  root_block_device {
    volume_size           = var.metrics["root_dev_size"]
    volume_type           = "gp2"
    delete_on_termination = true
  }

  #This is very important, as it tells terraform to not mess with tags
  lifecycle {
    ignore_changes = [tags, volume_tags]
  }
  subnet_id              = var.subnet_id
  vpc_security_group_ids = [var.cluster_security_group_id]

  connection {
    type        = "ssh"
    host        = aws_instance.metrics.private_ip
    user        = "hysdsops"
    private_key = file(var.private_key_file)
  }

  provisioner "local-exec" {
    command = "echo export METRICS_IP=${aws_instance.metrics.private_ip} > metrics_ip.sh"
  }

  provisioner "file" {
    content     = templatefile("${path.module}/bash_profile.metrics.tmpl", {})
    destination = ".bash_profile"
  }

  provisioner "file" {
    source      = "${path.module}/../../../tools/download_artifact.sh"
    destination = "download_artifact.sh"
  }

  provisioner "remote-exec" {
    inline = [
      "while [ ! -f /var/lib/cloud/instance/boot-finished ]; do echo 'Waiting for cloud-init...'; sleep 1; done",
      "chmod 755 ~/download_artifact.sh",
      "if [ \"${var.hysds_release}\" != \"develop\" ]; then",
      "  ~/download_artifact.sh -m \"${var.artifactory_mirror_url}\" -b \"${var.artifactory_base_url}\" -k \"${var.artifactory_fn_api_key}\" \"${var.artifactory_base_url}/${var.artifactory_repo}/gov/nasa/jpl/${var.project}/sds/pcm/${var.hysds_release}/hysds-conda_env-${var.hysds_release}.tar.gz\"",
      "  mkdir -p ~/conda",
      "  tar xfz hysds-conda_env-${var.hysds_release}.tar.gz -C conda",
      "  export PATH=$HOME/conda/bin:$PATH",
      "  conda-unpack",
      "  rm -rf hysds-conda_env-${var.hysds_release}.tar.gz",
      "  ~/download_artifact.sh -m \"${var.artifactory_mirror_url}\" -b \"${var.artifactory_base_url}\" -k \"${var.artifactory_fn_api_key}\" \"${var.artifactory_base_url}/${var.artifactory_repo}/gov/nasa/jpl/${var.project}/sds/pcm/${var.hysds_release}/hysds-metrics_venv-${var.hysds_release}.tar.gz\"",
      "  tar xfz hysds-metrics_venv-${var.hysds_release}.tar.gz",
      "  rm -rf hysds-metrics_venv-${var.hysds_release}.tar.gz",
      "fi"
    ]
  }
}


######################
# grq
######################

resource "aws_instance" "grq" {
  ami                  = var.amis["grq"]
  instance_type        = var.grq["instance_type"]
  key_name             = local.key_name
  availability_zone    = var.az
  iam_instance_profile = var.pcm_cluster_role["name"]
  private_ip           = var.grq["private_ip"] != "" ? var.grq["private_ip"] : null
  user_data            = <<-EOT
              #!/bin/bash
              PROJECT=${var.project}
              ENVIRONMENT=${var.environment}

              echo "PASS" >> /tmp/user_data_test.txt

              mkdir -p /opt/aws/amazon-cloudwatch-agent/etc/
              touch /opt/aws/amazon-cloudwatch-agent/etc/amazon-cloudwatch-agent.json
              echo '{
                "agent": {
                  "metrics_collection_interval": 10,
                  "logfile": "/opt/aws/amazon-cloudwatch-agent/logs/amazon-cloudwatch-agent.log"
                },
                "logs": {
                  "logs_collected": {
                    "files": {
                      "collect_list": [
                        {
                          "file_path": "/opt/aws/amazon-cloudwatch-agent/logs/amazon-cloudwatch-agent.log",
                          "log_group_name": "/opera/sds/${var.project}-${var.venue}-${local.counter}/amazon-cloudwatch-agent.log",
                          "timezone": "UTC"
                        }
                      ]
                    }
                  },
                  "force_flush_interval" : 15
                }
              }' > /opt/aws/amazon-cloudwatch-agent/etc/amazon-cloudwatch-agent.json
              /opt/aws/amazon-cloudwatch-agent/bin/amazon-cloudwatch-agent-ctl -a fetch-config -m ec2 -s -c file:/opt/aws/amazon-cloudwatch-agent/etc/amazon-cloudwatch-agent.json
              EOT
  tags = {
    Name  = "${var.project}-${var.venue}-${local.counter}-pcm-${var.grq["name"]}",
    Bravo = "pcm"
  }
  volume_tags = {
    Bravo = "pcm"
  }

  root_block_device {
    volume_size           = var.grq["root_dev_size"]
    volume_type           = "gp2"
    delete_on_termination = true
  }
  #This is very important, as it tells terraform to not mess with tags
  lifecycle {
    ignore_changes = [tags, volume_tags]
  }
  subnet_id              = var.subnet_id
  vpc_security_group_ids = [var.cluster_security_group_id]

  connection {
    type        = "ssh"
    host        = aws_instance.grq.private_ip
    user        = "hysdsops"
    private_key = file(var.private_key_file)
  }


  provisioner "local-exec" {
    command = "echo export GRQ_IP=${aws_instance.grq.private_ip} > grq_ip.sh"
  }

  provisioner "file" {
    content     = templatefile("${path.module}/bash_profile.grq.tmpl", {})
    destination = ".bash_profile"
  }

  provisioner "file" {
    source      = "${path.module}/../../../tools/download_artifact.sh"
    destination = "download_artifact.sh"
  }

  provisioner "remote-exec" {
    inline = [
      "while [ ! -f /var/lib/cloud/instance/boot-finished ]; do echo 'Waiting for cloud-init...'; sleep 1; done",
      "chmod 755 ~/download_artifact.sh",
      "if [ \"${var.hysds_release}\" != \"develop\" ]; then",
      "  ~/download_artifact.sh -m \"${var.artifactory_mirror_url}\" -b \"${var.artifactory_base_url}\" -k \"${var.artifactory_fn_api_key}\" \"${var.artifactory_base_url}/${var.artifactory_repo}/gov/nasa/jpl/${var.project}/sds/pcm/${var.hysds_release}/hysds-conda_env-${var.hysds_release}.tar.gz\"",
      "  mkdir -p ~/conda",
      "  tar xfz hysds-conda_env-${var.hysds_release}.tar.gz -C conda",
      "  export PATH=$HOME/conda/bin:$PATH",
      "  conda-unpack",
      "  rm -rf hysds-conda_env-${var.hysds_release}.tar.gz",
      "  ~/download_artifact.sh -m \"${var.artifactory_mirror_url}\" -b \"${var.artifactory_base_url}\" -k \"${var.artifactory_fn_api_key}\" \"${var.artifactory_base_url}/${var.artifactory_repo}/gov/nasa/jpl/${var.project}/sds/pcm/${var.hysds_release}/hysds-grq_venv-${var.hysds_release}.tar.gz\"",
      "  tar xfz hysds-grq_venv-${var.hysds_release}.tar.gz",
      "  rm -rf hysds-grq_venv-${var.hysds_release}.tar.gz",
      "fi",
      "if [ \"${var.use_artifactory}\" = true ]; then",
      "  ~/download_artifact.sh -m \"${var.artifactory_mirror_url}\" -b \"${var.artifactory_base_url}\" \"${var.artifactory_base_url}/${var.artifactory_repo}/gov/nasa/jpl/${var.project}/sds/pcm/${var.project}-sds-bach-api-${var.bach_api_branch}.tar.gz\"",
      "  tar xfz ${var.project}-sds-bach-api-${var.bach_api_branch}.tar.gz",
      "  ln -s /export/home/hysdsops/mozart/ops/${var.project}-sds-bach-api-${var.bach_api_branch} /export/home/hysdsops/mozart/ops/${var.project}-sds-bach-api",
      "  rm -rf ${var.project}-sds-bach-api-${var.bach_api_branch}.tar.gz ",
      "else",
      "  git clone --quiet --single-branch -b ${var.bach_api_branch} https://${var.git_auth_key}@${var.bach_api_repo} bach-api",
      "fi"
    ]
  }

}


######################
# factotum
######################

resource "aws_instance" "factotum" {
  ami                  = var.amis["factotum"]
  instance_type        = var.factotum["instance_type"]
  key_name             = local.key_name
  availability_zone    = var.az
  iam_instance_profile = var.pcm_cluster_role["name"]
  private_ip           = var.factotum["private_ip"] != "" ? var.factotum["private_ip"] : null
  user_data            = <<-EOT
              #!/bin/bash

              PROJECT=${var.project}
              ENVIRONMENT=${var.environment}

              echo "PASS" >> /tmp/user_data_test.txt

              mkdir -p /opt/aws/amazon-cloudwatch-agent/etc/
              touch /opt/aws/amazon-cloudwatch-agent/etc/amazon-cloudwatch-agent.json
              echo '{
                "agent": {
                  "metrics_collection_interval": 10,
                  "logfile": "/opt/aws/amazon-cloudwatch-agent/logs/amazon-cloudwatch-agent.log"
                },
                "logs": {
                  "logs_collected": {
                    "files": {
                      "collect_list": [
                        {
                          "file_path": "/opt/aws/amazon-cloudwatch-agent/logs/amazon-cloudwatch-agent.log",
                          "log_group_name": "/opera/sds/${var.project}-${var.venue}-${local.counter}/amazon-cloudwatch-agent.log",
                          "timezone": "UTC"
                        }
                      ]
                    }
                  },
                  "force_flush_interval" : 15
                }
              }' > /opt/aws/amazon-cloudwatch-agent/etc/amazon-cloudwatch-agent.json
              /opt/aws/amazon-cloudwatch-agent/bin/amazon-cloudwatch-agent-ctl -a fetch-config -m ec2 -s -c file:/opt/aws/amazon-cloudwatch-agent/etc/amazon-cloudwatch-agent.json
              EOT
  tags = {
    Name  = "${var.project}-${var.venue}-${local.counter}-pcm-${var.factotum["name"]}",
    Bravo = "pcm"
  }
  volume_tags = {
    Bravo = "pcm"
  }
  #This is very important, as it tells terraform to not mess with tags
  lifecycle {
    ignore_changes = [tags, volume_tags]
  }
  subnet_id              = var.subnet_id
  vpc_security_group_ids = [var.cluster_security_group_id]

  root_block_device {
    volume_size           = var.factotum["root_dev_size"]
    volume_type           = "gp2"
    delete_on_termination = true
  }

  ebs_block_device {
    device_name           = var.factotum["data_dev"]
    volume_size           = var.factotum["data_dev_size"]
    volume_type           = "gp2"
    delete_on_termination = true
  }

  connection {
    type        = "ssh"
    host        = aws_instance.factotum.private_ip
    user        = "hysdsops"
    private_key = file(var.private_key_file)
  }

  provisioner "local-exec" {
    command = "echo export FACTOTUM_IP=${aws_instance.factotum.private_ip} > factotum_ip.sh"
  }

  provisioner "file" {
    content     = templatefile("${path.module}/bash_profile.verdi.tmpl", {})
    destination = ".bash_profile"
  }

  provisioner "file" {
    source      = "${path.module}/../../../tools/download_artifact.sh"
    destination = "download_artifact.sh"
  }

  provisioner "remote-exec" {
    inline = [<<-EOT
      while [ ! -f /var/lib/cloud/instance/boot-finished ]; do echo 'Waiting for cloud-init...'; sleep 1; done
      chmod 755 ~/download_artifact.sh
      if [ "${var.hysds_release}" != "develop" ]; then
        ~/download_artifact.sh -m "${var.artifactory_mirror_url}" -b "${var.artifactory_base_url}" -k "${var.artifactory_fn_api_key}" "${var.artifactory_base_url}/${var.artifactory_repo}/gov/nasa/jpl/${var.project}/sds/pcm/${var.hysds_release}/hysds-conda_env-${var.hysds_release}.tar.gz"
        mkdir -p ~/conda
        tar xfz hysds-conda_env-${var.hysds_release}.tar.gz -C conda
        export PATH=$HOME/conda/bin:$PATH
        conda-unpack
        rm -rf hysds-conda_env-${var.hysds_release}.tar.gz
        ~/download_artifact.sh -m "${var.artifactory_mirror_url}" -b "${var.artifactory_base_url}" -k "${var.artifactory_fn_api_key}" "${var.artifactory_base_url}/${var.artifactory_repo}/gov/nasa/jpl/${var.project}/sds/pcm/${var.hysds_release}/hysds-verdi_venv-${var.hysds_release}.tar.gz"
        tar xfz hysds-verdi_venv-${var.hysds_release}.tar.gz
        rm -rf hysds-verdi_venv-${var.hysds_release}.tar.gz
      fi
    EOT
    ]
  }
}

resource "aws_lambda_function" "sns_cnm_response_handler" {
  depends_on    = [null_resource.download_lambdas]
  filename      = "${var.lambda_cnm_r_handler_package_name}-${var.lambda_package_release}.zip"
  description   = "Lambda function to process CNM Response messages"
  function_name = "${var.project}-${var.venue}-${local.counter}-daac-sns-cnm_response-handler"
  handler       = "lambda_function.lambda_handler"
  timeout       = 300
  role          = var.lambda_role_arn
  runtime       = "python3.8"
  vpc_config {
    security_group_ids = [var.cluster_security_group_id]
    subnet_ids         = data.aws_subnet_ids.lambda_vpc.ids
  }
  environment {
    variables = {
      "EVENT_TRIGGER" = "sns"
      "JOB_TYPE"      = var.cnm_r_handler_job_type
      "JOB_RELEASE"   = var.product_delivery_branch
      "JOB_QUEUE"     = var.cnm_r_job_queue
      "MOZART_URL"    = "https://${aws_instance.mozart.private_ip}/mozart"
      "PRODUCT_TAG"   = "true"
    }
  }
}

resource "aws_lambda_function" "sqs_cnm_response_handler" {
  depends_on    = [null_resource.download_lambdas]
  filename      = "${var.lambda_cnm_r_handler_package_name}-${var.lambda_package_release}.zip"
  description   = "Lambda function to process CNM Response messages"
  function_name = "${var.project}-${var.venue}-${local.counter}-daac-sqs-cnm_response-handler"
  handler       = "lambda_function.lambda_handler"
  timeout       = 300
  role          = var.lambda_role_arn
  runtime       = "python3.8"
  vpc_config {
    security_group_ids = [var.cluster_security_group_id]
    subnet_ids         = data.aws_subnet_ids.lambda_vpc.ids
  }
  environment {
    variables = {
      "EVENT_TRIGGER" = "sqs"
      "JOB_TYPE"      = var.cnm_r_handler_job_type
      "JOB_RELEASE"   = var.product_delivery_branch
      "JOB_QUEUE"     = var.cnm_r_job_queue
      "MOZART_URL"    = "https://${aws_instance.mozart.private_ip}/mozart"
      "PRODUCT_TAG"   = "true"
    }
  }
}

resource "aws_cloudwatch_log_group" "cnm_response_handler" {
  name              = "/aws/lambda/${var.project}-${var.venue}-${local.counter}-daac-cnm_response-handler"
  retention_in_days = var.lambda_log_retention_in_days
}

resource "aws_sns_topic" "cnm_response" {
  name = var.use_daac_cnm_r == true ? "${var.project}-${var.cnm_r_venue}-daac-cnm-response" : "${var.project}-${var.venue}-${local.counter}-daac-cnm-response"
}

data "aws_sns_topic" "cnm_response" {
  depends_on = [aws_sns_topic.cnm_response]
  name       = aws_sns_topic.cnm_response.name
}

resource "aws_sns_topic_policy" "cnm_response" {
  depends_on = [aws_sns_topic.cnm_response, data.aws_iam_policy_document.sns_topic_policy]
  arn        = aws_sns_topic.cnm_response.arn
  policy     = data.aws_iam_policy_document.sns_topic_policy.json
}

data "aws_iam_policy_document" "sns_topic_policy" {
  depends_on = [aws_sns_topic.cnm_response]
  policy_id  = "__default_policy_ID"
  statement {
    actions = [
      "SNS:Publish",
      "SNS:SetTopicAttributes",
      "SNS:ListSubscriptionsByTopic",
      "SNS:GetTopicAttributes",
      "SNS:Receive",
      "SNS:Subscribe"
    ]
#    condition {
#      test     = "StringEquals"
#      variable = "AWS:SourceOwner"
#      values = [
#        var.aws_account_id
#      ]
#    }
    effect = "Allow"
    principals {
      type        = "AWS"
	  identifiers = [
          "arn:aws:iam::${var.aws_account_id}:root",
          "arn:aws:iam::638310961674:root"
      ]
    }
    resources = [
      aws_sns_topic.cnm_response.arn
    ]
    sid = "__default_statement_ID"
  }
}

resource "aws_sns_topic_subscription" "lambda_cnm_r_handler_subscription" {
  depends_on = [aws_sns_topic.cnm_response, aws_lambda_function.sns_cnm_response_handler]
  topic_arn  = aws_sns_topic.cnm_response.arn
  protocol   = "lambda"
  endpoint   = aws_lambda_function.sns_cnm_response_handler.arn
}

resource "aws_lambda_permission" "allow_sns_cnm_r" {
  action        = "lambda:InvokeFunction"
  function_name = aws_lambda_function.sns_cnm_response_handler.function_name
  principal     = "sns.amazonaws.com"
  statement_id  = "ID-1"
  source_arn    = aws_sns_topic.cnm_response.arn
}

resource "aws_kinesis_stream" "cnm_response" {
  count       = local.cnm_r_kinesis_count
  name        = "${var.project}-${var.venue}-${local.counter}-daac-cnm-response"
  shard_count = 1
}

resource "aws_lambda_event_source_mapping" "kinesis_event_source_mapping" {
  depends_on        = [aws_kinesis_stream.cnm_response, aws_lambda_function.sns_cnm_response_handler]
  count             = local.cnm_r_kinesis_count
  event_source_arn  = aws_kinesis_stream.cnm_response[count.index].arn
  function_name     = aws_lambda_function.sns_cnm_response_handler.arn
  starting_position = "TRIM_HORIZON"
}

data "aws_ebs_snapshot" "docker_verdi_registry" {
  most_recent = true

  filter {
    name   = "tag:Verdi"
    values = [var.hysds_release]
  }
  filter {
    name   = "tag:Registry"
    values = ["2"]
  }
  filter {
    name   = "tag:Logstash"
    values = ["7.9.3"]
  }
}

resource "aws_lambda_function" "event-misfire_lambda" {
  depends_on    = [null_resource.download_lambdas]
  filename      = "${var.lambda_e-misfire_handler_package_name}-${var.lambda_package_release}.zip"
  description   = "Lambda function to process data from EVENT-MISFIRE bucket"
  function_name = "${var.project}-${var.venue}-${local.counter}-event-misfire-lambda"
  handler       = "lambda_function.lambda_handler"
  role          = var.lambda_role_arn
  runtime       = "python3.8"
  timeout       = 500
  vpc_config {
    security_group_ids = [var.cluster_security_group_id]
    subnet_ids         = data.aws_subnet_ids.lambda_vpc.ids
  }
  environment {
    variables = {
      "JOB_TYPE"                    = var.lambda_job_type
      "JOB_RELEASE"                 = var.pcm_branch
      "JOB_QUEUE"                   = var.lambda_job_queue
      "MOZART_ES_URL"               = "http://${aws_instance.mozart.private_ip}:9200"
      "DATASET_S3_ENDPOINT"         = "s3-us-west-2.amazonaws.com"
      "SIGNAL_FILE_BUCKET"          = local.isl_bucket
      "DELAY_THRESHOLD"             = var.event_misfire_delay_threshold_seconds
      "E_MISFIRE_METRIC_ALARM_NAME" = local.e_misfire_metric_alarm_name
    }
  }
}

resource "aws_cloudwatch_log_group" "event-misfire_lambda" {
  name              = "/aws/lambda/${var.project}-${var.venue}-${local.counter}-event-misfire-lambda"
  retention_in_days = var.lambda_log_retention_in_days
}

resource "aws_cloudwatch_event_rule" "event-misfire_lambda" {
  name                = "${aws_lambda_function.event-misfire_lambda.function_name}-Trigger"
  description         = "Cloudwatch event to trigger event misfire monitoring lambda"
  schedule_expression = var.event_misfire_trigger_frequency
}

resource "aws_cloudwatch_event_target" "event-misfire_lambda" {
  rule      = aws_cloudwatch_event_rule.event-misfire_lambda.name
  target_id = "Lambda"
  arn       = aws_lambda_function.event-misfire_lambda.arn
}

resource "aws_lambda_permission" "event-misfire_lambda" {
  statement_id  = aws_cloudwatch_event_rule.event-misfire_lambda.name
  action        = "lambda:InvokeFunction"
  principal     = "events.amazonaws.com"
  source_arn    = aws_cloudwatch_event_rule.event-misfire_lambda.arn
  function_name = aws_lambda_function.event-misfire_lambda.function_name
}

# Resources to provision the Data Subscriber timers
#resource "aws_lambda_function" "hls_download_timer" {
#  depends_on = [null_resource.download_lambdas]
#  filename = "${var.lambda_data-subscriber-download_handler_package_name}-${var.lambda_package_release}.zip"
#  description = "Lambda function to submit a job that will create a Data Subscriber"
#  function_name = "${var.project}-${var.venue}-${local.counter}-data-subscriber-download-timer"
#  handler = "lambda_function.lambda_handler"
#  role = var.lambda_role_arn
#  runtime = "python3.8"
#  vpc_config {
#    security_group_ids = [var.cluster_security_group_id]
#    subnet_ids = data.aws_subnet_ids.lambda_vpc.ids
#  }
#  timeout = 30
#  environment {
#    variables = {
#      "MOZART_URL": "https://${aws_instance.mozart.private_ip}/mozart",
#      "JOB_QUEUE": "${var.project}-job_worker-hls_data_download",
#      "JOB_TYPE": local.hls_download_job_type,
#      "JOB_RELEASE": var.pcm_branch,
#      "ENDPOINT": "OPS",
#      "SMOKE_RUN": "true",
#      "DRY_RUN": "true"
#    }
#  }
#}

#resource "aws_cloudwatch_log_group" "hls_download_timer" {
#  depends_on = [aws_lambda_function.hls_download_timer]
#  name = "/aws/lambda/${aws_lambda_function.hls_download_timer.function_name}"
#  retention_in_days = var.lambda_log_retention_in_days
#}

# Cloudwatch event that will trigger a Lambda that submits the Data Subscriber timer job
#resource "aws_cloudwatch_event_rule" "hls_download_timer" {
#  name = "${aws_lambda_function.hls_download_timer.function_name}-Trigger"
#  description = "Cloudwatch event to trigger the Data Subscriber Timer Lambda"
#  schedule_expression = var.hls_download_timer_trigger_frequency
#  is_enabled = local.enable_download_timer
#  depends_on = [null_resource.install_pcm_and_pges]
#}

#resource "aws_cloudwatch_event_target" "hls_download_timer" {
#  rule = aws_cloudwatch_event_rule.hls_download_timer.name
#  target_id = "Lambda"
#  arn = aws_lambda_function.hls_download_timer.arn
#}

#resource "aws_lambda_permission" "hls_download_timer" {
#  statement_id = aws_cloudwatch_event_rule.hls_download_timer.name
#  action = "lambda:InvokeFunction"
#  principal = "events.amazonaws.com"
#  source_arn = aws_cloudwatch_event_rule.hls_download_timer.arn
#  function_name = aws_lambda_function.hls_download_timer.function_name
#}

resource "aws_lambda_function" "hlsl30_query_timer" {
  depends_on = [null_resource.download_lambdas]
  filename = "${var.lambda_data-subscriber-query_handler_package_name}-${var.lambda_package_release}.zip"
  description = "Lambda function to submit a job that will query HLSL30 data."
  function_name = "${var.project}-${var.venue}-${local.counter}-hlsl30-query-timer"
  handler = "lambda_function.lambda_handler"
  role = var.lambda_role_arn
  runtime = "python3.8"
  vpc_config {
    security_group_ids = [var.cluster_security_group_id]
    subnet_ids = data.aws_subnet_ids.lambda_vpc.ids
  }
  timeout = 30
  environment {
    variables = {
      "MOZART_URL": "https://${aws_instance.mozart.private_ip}/mozart",
      "JOB_QUEUE": "opera-job_worker-hls_data_query",
      "JOB_TYPE": local.hlsl30_query_job_type,
      "JOB_RELEASE": var.pcm_branch,
      "MINUTES": var.hlsl30_query_timer_trigger_frequency,
      "PROVIDER": var.hls_provider,
	  "ENDPOINT": "OPS",
      "DOWNLOAD_JOB_QUEUE": "${var.project}-job_worker-hls_data_download",
      "CHUNK_SIZE": "1",
      "SMOKE_RUN": "false",
      "DRY_RUN": "false",
      "NO_SCHEDULE_DOWNLOAD": "false"
    }
  }
}
resource "aws_cloudwatch_log_group" "hlsl30_query_timer" {
  depends_on = [aws_lambda_function.hlsl30_query_timer]
  name = "/aws/lambda/${aws_lambda_function.hlsl30_query_timer.function_name}"
  retention_in_days = var.lambda_log_retention_in_days
}
resource "aws_lambda_function" "hlss30_query_timer" {
  depends_on = [null_resource.download_lambdas]
  filename = "${var.lambda_data-subscriber-query_handler_package_name}-${var.lambda_package_release}.zip"
  description = "Lambda function to submit a job that will query HLSS30 data"
  function_name = "${var.project}-${var.venue}-${local.counter}-hlss30-query-timer"
  handler = "lambda_function.lambda_handler"
  role = var.lambda_role_arn
  runtime = "python3.8"
  vpc_config {
    security_group_ids = [var.cluster_security_group_id]
    subnet_ids = data.aws_subnet_ids.lambda_vpc.ids
  }
  timeout = 30
  environment {
    variables = {
      "MOZART_URL": "https://${aws_instance.mozart.private_ip}/mozart",
      "JOB_QUEUE": "opera-job_worker-hls_data_query",
      "JOB_TYPE": local.hlss30_query_job_type,
      "JOB_RELEASE": var.pcm_branch,
      "PROVIDER": var.hls_provider,
	  "ENDPOINT": "OPS",
      "MINUTES": var.hlss30_query_timer_trigger_frequency,
      "DOWNLOAD_JOB_QUEUE": "${var.project}-job_worker-hls_data_download",
      "CHUNK_SIZE": "1",
      "SMOKE_RUN": "false",
      "DRY_RUN": "false",
      "NO_SCHEDULE_DOWNLOAD": "false"
    }
  }
}

resource "aws_cloudwatch_event_rule" "hlsl30_query_timer" {
  name = "${aws_lambda_function.hlsl30_query_timer.function_name}-Trigger"
  description = "Cloudwatch event to trigger the Data Subscriber Timer Lambda"
  schedule_expression = var.hlsl30_query_timer_trigger_frequency
  is_enabled = local.enable_download_timer
  depends_on = [null_resource.install_pcm_and_pges]
}

resource "aws_cloudwatch_event_target" "hlsl30_query_timer" {
  rule = aws_cloudwatch_event_rule.hlsl30_query_timer.name
  target_id = "Lambda"
  arn = aws_lambda_function.hlsl30_query_timer.arn
}

resource "aws_lambda_permission" "hlsl30_query_timer" {
  statement_id = aws_cloudwatch_event_rule.hlsl30_query_timer.name
  action = "lambda:InvokeFunction"
  principal = "events.amazonaws.com"
  source_arn = aws_cloudwatch_event_rule.hlsl30_query_timer.arn
  function_name = aws_lambda_function.hlsl30_query_timer.function_name
}

resource "aws_cloudwatch_log_group" "hlss30_query_timer" {
  depends_on = [aws_lambda_function.hlss30_query_timer]
  name = "/aws/lambda/${aws_lambda_function.hlss30_query_timer.function_name}"
  retention_in_days = var.lambda_log_retention_in_days
}

resource "aws_cloudwatch_event_rule" "hlss30_query_timer" {
  name = "${aws_lambda_function.hlss30_query_timer.function_name}-Trigger"
  description = "Cloudwatch event to trigger the Data Subscriber Timer Lambda"
  schedule_expression = var.hlss30_query_timer_trigger_frequency
  is_enabled = local.enable_download_timer
  depends_on = [null_resource.install_pcm_and_pges]
}

resource "aws_cloudwatch_event_target" "hlss30_query_timer" {
  rule = aws_cloudwatch_event_rule.hlss30_query_timer.name
  target_id = "Lambda"
  arn = aws_lambda_function.hlss30_query_timer.arn
}

resource "aws_lambda_permission" "hlss30_query_timer" {
  statement_id = aws_cloudwatch_event_rule.hlss30_query_timer.name
  action = "lambda:InvokeFunction"
  principal = "events.amazonaws.com"
  source_arn = aws_cloudwatch_event_rule.hlss30_query_timer.arn
  function_name = aws_lambda_function.hlss30_query_timer.function_name
}

#resource "aws_lambda_function" "slc_download_timer" {
#  depends_on = [null_resource.download_lambdas]
#  filename = "${var.lambda_data-subscriber-download_handler_package_name}-${var.lambda_package_release}.zip"
#  description = "Lambda function to submit a job that will create a Data Subscriber Download"
#  function_name = "${var.project}-${var.venue}-${local.counter}-data-subscriber-download-timer"
#  handler = "lambda_function.lambda_handler"
#  role = var.lambda_role_arn
#  runtime = "python3.8"
#  vpc_config {
#    security_group_ids = [var.cluster_security_group_id]
#    subnet_ids = data.aws_subnet_ids.lambda_vpc.ids
#  }
#  timeout = 30
#  environment {
#    variables = {
#      "MOZART_URL": "https://${aws_instance.mozart.private_ip}/mozart",
#      "JOB_QUEUE": "${var.project}-job_worker-slc_data_download",
#      "JOB_TYPE": local.slc_download_job_type,
#      "JOB_RELEASE": var.pcm_branch,
#      "ENDPOINT": "OPS",
#      "SMOKE_RUN": "true",
#      "DRY_RUN": "true"
#    }
#  }
#}

#resource "aws_cloudwatch_log_group" "slc_download_timer" {
#  depends_on = [aws_lambda_function.slc_download_timer]
#  name = "/aws/lambda/${aws_lambda_function.slc_download_timer.function_name}"
#  retention_in_days = var.lambda_log_retention_in_days
#}

# Cloudwatch event that will trigger a Lambda that submits the Data Subscriber timer job
#resource "aws_cloudwatch_event_rule" "slc_download_timer" {
#  name = "${aws_lambda_function.slc_download_timer.function_name}-Trigger"
#  description = "Cloudwatch event to trigger the Data Subscriber Timer Lambda"
#  schedule_expression = var.slc_download_timer_trigger_frequency
#  is_enabled = local.enable_download_timer
#  depends_on = [null_resource.install_pcm_and_pges]
#}

#resource "aws_cloudwatch_event_target" "slc_download_timer" {
#  rule = aws_cloudwatch_event_rule.slc_download_timer.name
#  target_id = "Lambda"
#  arn = aws_lambda_function.slc_download_timer.arn
#}

#resource "aws_lambda_permission" "slc_download_timer" {
#  statement_id = aws_cloudwatch_event_rule.slc_download_timer.name
#  action = "lambda:InvokeFunction"
#  principal = "events.amazonaws.com"
#  source_arn = aws_cloudwatch_event_rule.slc_download_timer.arn
#  function_name = aws_lambda_function.slc_download_timer.function_name
#}

resource "aws_lambda_function" "slcs1a_query_timer" {
  depends_on = [null_resource.download_lambdas]
  filename = "${var.lambda_data-subscriber-query_handler_package_name}-${var.lambda_package_release}.zip"
  description = "Lambda function to submit a job that will query Sentinel SLC 1A data."
  function_name = "${var.project}-${var.venue}-${local.counter}-slcs1a-query-timer"
  handler = "lambda_function.lambda_handler"
  role = var.lambda_role_arn
  runtime = "python3.8"
  vpc_config {
    security_group_ids = [var.cluster_security_group_id]
    subnet_ids = data.aws_subnet_ids.lambda_vpc.ids
  }
  timeout = 30
  environment {
    variables = {
      "MOZART_URL": "https://${aws_instance.mozart.private_ip}/mozart",
      "JOB_QUEUE": "opera-job_worker-slc_data_query",
      "JOB_TYPE": local.slcs1a_query_job_type,
      "JOB_RELEASE": var.pcm_branch,
      "MINUTES": var.slcs1a_query_timer_trigger_frequency,
      "PROVIDER": var.slc_provider,
      "ENDPOINT": "OPS",
      "DOWNLOAD_JOB_QUEUE": "${var.project}-job_worker-slc_data_download",
      "CHUNK_SIZE": "1",
      "SMOKE_RUN": "false",
      "DRY_RUN": "false",
      "NO_SCHEDULE_DOWNLOAD": "false",
      "BOUNDING_BOX": ""
    }
  }
}
resource "aws_cloudwatch_log_group" "slcs1a_query_timer" {
  depends_on = [aws_lambda_function.slcs1a_query_timer]
  name = "/aws/lambda/${aws_lambda_function.slcs1a_query_timer.function_name}"
  retention_in_days = var.lambda_log_retention_in_days
}

resource "aws_cloudwatch_event_rule" "slcs1a_query_timer" {
  name = "${aws_lambda_function.slcs1a_query_timer.function_name}-Trigger"
  description = "Cloudwatch event to trigger the Data Subscriber Timer Lambda"
  schedule_expression = var.slcs1a_query_timer_trigger_frequency
  is_enabled = local.enable_download_timer
  depends_on = [null_resource.install_pcm_and_pges]
}

resource "aws_cloudwatch_event_target" "slcs1a_query_timer" {
  rule = aws_cloudwatch_event_rule.slcs1a_query_timer.name
  target_id = "Lambda"
  arn = aws_lambda_function.slcs1a_query_timer.arn
}

resource "aws_lambda_permission" "slcs1a_query_timer" {
  statement_id = aws_cloudwatch_event_rule.slcs1a_query_timer.name
  action = "lambda:InvokeFunction"
  principal = "events.amazonaws.com"
  source_arn = aws_cloudwatch_event_rule.slcs1a_query_timer.arn
  function_name = aws_lambda_function.slcs1a_query_timer.function_name
}

# Batch Query Lambda and Timer ---->

resource "aws_lambda_function" "batch_query_timer" {
  depends_on = [null_resource.download_lambdas]
  filename = "${var.lambda_batch-query_handler_package_name}-${var.lambda_package_release}.zip"
  description = "Lambda function to submit a job that will query batch data."
  function_name = "${var.project}-${var.venue}-${local.counter}-batch-query-timer"
  handler = "lambda_function.lambda_handler"
  role = var.lambda_role_arn
  runtime = "python3.8"
  vpc_config {
    security_group_ids = [var.cluster_security_group_id]
    subnet_ids = data.aws_subnet_ids.lambda_vpc.ids
  }
  timeout = 30
  environment {
    variables = {
      "MOZART_IP": "${aws_instance.mozart.private_ip}",
      "GRQ_IP": "${aws_instance.grq.private_ip}",
      "GRQ_ES_PORT": "9200",
      "ENDPOINT": "OPS",
      "JOB_RELEASE": var.pcm_branch
    }
  }
}
resource "aws_cloudwatch_log_group" "batch_query_timer" {
  depends_on = [aws_lambda_function.batch_query_timer]
  name = "/aws/lambda/${aws_lambda_function.batch_query_timer.function_name}"
  retention_in_days = var.lambda_log_retention_in_days
}

resource "aws_cloudwatch_event_rule" "batch_query_timer" {
  name = "${aws_lambda_function.batch_query_timer.function_name}-Trigger"
  description = "Cloudwatch event to trigger the Batch Timer Lambda"
  schedule_expression = var.batch_query_timer_trigger_frequency
  is_enabled = local.enable_download_timer
  depends_on = [null_resource.install_pcm_and_pges]
}

resource "aws_cloudwatch_event_target" "batch_query_timer" {
  rule = aws_cloudwatch_event_rule.batch_query_timer.name
  target_id = "Lambda"
  arn = aws_lambda_function.batch_query_timer.arn
}

resource "aws_lambda_permission" "batch_query_timer" {
  statement_id = aws_cloudwatch_event_rule.batch_query_timer.name
  action = "lambda:InvokeFunction"
  principal = "events.amazonaws.com"
  source_arn = aws_cloudwatch_event_rule.batch_query_timer.arn
  function_name = aws_lambda_function.batch_query_timer.function_name
}

# <------ Batch Query Lambda and Timer<|MERGE_RESOLUTION|>--- conflicted
+++ resolved
@@ -36,12 +36,7 @@
 #  accountability_report_job_type    = "accountability_report"
   hlsl30_query_job_type             = "hlsl30_query"
   hlss30_query_job_type             = "hlss30_query"
-<<<<<<< HEAD
   batch_query_job_type              = "batch_query"
-
-#  slc_download_job_type             = "slc_download"
-=======
->>>>>>> 6a360b2f
   slcs1a_query_job_type             = "slcs1a_query"
 
   use_s3_uri_structure              = var.use_s3_uri_structure
