--- conflicted
+++ resolved
@@ -2448,361 +2448,4 @@
   principal     = "events.amazonaws.com"
   source_arn    = aws_cloudwatch_event_rule.event-misfire_lambda.arn
   function_name = aws_lambda_function.event-misfire_lambda.function_name
-<<<<<<< HEAD
-}
-=======
-}
-
-# Resources to provision the Data Subscriber timers
-#resource "aws_lambda_function" "hls_download_timer" {
-#  depends_on = [null_resource.download_lambdas]
-#  filename = "${var.lambda_data-subscriber-download_handler_package_name}-${var.lambda_package_release}.zip"
-#  description = "Lambda function to submit a job that will create a Data Subscriber"
-#  function_name = "${var.project}-${var.venue}-${local.counter}-data-subscriber-download-timer"
-#  handler = "lambda_function.lambda_handler"
-#  role = var.lambda_role_arn
-#  runtime = "python3.8"
-#  vpc_config {
-#    security_group_ids = [var.cluster_security_group_id]
-#    subnet_ids = data.aws_subnet_ids.lambda_vpc.ids
-#  }
-#  timeout = 30
-#  environment {
-#    variables = {
-#      "MOZART_URL": "https://${aws_instance.mozart.private_ip}/mozart",
-#      "JOB_QUEUE": "${var.project}-job_worker-hls_data_download",
-#      "JOB_TYPE": local.hls_download_job_type,
-#      "JOB_RELEASE": var.pcm_branch,
-#      "ENDPOINT": "OPS",
-#      "SMOKE_RUN": "true",
-#      "DRY_RUN": "true"
-#    }
-#  }
-#}
-
-#resource "aws_cloudwatch_log_group" "hls_download_timer" {
-#  depends_on = [aws_lambda_function.hls_download_timer]
-#  name = "/aws/lambda/${aws_lambda_function.hls_download_timer.function_name}"
-#  retention_in_days = var.lambda_log_retention_in_days
-#}
-
-# Cloudwatch event that will trigger a Lambda that submits the Data Subscriber timer job
-#resource "aws_cloudwatch_event_rule" "hls_download_timer" {
-#  name = "${aws_lambda_function.hls_download_timer.function_name}-Trigger"
-#  description = "Cloudwatch event to trigger the Data Subscriber Timer Lambda"
-#  schedule_expression = var.hls_download_timer_trigger_frequency
-#  is_enabled = local.enable_download_timer
-#  depends_on = [null_resource.install_pcm_and_pges]
-#}
-
-#resource "aws_cloudwatch_event_target" "hls_download_timer" {
-#  rule = aws_cloudwatch_event_rule.hls_download_timer.name
-#  target_id = "Lambda"
-#  arn = aws_lambda_function.hls_download_timer.arn
-#}
-
-#resource "aws_lambda_permission" "hls_download_timer" {
-#  statement_id = aws_cloudwatch_event_rule.hls_download_timer.name
-#  action = "lambda:InvokeFunction"
-#  principal = "events.amazonaws.com"
-#  source_arn = aws_cloudwatch_event_rule.hls_download_timer.arn
-#  function_name = aws_lambda_function.hls_download_timer.function_name
-#}
-
-resource "aws_lambda_function" "hlsl30_query_timer" {
-  depends_on = [null_resource.download_lambdas]
-  filename = "${var.lambda_data-subscriber-query_handler_package_name}-${var.lambda_package_release}.zip"
-  description = "Lambda function to submit a job that will query HLSL30 data."
-  function_name = "${var.project}-${var.venue}-${local.counter}-hlsl30-query-timer"
-  handler = "lambda_function.lambda_handler"
-  role = var.lambda_role_arn
-  runtime = "python3.8"
-  vpc_config {
-    security_group_ids = [var.cluster_security_group_id]
-    subnet_ids = data.aws_subnet_ids.lambda_vpc.ids
-  }
-  timeout = 30
-  environment {
-    variables = {
-      "MOZART_URL": "https://${aws_instance.mozart.private_ip}/mozart",
-      "JOB_QUEUE": "opera-job_worker-hls_data_query",
-      "JOB_TYPE": local.hlsl30_query_job_type,
-      "JOB_RELEASE": var.pcm_branch,
-      "MINUTES": var.hlsl30_query_timer_trigger_frequency,
-      "PROVIDER": var.hls_provider,
-	  "ENDPOINT": "OPS",
-      "DOWNLOAD_JOB_QUEUE": "${var.project}-job_worker-hls_data_download",
-      "CHUNK_SIZE": "1",
-      "SMOKE_RUN": "false",
-      "DRY_RUN": "false",
-      "NO_SCHEDULE_DOWNLOAD": "false",
-      "USE_TEMPORAL": "false",
-      # set either or, but not both TEMPORAL_START_DATETIME and TEMPORAL_START_DATETIME_MARGIN_DAYS
-      "TEMPORAL_START_DATETIME": "",
-      "TEMPORAL_START_DATETIME_MARGIN_DAYS": "14"
-    }
-  }
-}
-resource "aws_cloudwatch_log_group" "hlsl30_query_timer" {
-  depends_on = [aws_lambda_function.hlsl30_query_timer]
-  name = "/aws/lambda/${aws_lambda_function.hlsl30_query_timer.function_name}"
-  retention_in_days = var.lambda_log_retention_in_days
-}
-resource "aws_lambda_function" "hlss30_query_timer" {
-  depends_on = [null_resource.download_lambdas]
-  filename = "${var.lambda_data-subscriber-query_handler_package_name}-${var.lambda_package_release}.zip"
-  description = "Lambda function to submit a job that will query HLSS30 data"
-  function_name = "${var.project}-${var.venue}-${local.counter}-hlss30-query-timer"
-  handler = "lambda_function.lambda_handler"
-  role = var.lambda_role_arn
-  runtime = "python3.8"
-  vpc_config {
-    security_group_ids = [var.cluster_security_group_id]
-    subnet_ids = data.aws_subnet_ids.lambda_vpc.ids
-  }
-  timeout = 30
-  environment {
-    variables = {
-      "MOZART_URL": "https://${aws_instance.mozart.private_ip}/mozart",
-      "JOB_QUEUE": "opera-job_worker-hls_data_query",
-      "JOB_TYPE": local.hlss30_query_job_type,
-      "JOB_RELEASE": var.pcm_branch,
-      "PROVIDER": var.hls_provider,
-	  "ENDPOINT": "OPS",
-      "MINUTES": var.hlss30_query_timer_trigger_frequency,
-      "DOWNLOAD_JOB_QUEUE": "${var.project}-job_worker-hls_data_download",
-      "CHUNK_SIZE": "1",
-      "SMOKE_RUN": "false",
-      "DRY_RUN": "false",
-      "NO_SCHEDULE_DOWNLOAD": "false",
-      "USE_TEMPORAL": "false",
-      # set either or, but not both TEMPORAL_START_DATETIME and TEMPORAL_START_DATETIME_MARGIN_DAYS
-      "TEMPORAL_START_DATETIME": "",
-      "TEMPORAL_START_DATETIME_MARGIN_DAYS": "14"
-    }
-  }
-}
-
-resource "aws_cloudwatch_event_rule" "hlsl30_query_timer" {
-  name = "${aws_lambda_function.hlsl30_query_timer.function_name}-Trigger"
-  description = "Cloudwatch event to trigger the Data Subscriber Timer Lambda"
-  schedule_expression = var.hlsl30_query_timer_trigger_frequency
-  is_enabled = local.enable_download_timer
-  depends_on = [null_resource.setup_trigger_rules]
-}
-
-resource "aws_cloudwatch_event_target" "hlsl30_query_timer" {
-  rule = aws_cloudwatch_event_rule.hlsl30_query_timer.name
-  target_id = "Lambda"
-  arn = aws_lambda_function.hlsl30_query_timer.arn
-}
-
-resource "aws_lambda_permission" "hlsl30_query_timer" {
-  statement_id = aws_cloudwatch_event_rule.hlsl30_query_timer.name
-  action = "lambda:InvokeFunction"
-  principal = "events.amazonaws.com"
-  source_arn = aws_cloudwatch_event_rule.hlsl30_query_timer.arn
-  function_name = aws_lambda_function.hlsl30_query_timer.function_name
-}
-
-resource "aws_cloudwatch_log_group" "hlss30_query_timer" {
-  depends_on = [aws_lambda_function.hlss30_query_timer]
-  name = "/aws/lambda/${aws_lambda_function.hlss30_query_timer.function_name}"
-  retention_in_days = var.lambda_log_retention_in_days
-}
-
-resource "aws_cloudwatch_event_rule" "hlss30_query_timer" {
-  name = "${aws_lambda_function.hlss30_query_timer.function_name}-Trigger"
-  description = "Cloudwatch event to trigger the Data Subscriber Timer Lambda"
-  schedule_expression = var.hlss30_query_timer_trigger_frequency
-  is_enabled = local.enable_download_timer
-  depends_on = [null_resource.setup_trigger_rules]
-}
-
-resource "aws_cloudwatch_event_target" "hlss30_query_timer" {
-  rule = aws_cloudwatch_event_rule.hlss30_query_timer.name
-  target_id = "Lambda"
-  arn = aws_lambda_function.hlss30_query_timer.arn
-}
-
-resource "aws_lambda_permission" "hlss30_query_timer" {
-  statement_id = aws_cloudwatch_event_rule.hlss30_query_timer.name
-  action = "lambda:InvokeFunction"
-  principal = "events.amazonaws.com"
-  source_arn = aws_cloudwatch_event_rule.hlss30_query_timer.arn
-  function_name = aws_lambda_function.hlss30_query_timer.function_name
-}
-
-#resource "aws_lambda_function" "slc_download_timer" {
-#  depends_on = [null_resource.download_lambdas]
-#  filename = "${var.lambda_data-subscriber-download_handler_package_name}-${var.lambda_package_release}.zip"
-#  description = "Lambda function to submit a job that will create a Data Subscriber Download"
-#  function_name = "${var.project}-${var.venue}-${local.counter}-data-subscriber-download-timer"
-#  handler = "lambda_function.lambda_handler"
-#  role = var.lambda_role_arn
-#  runtime = "python3.8"
-#  vpc_config {
-#    security_group_ids = [var.cluster_security_group_id]
-#    subnet_ids = data.aws_subnet_ids.lambda_vpc.ids
-#  }
-#  timeout = 30
-#  environment {
-#    variables = {
-#      "MOZART_URL": "https://${aws_instance.mozart.private_ip}/mozart",
-#      "JOB_QUEUE": "${var.project}-job_worker-slc_data_download",
-#      "JOB_TYPE": local.slc_download_job_type,
-#      "JOB_RELEASE": var.pcm_branch,
-#      "ENDPOINT": "OPS",
-#      "SMOKE_RUN": "true",
-#      "DRY_RUN": "true"
-#    }
-#  }
-#}
-
-#resource "aws_cloudwatch_log_group" "slc_download_timer" {
-#  depends_on = [aws_lambda_function.slc_download_timer]
-#  name = "/aws/lambda/${aws_lambda_function.slc_download_timer.function_name}"
-#  retention_in_days = var.lambda_log_retention_in_days
-#}
-
-# Cloudwatch event that will trigger a Lambda that submits the Data Subscriber timer job
-#resource "aws_cloudwatch_event_rule" "slc_download_timer" {
-#  name = "${aws_lambda_function.slc_download_timer.function_name}-Trigger"
-#  description = "Cloudwatch event to trigger the Data Subscriber Timer Lambda"
-#  schedule_expression = var.slc_download_timer_trigger_frequency
-#  is_enabled = local.enable_download_timer
-#  depends_on = [null_resource.install_pcm_and_pges]
-#}
-
-#resource "aws_cloudwatch_event_target" "slc_download_timer" {
-#  rule = aws_cloudwatch_event_rule.slc_download_timer.name
-#  target_id = "Lambda"
-#  arn = aws_lambda_function.slc_download_timer.arn
-#}
-
-#resource "aws_lambda_permission" "slc_download_timer" {
-#  statement_id = aws_cloudwatch_event_rule.slc_download_timer.name
-#  action = "lambda:InvokeFunction"
-#  principal = "events.amazonaws.com"
-#  source_arn = aws_cloudwatch_event_rule.slc_download_timer.arn
-#  function_name = aws_lambda_function.slc_download_timer.function_name
-#}
-
-resource "aws_lambda_function" "slcs1a_query_timer" {
-  depends_on = [null_resource.download_lambdas]
-  filename = "${var.lambda_data-subscriber-query_handler_package_name}-${var.lambda_package_release}.zip"
-  description = "Lambda function to submit a job that will query Sentinel SLC 1A data."
-  function_name = "${var.project}-${var.venue}-${local.counter}-slcs1a-query-timer"
-  handler = "lambda_function.lambda_handler"
-  role = var.lambda_role_arn
-  runtime = "python3.8"
-  vpc_config {
-    security_group_ids = [var.cluster_security_group_id]
-    subnet_ids = data.aws_subnet_ids.lambda_vpc.ids
-  }
-  timeout = 30
-  environment {
-    variables = {
-      "MOZART_URL": "https://${aws_instance.mozart.private_ip}/mozart",
-      "JOB_QUEUE": "opera-job_worker-slc_data_query",
-      "JOB_TYPE": local.slcs1a_query_job_type,
-      "JOB_RELEASE": var.pcm_branch,
-      "MINUTES": var.slcs1a_query_timer_trigger_frequency,
-      "PROVIDER": var.slc_provider,
-      "ENDPOINT": "OPS",
-      "DOWNLOAD_JOB_QUEUE": "${var.project}-job_worker-slc_data_download",
-      "CHUNK_SIZE": "1",
-      "SMOKE_RUN": "false",
-      "DRY_RUN": "false",
-      "NO_SCHEDULE_DOWNLOAD": "false",
-      "BOUNDING_BOX": ""
-      "USE_TEMPORAL": "false",
-      # set either or, but not both TEMPORAL_START_DATETIME and TEMPORAL_START_DATETIME_MARGIN_DAYS
-      "TEMPORAL_START_DATETIME": "",
-      "TEMPORAL_START_DATETIME_MARGIN_DAYS": "14"
-    }
-  }
-}
-resource "aws_cloudwatch_log_group" "slcs1a_query_timer" {
-  depends_on = [aws_lambda_function.slcs1a_query_timer]
-  name = "/aws/lambda/${aws_lambda_function.slcs1a_query_timer.function_name}"
-  retention_in_days = var.lambda_log_retention_in_days
-}
-
-resource "aws_cloudwatch_event_rule" "slcs1a_query_timer" {
-  name = "${aws_lambda_function.slcs1a_query_timer.function_name}-Trigger"
-  description = "Cloudwatch event to trigger the Data Subscriber Timer Lambda"
-  schedule_expression = var.slcs1a_query_timer_trigger_frequency
-  is_enabled = local.enable_download_timer
-  depends_on = [null_resource.setup_trigger_rules]
-}
-
-resource "aws_cloudwatch_event_target" "slcs1a_query_timer" {
-  rule = aws_cloudwatch_event_rule.slcs1a_query_timer.name
-  target_id = "Lambda"
-  arn = aws_lambda_function.slcs1a_query_timer.arn
-}
-
-resource "aws_lambda_permission" "slcs1a_query_timer" {
-  statement_id = aws_cloudwatch_event_rule.slcs1a_query_timer.name
-  action = "lambda:InvokeFunction"
-  principal = "events.amazonaws.com"
-  source_arn = aws_cloudwatch_event_rule.slcs1a_query_timer.arn
-  function_name = aws_lambda_function.slcs1a_query_timer.function_name
-}
-
-# Batch Query Lambda and Timer ---->
-
-resource "aws_lambda_function" "batch_query_timer" {
-  depends_on = [null_resource.download_lambdas]
-  filename = "${var.lambda_batch-query_handler_package_name}-${var.lambda_package_release}.zip"
-  description = "Lambda function to submit a job that will query batch data."
-  function_name = "${var.project}-${var.venue}-${local.counter}-batch-query-timer"
-  handler = "lambda_function.lambda_handler"
-  role = var.lambda_role_arn
-  runtime = "python3.8"
-  vpc_config {
-    security_group_ids = [var.cluster_security_group_id]
-    subnet_ids = data.aws_subnet_ids.lambda_vpc.ids
-  }
-  timeout = 30
-  environment {
-    variables = {
-      "MOZART_IP": "${aws_instance.mozart.private_ip}",
-      "GRQ_IP": "${aws_instance.grq.private_ip}",
-      "GRQ_ES_PORT": "9200",
-      "ENDPOINT": "OPS",
-      "JOB_RELEASE": var.pcm_branch
-    }
-  }
-}
-resource "aws_cloudwatch_log_group" "batch_query_timer" {
-  depends_on = [aws_lambda_function.batch_query_timer]
-  name = "/aws/lambda/${aws_lambda_function.batch_query_timer.function_name}"
-  retention_in_days = var.lambda_log_retention_in_days
-}
-
-resource "aws_cloudwatch_event_rule" "batch_query_timer" {
-  name = "${aws_lambda_function.batch_query_timer.function_name}-Trigger"
-  description = "Cloudwatch event to trigger the Batch Timer Lambda"
-  schedule_expression = var.batch_query_timer_trigger_frequency
-  is_enabled = local.enable_download_timer
-  depends_on = [null_resource.setup_trigger_rules]
-}
-
-resource "aws_cloudwatch_event_target" "batch_query_timer" {
-  rule = aws_cloudwatch_event_rule.batch_query_timer.name
-  target_id = "Lambda"
-  arn = aws_lambda_function.batch_query_timer.arn
-}
-
-resource "aws_lambda_permission" "batch_query_timer" {
-  statement_id = aws_cloudwatch_event_rule.batch_query_timer.name
-  action = "lambda:InvokeFunction"
-  principal = "events.amazonaws.com"
-  source_arn = aws_cloudwatch_event_rule.batch_query_timer.arn
-  function_name = aws_lambda_function.batch_query_timer.function_name
-}
-
-# <------ Batch Query Lambda and Timer
->>>>>>> 020385dc
+}
