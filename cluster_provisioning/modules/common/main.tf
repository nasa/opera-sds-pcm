--- conflicted
+++ resolved
@@ -2095,7 +2095,6 @@
       "JOB_QUEUE": "factotum-job_worker-small",
       "JOB_TYPE": local.hlsl30_query_job_type,
       "JOB_RELEASE": var.pcm_branch,
-<<<<<<< HEAD
       "ISL_BUCKET_NAME": local.isl_bucket,
       "MINUTES": var.hls_download_timer_trigger_frequency,
       "PROVIDER": var.hls_provider,
@@ -2104,10 +2103,6 @@
       "SMOKE_RUN": "false",
       "DRY_RUN": "false",
       "NO_SCHEDULE_DOWNLOAD": "false"
-=======
-      "MINUTES": var.hlsl30_query_timer_trigger_frequency,
-      "PROVIDER": var.hls_provider
->>>>>>> 880ee6bc
     }
   }
 }
@@ -2135,7 +2130,6 @@
       "JOB_QUEUE": "factotum-job_worker-small",
       "JOB_TYPE": local.hlss30_query_job_type,
       "JOB_RELEASE": var.pcm_branch,
-<<<<<<< HEAD
       "ISL_BUCKET_NAME": local.isl_bucket,
       "PROVIDER": var.hls_provider,
       "MINUTES": var.hls_download_timer_trigger_frequency,
@@ -2144,10 +2138,6 @@
       "SMOKE_RUN": "false",
       "DRY_RUN": "false",
       "NO_SCHEDULE_DOWNLOAD": "false"
-=======
-      "MINUTES": var.hlss30_query_timer_trigger_frequency,
-      "PROVIDER": var.hls_provider
->>>>>>> 880ee6bc
     }
   }
 }
