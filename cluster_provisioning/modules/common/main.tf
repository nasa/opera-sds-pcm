--- conflicted
+++ resolved
@@ -63,21 +63,14 @@
   enable_download_timer       = false
 
   delete_old_job_catalog      = true
-<<<<<<< HEAD
-=======
-  amis                        = var.amis
->>>>>>> c2761252
   asf_cnm_s_id_dev            = var.asf_cnm_s_id_dev
   asf_cnm_s_id_dev_int        = var.asf_cnm_s_id_dev_int
   asf_cnm_s_id_test           = var.asf_cnm_s_id_test
   asf_cnm_s_id_prod           = var.asf_cnm_s_id_prod
-<<<<<<< HEAD
 
   ami_versions = length(var.ami_versions) != 0 ? var.ami_versions : var.default_ami_versions # tflint-ignore: terraform_unused_declarations
   # resolve:ssm:arn:aws:ssm:us-west-2:${var.ssm_account_id}:parameter/iems/pcm/verdi/v5.3
   verdi_ssm_arn               = "resolve:ssm:arn:aws:ssm:${var.region}:${var.ssm_account_id}:parameter/iems/pcm/verdi/${local.ami_versions["autoscale"]}"
-=======
->>>>>>> c2761252
 }
 
 resource "null_resource" "download_lambdas" {
@@ -243,19 +236,11 @@
       type = "AWS"
       identifiers = [
         "arn:aws:iam::${var.aws_account_id}:root",
-<<<<<<< HEAD
-        "arn:aws:iam::${var.asf_cnm_s_id_dev}:root", 
-        "arn:aws:iam::${var.asf_cnm_s_id_dev_int}:root",
-        "arn:aws:iam::${var.asf_cnm_s_id_test}:root",
-        "arn:aws:iam::${var.asf_cnm_s_id_prod}:root"
-      ]
-=======
         "arn:aws:iam::${var.asf_cnm_s_id_dev}:root",
         "arn:aws:iam::${var.asf_cnm_s_id_dev_int}:root",
         "arn:aws:iam::${var.asf_cnm_s_id_test}:root",
         "arn:aws:iam::${var.asf_cnm_s_id_prod}:root"
       ] 
->>>>>>> c2761252
     }
     resources = [
       data.aws_sqs_queue.cnm_response.arn
