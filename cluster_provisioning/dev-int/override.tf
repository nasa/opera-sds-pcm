--- conflicted
+++ resolved
@@ -123,12 +123,8 @@
     "rtc_s1"   = "2.1.1"
     "dswx_s1"  = "3.0.2"
     "disp_s1"  = "3.0.6"
-<<<<<<< HEAD
-    "dswx_ni"  = "4.0.0-er.3.0"
+    "dswx_ni"  = "4.0.0-er.4.0"
     "tropo"    = "3.0.0-er.3.0-tropo"
-=======
-    "dswx_ni"  = "4.0.0-er.4.0"
->>>>>>> 0beb900f
     "dist_s1"  = "6.0.0-er.3.0"
   }
 }
