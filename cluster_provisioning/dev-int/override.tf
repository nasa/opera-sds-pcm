--- conflicted
+++ resolved
@@ -124,13 +124,8 @@
     "dswx_s1"  = "3.0.2"
     "disp_s1"  = "3.0.6"
     "dswx_ni"  = "4.0.0-er.3.0"
-<<<<<<< HEAD
-    "dist_s1"  = "6.0.0-er.1.0"
     "tropo"    = "3.0.0-er.2.0-tropo"
-=======
     "dist_s1"  = "6.0.0-er.3.0"
-    "tropo"    = "3.0.0-er.1.0-tropo"
->>>>>>> df7beaef
   }
 }
 
@@ -139,27 +134,27 @@
 }
 
 variable "lambda_package_release" {
-  default = "3.2.0"
+  default = "3.2.0-rc.1.0"
 }
 
 variable "pcm_commons_branch" {
-  default = "3.2.0"
+  default = "3.2.0-rc.1.0"
 }
 
 variable "pcm_branch" {
-  default = "3.2.0"
+  default = "3.2.0-rc.1.0"
 }
 
 variable "product_delivery_branch" {
-  default = "3.2.0"
+  default = "3.2.0-rc.1.0"
 }
 
 variable "bach_api_branch" {
-  default = "3.2.0"
+  default = "3.2.0-rc.1.0"
 }
 
 variable "bach_ui_branch" {
-  default = "3.2.0"
+  default = "3.2.0-rc.1.0"
 }
 
 ###### Roles ########
