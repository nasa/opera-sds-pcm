--- conflicted
+++ resolved
@@ -102,10 +102,6 @@
   default = "general-develop"
 }
 
-<<<<<<< HEAD
-=======
-####### CNM Response job vars #######
->>>>>>> c2761252
 variable "use_daac_cnm_r" {
   default = false
 }
@@ -128,11 +124,7 @@
     "dswx_s1"  = "3.0.2"
     "disp_s1"  = "3.0.6"
     "dswx_ni"  = "4.0.0-er.3.0"
-<<<<<<< HEAD
     "dist_s1"  = "6.0.0-er.3.0"
-=======
-    "dist_s1"  = "6.0.0-er.1.0"
->>>>>>> c2761252
     "tropo"    = "3.0.0-er.1.0-tropo"
   }
 }
@@ -142,7 +134,6 @@
 }
 
 variable "lambda_package_release" {
-<<<<<<< HEAD
   default = "3.2.0"
 }
 
@@ -164,29 +155,6 @@
 
 variable "bach_ui_branch" {
   default = "3.2.0"
-=======
-  default = "3.1.6"
-}
-
-variable "pcm_commons_branch" {
-  default = "3.1.6"
-}
-
-variable "pcm_branch" {
-  default = "3.1.6"
-}
-
-variable "product_delivery_branch" {
-  default = "3.1.6"
-}
-
-variable "bach_api_branch" {
-  default = "3.1.6"
-}
-
-variable "bach_ui_branch" {
-  default = "3.1.6"
->>>>>>> c2761252
 }
 
 ###### Roles ########
