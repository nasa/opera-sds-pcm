--- conflicted
+++ resolved
@@ -377,21 +377,12 @@
   default = "20220401-1.0.0-er.3.0"
 }
 
-<<<<<<< HEAD
-variable "pge_names" {
-  default = "opera_pge-dswx_hls"
-}
-
-variable "pge_release" {
-  default = "1.0.0-rc.4.0"
-=======
 variable "pge_releases" {
   type = map(string)
   default = {
     "dswx_hls" = "1.0.0-rc.4.0"
     "cslc_s1" = "2.0.0-er.2.0"
   }
->>>>>>> 7abb2082
 }
 
 variable "crid" {
