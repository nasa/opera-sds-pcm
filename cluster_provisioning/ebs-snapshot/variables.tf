--- conflicted
+++ resolved
@@ -36,12 +36,8 @@
     "dswx_s1"  = "3.0.2"
     "disp_s1"  = "3.0.5"
     "dswx_ni"  = "4.0.0-er.3.0"
-<<<<<<< HEAD
     "dist_s1"  = "6.0.0-er.3.0"
-=======
-    "dist_s1"  = "6.0.0-er.2.0"
     "tropo"    = "3.0.0-er.1.0-tropo"
->>>>>>> b27fea3f
   }
 }
 
