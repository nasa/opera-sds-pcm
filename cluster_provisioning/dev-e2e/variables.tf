#m globals
#
# venue : userId
# counter : 1-n
# private_key_file : the equivalent to .ssh/id_rsa or .pem file
#
variable "artifactory_base_url" {
  default = "https://artifactory-fn.jpl.nasa.gov/artifactory"
}

variable "artifactory_repo" {
  default = "general-develop"
}

variable "artifactory_mirror_url" {
  default = "s3://opera-dev/artifactory_mirror"
}

variable "hysds_release" {
}

variable "pcm_repo" {
  default = "github.com/nasa/opera-sds-pcm.git"
}

variable "pcm_branch" {
  default = "develop"
}

variable "pcm_commons_repo" {
  default = "github.jpl.nasa.gov/IEMS-SDS/pcm_commons.git"
}

variable "pcm_commons_branch" {
  default = "develop"
}

variable "product_delivery_repo" {
  default = "github.jpl.nasa.gov/IEMS-SDS/CNM_product_delivery.git"
}

variable "product_delivery_branch" {
  default = "develop"
}

variable "bach_api_repo" {
  default = "github.com/nasa/opera-sds-bach-api.git"
}

variable "bach_api_branch" {
  default = "develop"
}

variable "bach_ui_repo" {
  default = "github.com/nasa/opera-sds-bach-ui.git"
}

variable "bach_ui_branch" {
  default = "develop"
}

variable "venue" {
}

variable "counter" {
  default = ""
}

variable "private_key_file" {
}

variable "git_auth_key" {
}

variable "jenkins_api_user" {
  default = ""
}

variable "keypair_name" {
  default = ""
}

variable "jenkins_api_key" {
}

variable "artifactory_fn_api_key" {
}

variable "ops_password" {
}

variable "shared_credentials_file" {
  default = "~/.aws/credentials"
}

#
# "default" links to [default] profile in "shared_credentials_file" above
#
variable "profile" {
  default = "saml-pub"
}

variable "project" {
  default = "opera"
}

variable "region" {
  default = "us-west-2"
}

variable "az" {
  default = "us-west-2a"
}

variable "grq_aws_es" {
  default = false
}

variable "grq_aws_es_host" {
}

variable "grq_aws_es_host_private_verdi" {
}

variable "grq_aws_es_port" {
  default = 443
}

variable "use_grq_aws_es_private_verdi" {
  default = true
}

variable "subnet_id" {
}

variable "public_verdi_security_group_id" {
}

variable "private_verdi_security_group_id" {
}

variable "cluster_security_group_id" {
}

variable "pcm_cluster_role" {
  default = {
    name = "am-pcm-dev-cluster-role"
    path = "/"
  }
}

variable "pcm_verdi_role" {
  default = {
    name = "am-pcm-dev-verdi-role"
    path = "/"
  }
}

# mozart vars
variable "mozart" {
  type = map(string)
  default = {
    name          = "mozart"
    instance_type = "r6i.2xlarge"
    root_dev_size = 200
    private_ip    = ""
    public_ip     = ""
  }
}

# metrics vars
variable "metrics" {
  type = map(string)
  default = {
    name          = "metrics"
    instance_type = "r6i.xlarge"
    root_dev_size = 50
    private_ip    = ""
    public_ip     = ""
  }
}

# grq vars
variable "grq" {
  type = map(string)
  default = {
    name          = "grq"
    instance_type = "r6i.2xlarge"
    root_dev_size = 50
    private_ip    = ""
    public_ip     = ""
  }
}

# factotum vars
variable "factotum" {
  type = map(string)
  default = {
    name          = "factotum"
    instance_type = "r6i.4xlarge"
    root_dev_size = 50
    data          = "/data"
    data_dev      = "/dev/xvdb"
    data_dev_size = 300
    private_ip    = ""
    public_ip     = ""
  }
}

# ci vars
variable "ci" {
  type = map(string)
  default = {
    name          = "ci"
    instance_type = "c5.xlarge"
    data          = "/data"
    data_dev      = "/dev/xvdb"
    data_dev_size = 100
    private_ip    = ""
    public_ip     = ""
  }
}

variable "common_ci" {
  type = map(string)
  default = {
    name       = "ci"
    private_ip = "opera-pcm-ci.jpl.nasa.gov"
    public_ip  = "opera-pcm-ci.jpl.nasa.gov"
  }
}

# autoscale vars
variable "autoscale" {
  type = map(string)
  default = {
    name          = "autoscale"
    instance_type = "t2.micro"
    data          = "/data"
    data_dev      = "/dev/xvdb"
    data_dev_size = 300
    private_ip    = ""
    public_ip     = ""
  }
}

# staging area vars

variable "lambda_vpc" {
}

variable "lambda_role_arn" {
}

# CNM Response job vars

variable "cnm_r_handler_job_type" {
  default = "process_cnm_response"
}

variable "cnm_r_job_queue" {
  default = "opera-job_worker-rcv_cnm_notify"
}

variable "po_daac_cnm_r_event_trigger" {
  default = "sns"
}

variable "asf_daac_cnm_r_event_trigger" {
  default = "sqs"
}

variable "cnm_r_allowed_account" {
  default = "*"
}

variable "cnm_r_venue" {
  default = "int"
}

variable "trace" {
  type    = string
  default = "opera-dev"
}

#The value of po_daac_delivery_proxy can be
variable "po_daac_delivery_proxy" {
}

variable "use_daac_cnm_r" {
  default = false
}

variable "po_daac_endpoint_url" {
  default = ""
}

#The value of asf_daac_delivery_proxy can be
variable "asf_daac_delivery_proxy" {
}

variable "asf_daac_endpoint_url" {
  default = ""
}

# asg vars
variable "asg_use_role" {
  default = "true"
}

variable "asg_role" {
  default = "am-pcm-dev-verdi-role"
}

variable "public_asg_vpc" {
}

variable "private_asg_vpc" {
}

variable "aws_account_id" {
}

variable "ssm_account_id" {

}

variable "lambda_package_release" {
  default = "develop"
}

variable "job_catalog_url" {
  default = ""
}

variable "delete_old_job_catalog" {
  type    = bool
  default = false
}

variable "environment" {
  default = "dev"
}

variable "use_artifactory" {
  default = false
}

variable "event_misfire_trigger_frequency" {
  default = "rate(5 minutes)"
}

variable "event_misfire_delay_threshold_seconds" {
  type    = number
  default = 60
}

variable "lambda_log_retention_in_days" {
  type    = number
  default = 30
}

variable "pge_snapshots_date" {
  default = "20250729-6.0.0-er.1.0"
}

variable "pge_releases" {
  type = map(string)
  default = {
    "dswx_hls" = "1.0.3"
    "cslc_s1"  = "2.1.3"
    "rtc_s1"   = "2.1.3"
    "dswx_s1"  = "3.0.2"
    "disp_s1"  = "3.0.7"
    "dswx_ni"  = "4.0.0-er.4.0"
    "dist_s1"  = "6.0.0-rc.1.0"
<<<<<<< HEAD
    "tropo"    = "3.0.0-rc.1.0-tropo"
=======
    "tropo"    = "3.0.0-er.3.1-tropo"
    "disp_ni"  = "6.0.0-er.1.0"
>>>>>>> 1e2c9422
  }
}

variable "pge_sim_mode" {
  type    = bool
  default = true
}

variable "crid" {
  default = "D00100"
}

variable "cluster_type" {
  default = "reprocessing"
}

variable "hls_download_timer_trigger_frequency" {
  default = "rate(60 minutes)"
}

variable "hlsl30_query_timer_trigger_frequency" {
  default = "rate(60 minutes)"
}

variable "hlss30_query_timer_trigger_frequency" {
  default = "rate(60 minutes)"
}

variable "obs_acct_report_timer_trigger_frequency" {
  default = "cron(0 0 * * ? *)"
}

variable "batch_query_timer_trigger_frequency" {
  default = "rate(1 minute)"
}

variable "rs_fwd_bucket_ingested_expiration" {
  default = 14
}

variable "dataset_bucket" {
  default = ""
}

variable "code_bucket" {
  default = ""
}

variable "lts_bucket" {
  default = ""
}

variable "triage_bucket" {
  default = ""
}

variable "isl_bucket" {
  default = ""
}

variable "osl_bucket" {
  default = ""
}

variable "use_s3_uri_structure" {
  default = true
}

variable "inactivity_threshold" {
  type    = number
  default = 1800
}

variable "run_smoke_test" {
  type    = bool
  default = true
}

variable "queues" {
  default = ""
}

variable "docker_registry_bucket" {
  default = "opera-pcm-registry-bucket"
}

variable "purge_es_snapshot" {
  default = true
}

variable "es_snapshot_bucket" {
  default = "opera-dev-es-bucket"
}

variable "es_bucket_role_arn" {
}

variable "artifactory_fn_user" {
  default = ""
}

variable "dataspace_user" {
}

variable "dataspace_pass" {
}

variable "earthdata_user" {
}

variable "earthdata_pass" {
}

variable "earthdata_uat_user" {
}

variable "earthdata_uat_pass" {
}

variable "cnm_r_sqs_arn" {
}

variable "asf_cnm_s_id_dev" {
}

variable "asf_cnm_s_id_dev_int" {
}

variable "asf_cnm_s_id_test" {
}

variable "asf_cnm_s_id_prod" {
}

variable "es_user" {}

variable "es_pass" {}

variable "clear_s3_aws_es" {
  type    = bool
  default = true
}

variable "disp_s1_hist_status" {
  type    = bool
  default = false
}<|MERGE_RESOLUTION|>--- conflicted
+++ resolved
@@ -374,12 +374,8 @@
     "disp_s1"  = "3.0.7"
     "dswx_ni"  = "4.0.0-er.4.0"
     "dist_s1"  = "6.0.0-rc.1.0"
-<<<<<<< HEAD
     "tropo"    = "3.0.0-rc.1.0-tropo"
-=======
-    "tropo"    = "3.0.0-er.3.1-tropo"
     "disp_ni"  = "6.0.0-er.1.0"
->>>>>>> 1e2c9422
   }
 }
 
