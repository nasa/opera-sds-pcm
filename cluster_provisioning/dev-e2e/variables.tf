--- conflicted
+++ resolved
@@ -319,12 +319,10 @@
 }
 
 variable "aws_account_id" {
-<<<<<<< HEAD
 }
 
 variable "ssm_account_id" {
-=======
->>>>>>> c2761252
+
 }
 
 variable "lambda_package_release" {
