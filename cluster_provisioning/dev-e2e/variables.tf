# globals
#
# venue : userId
# counter : 1-n
# private_key_file : the equivalent to .ssh/id_rsa or .pem file
#
variable "artifactory_base_url" {
  default = "https://artifactory-fn.jpl.nasa.gov/artifactory"
}

variable "artifactory_repo" {
  default = "general-develop"
}

variable "artifactory_mirror_url" {
  default = "s3://opera-dev/artifactory_mirror"
}

variable "hysds_release" {
}

variable "pcm_repo" {
  default = "github.com/nasa/opera-sds-pcm.git"
}

variable "pcm_branch" {
  default = "develop"
}

variable "pcm_commons_repo" {
  default = "github.jpl.nasa.gov/IEMS-SDS/pcm_commons.git"
}

variable "pcm_commons_branch" {
  default = "develop"
}

variable "product_delivery_repo" {
  default = "github.jpl.nasa.gov/IEMS-SDS/CNM_product_delivery.git"
}

variable "product_delivery_branch" {
  default = "opera_delivery"
}

variable "bach_api_repo" {
  default = "github.com/nasa/opera-sds-bach-api.git"
}

variable "bach_api_branch" {
  default = "develop"
}

variable "bach_ui_repo" {
  default = "github.com/nasa/opera-sds-bach-ui.git"
}

variable "bach_ui_branch" {
  default = "develop"
}

variable "venue" {
}

variable "counter" {
  default = ""
}

variable "private_key_file" {
}

variable "git_auth_key" {
}

variable "jenkins_api_user" {
  default = ""
}

variable "keypair_name" {
  default = ""
}

variable "jenkins_api_key" {
}

variable "artifactory_fn_api_key" {
}

variable "ops_password" {
  default = "hysdsops"
}

variable "shared_credentials_file" {
  default = "~/.aws/credentials"
}

#
# "default" links to [default] profile in "shared_credentials_file" above
#
variable "profile" {
  default = "saml-pub"
}

variable "project" {
  default = "opera"
}

variable "region" {
  default = "us-west-2"
}

variable "az" {
  default = "us-west-2a"
}

variable "grq_aws_es" {
  default = false
}

variable "grq_aws_es_host" {
  default = "vpce-0d33a52fc8fed6e40-ndiwktos.vpce-svc-09fc53c04147498c5.us-west-2.vpce.amazonaws.com"
}

variable "grq_aws_es_host_private_verdi" {
  default = "vpce-07498e8171c201602-l2wfjtow.vpce-svc-09fc53c04147498c5.us-west-2.vpce.amazonaws.com"
}

variable "grq_aws_es_port" {
  default = 443
}

variable "use_grq_aws_es_private_verdi" {
  default = true
}

variable "subnet_id" {
  default = "subnet-000eb551ad06392c7"
}

variable "verdi_security_group_id" {
}

variable "cluster_security_group_id" {
}

variable "pcm_cluster_role" {
  default = {
    name = "am-pcm-dev-cluster-role"
    path = "/"
  }
}

variable "pcm_verdi_role" {
  default = {
    name = "am-pcm-dev-verdi-role"
    path = "/"
  }
}

# mozart vars
variable "mozart" {
  type = map(string)
  default = {
    name          = "mozart"
    instance_type = "r5.xlarge"
    root_dev_size = 50
    private_ip    = ""
    public_ip     = ""
  }
}

# metrics vars
variable "metrics" {
  type = map(string)
  default = {
    name          = "metrics"
    instance_type = "r5.xlarge"
    private_ip    = ""
    public_ip     = ""
  }
}

# grq vars
variable "grq" {
  type = map(string)
  default = {
    name          = "grq"
    instance_type = "r5.xlarge"
    private_ip    = ""
    public_ip     = ""
  }
}

# factotum vars
variable "factotum" {
  type = map(string)
  default = {
    name          = "factotum"
    instance_type = "c5.xlarge"
    root_dev_size = 50
    data          = "/data"
    data_dev      = "/dev/xvdb"
    data_dev_size = 300
    private_ip    = ""
    public_ip     = ""
  }
}

# ci vars
variable "ci" {
  type = map(string)
  default = {
    name          = "ci"
    instance_type = "c5.xlarge"
    data          = "/data"
    data_dev      = "/dev/xvdb"
    data_dev_size = 100
    private_ip    = ""
    public_ip     = ""
  }
}

variable "common_ci" {
  type = map(string)
  default = {
    name       = "ci"
    private_ip = "100.104.40.248"
    public_ip  = "100.104.40.248"
  }
}

# autoscale vars
variable "autoscale" {
  type = map(string)
  default = {
    name          = "autoscale"
    instance_type = "t2.micro"
    data          = "/data"
    data_dev      = "/dev/xvdb"
    data_dev_size = 300
    private_ip    = ""
    public_ip     = ""
  }
}

# staging area vars

variable "lambda_vpc" {
  default = "vpc-02676637ea26098a7"
}

variable "lambda_role_arn" {
  default = "arn:aws:iam::681612454726:role/am-pcm-dev-lambda-role"
}

variable "lambda_job_type" {
  default = "INGEST_STAGED"
}

variable "lambda_job_queue" {
  default = "opera-job_worker-small"
}

# CNM Response job vars

variable "cnm_r_handler_job_type" {
  default = "process_cnm_response"
}

variable "cnm_r_job_queue" {
  default = "opera-job_worker-rcv_cnm_notify"
}

variable "cnm_r_event_trigger" {
  default = "sns"
}

variable "cnm_r_allowed_account" {
  default = "*"
}

variable "cnm_r_venue" {
  default = "dev"
}

#The value of daac_delivery_proxy can be
#  arn:aws:sqs:us-west-2:871271927522:asf-w2-cumulus-dev-opera-workflow-queue
variable "daac_delivery_proxy" {
  default = "arn:aws:sqs:us-west-2:681612454726:daac-proxy-for-opera"
}

variable "use_daac_cnm" {
  default = false
}

variable "daac_endpoint_url" {
  default = ""
}

# asg vars
variable "asg_use_role" {
  default = "true"
}

variable "asg_role" {
  default = "am-pcm-dev-verdi-role"
}

variable "asg_vpc" {
  default = "vpc-b5a983cd"
}

variable "aws_account_id" {
  default = "681612454726"
}

variable "lambda_package_release" {
  default = "develop"
}

variable "job_catalog_url" {
  default = ""
}

variable "delete_old_job_catalog" {
  type    = bool
  default = false
}

variable "environment" {
  default = "dev"
}

variable "use_artifactory" {
  default = false
}

variable "event_misfire_trigger_frequency" {
  default = "rate(5 minutes)"
}

variable "event_misfire_delay_threshold_seconds" {
  type    = number
  default = 60
}

variable "lambda_log_retention_in_days" {
  type    = number
  default = 30
}

variable "pge_snapshots_date" {
  default = "20220401-1.0.0-er.3.0"
}

variable "pge_names" {
  default = "opera_pge-dswx_hls"
}

variable "pge_release" {
  default = "1.0.0-er.4.1"
}

variable "crid" {
  default = "D00100"
}

variable "cluster_type" {
  default = "reprocessing"
}

<<<<<<< HEAD
=======
variable "hls_download_timer_trigger_frequency" {
  default = "rate(60 minutes)"
}

variable "hlsl30_query_timer_trigger_frequency" {
  default = "rate(60 minutes)"
}

variable "hlss30_query_timer_trigger_frequency" {
  default = "rate(60 minutes)"
}

>>>>>>> 9283bc63
variable "obs_acct_report_timer_trigger_frequency" {
  default = "cron(0 0 * * ? *)"
}

variable "rs_fwd_bucket_ingested_expiration" {
  default = 14
}

variable "dataset_bucket" {
  default = ""
}

variable "code_bucket" {
  default = ""
}

variable "lts_bucket" {
  default = ""
}

variable "triage_bucket" {
  default = ""
}

variable "isl_bucket" {
  default = ""
}

variable "osl_bucket" {
  default = ""
}

variable "use_s3_uri_structure" {
  default = true
}

variable "inactivity_threshold" {
  type    = number
  default = 1800
}

variable "run_smoke_test" {
  type    = bool
  default = true
}

variable "queues" {
  default = ""
}

variable "docker_registry_bucket" {
  default = "opera-pcm-registry-bucket"
}

variable "purge_es_snapshot" {
  default = true
}

variable "es_snapshot_bucket" {
  default = "opera-dev-es-bucket"
}

variable "es_bucket_role_arn" {
  default = "arn:aws:iam::681612454726:role/am-es-role"
}

variable "artifactory_fn_user" {
  default = ""
}

variable "earthdata_user" {
  default = ""
}

variable "earthdata_pass" {
    default = ""
}

# ami vars
variable "amis" {
  type = map(string)
  default = {
    mozart    = "ami-02fcd254c71ff0fa0"  # opera dev mozart - ol8
    metrics   = "ami-0a54a14946e0bb52f"  # opera dev metrics - ol8
    grq       = "ami-0a11c7d42e24fe7d5"  # opera dev grq - ol8
    factotum  = "ami-0ce5e6a66b7732993"  # opera dev factotum - ol8
    ci        = "ami-0caed57c920d65ea8"  # OL8 All-project verdi v4.11
    autoscale = "ami-0caed57c920d65ea8"  # OL8 All-project verdi v4.11
  }
}

variable "es_user" {}

variable "es_pass" {}
<|MERGE_RESOLUTION|>--- conflicted
+++ resolved
@@ -369,8 +369,6 @@
   default = "reprocessing"
 }
 
-<<<<<<< HEAD
-=======
 variable "hls_download_timer_trigger_frequency" {
   default = "rate(60 minutes)"
 }
@@ -383,7 +381,6 @@
   default = "rate(60 minutes)"
 }
 
->>>>>>> 9283bc63
 variable "obs_acct_report_timer_trigger_frequency" {
   default = "cron(0 0 * * ? *)"
 }
